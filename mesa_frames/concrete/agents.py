"""
Concrete implementation of the agents collection for mesa-frames.

This module provides the concrete implementation of the agents collection class
for the mesa-frames library. It defines the AgentsDF class, which serves as a
container for all agent sets in a model, leveraging DataFrame-based storage for
improved performance.

Classes:
    AgentsDF(AgentContainer):
        A collection of AgentSetDFs. This class acts as a container for all
        agents in the model, organizing them into separate AgentSetDF instances
        based on their types.

The AgentsDF class is designed to be used within ModelDF instances to manage
all agents in the simulation. It provides methods for adding, removing, and
accessing agents and agent sets, while taking advantage of the performance
benefits of DataFrame-based agent storage.

Usage:
    The AgentsDF class is typically instantiated and used within a ModelDF subclass:

    from mesa_frames.concrete.model import ModelDF
    from mesa_frames.concrete.agents import AgentsDF
    from mesa_frames.concrete import AgentSetPolars

    class MyCustomModel(ModelDF):
        def __init__(self):
            super().__init__()
            # Adding agent sets to the collection
            self.agents += AgentSetPolars(self)
            self.agents += AnotherAgentSetPolars(self)

        def step(self):
            # Step all agent sets
            self.agents.do("step")

Note:
    This concrete implementation builds upon the abstract AgentContainer class
    defined in the mesa_frames.abstract package, providing a ready-to-use
    agents collection that integrates with the DataFrame-based agent storage system.

For more detailed information on the AgentsDF class and its methods, refer to
the class docstring.
"""

from __future__ import annotations  # For forward references

from collections import defaultdict
from collections.abc import Callable, Collection, Iterable, Iterator, Sequence
from typing import Any, Literal, Union, cast

import polars as pl
from beartype import beartype
from typing_extensions import Self, overload

from mesa_frames.abstract.agents import AgentContainer, AgentSetDF
from mesa_frames.types_ import (
    AgentMask,
    BoolSeries,
    DataFrame,
    IdsLike,
    Index,
    Series,
)

# Type alias for numeric IDs that could be either Python int or NumPy int
NumericID = Union[int, pl.Series]
# Type alias for collections that may include NumPy int types
NumericCollection = Union[Collection[int], pl.Series]
# Enhanced IdsLike to include NumPy types
EnhancedIdsLike = Union[IdsLike, NumericID, NumericCollection]

# Type alias for our dual-key dictionary that allows AgentSetDF keys
DualKeyDict = dict[Union[str, AgentSetDF], Union[Series, DataFrame]]

# Type alias for agent masks that could be either AgentMask or IdsLike
AgnosticAgentMask = Union[AgentMask, IdsLike]


@beartype
class AgentsDF(AgentContainer):
    """A collection of AgentSetDFs. All agents of the model are stored here."""

    _agentsets: list[AgentSetDF]
    _ids: pl.Series

    def __init__(self, model: "mesa_frames.concrete.model.ModelDF") -> None:
        """Initialize a new AgentsDF.

        Parameters
        ----------
        model : ModelDF
            The model associated with the AgentsDF.
        """
        self._model = model
        self._agentsets = []
        self._ids = pl.Series(name="unique_id", dtype=pl.Int64)

    def add(
        self, agents: AgentSetDF | Iterable[AgentSetDF], inplace: bool = True
    ) -> Self:
        """Add an AgentSetDF to the AgentsDF.

        Parameters
        ----------
        agents : AgentSetDF | Iterable[AgentSetDF]
            The AgentSetDFs to add.
        inplace : bool, optional
            Whether to add the AgentSetDFs in place. Defaults to True.

        Returns
        -------
        Self
            The updated AgentsDF.

        Raises
        ------
        ValueError
            If any AgentSetDFs are already present or if IDs are not unique.
        """
        obj = self._get_obj(inplace)
        other_list = obj._return_agentsets_list(agents)
        if obj._check_agentsets_presence(other_list).any():
            raise ValueError("Some agentsets are already present in the AgentsDF.")
        new_ids = pl.concat(
            [obj._ids] + [pl.Series(agentset["unique_id"]) for agentset in other_list]
        )
        if new_ids.is_duplicated().any():
            raise ValueError("Some of the agent IDs are not unique.")
        obj._agentsets.extend(other_list)
        obj._ids = new_ids
        return obj

    @overload
    def contains(self, agents: int | AgentSetDF) -> bool: ...

    @overload
    def contains(self, agents: IdsLike | Iterable[AgentSetDF]) -> pl.Series: ...

    def contains(
        self, agents: IdsLike | AgentSetDF | Iterable[AgentSetDF]
    ) -> bool | pl.Series:
        if isinstance(agents, int):
            return agents in self._ids
        elif isinstance(agents, AgentSetDF):
            return self._check_agentsets_presence([agents]).any()
        elif isinstance(agents, Iterable):
            if len(agents) == 0:
                return True
            elif isinstance(next(iter(agents)), AgentSetDF):
                agents = cast(Iterable[AgentSetDF], agents)
                return self._check_agentsets_presence(list(agents))
            else:  # IdsLike
                agents = cast(IdsLike, agents)

                return pl.Series(agents).is_in(self._ids)

    @overload
    def do(
        self,
        method_name: str,
        *args,
        mask: AgnosticAgentMask | IdsLike | dict[AgentSetDF, AgentMask] = None,
        return_results: Literal[False] = False,
        inplace: bool = True,
        **kwargs,
    ) -> Self: ...

    @overload
    def do(
        self,
        method_name: str,
        *args,
        mask: AgnosticAgentMask | IdsLike | dict[AgentSetDF, AgentMask] = None,
        return_results: Literal[True],
        inplace: bool = True,
        **kwargs,
    ) -> dict[AgentSetDF, Any]: ...

    def do(
        self,
        method_name: str,
        *args,
        mask: AgnosticAgentMask | IdsLike | dict[AgentSetDF, AgentMask] = None,
        return_results: bool = False,
        inplace: bool = True,
        **kwargs,
    ) -> Self | Any:
        obj = self._get_obj(inplace)
        agentsets_masks = obj._get_bool_masks(mask)
        if return_results:
            return {
                agentset: agentset.do(
                    method_name,
                    *args,
                    mask=mask,
                    return_results=return_results,
                    **kwargs,
                    inplace=inplace,
                )
                for agentset, mask in agentsets_masks.items()
            }
        else:
            obj._agentsets = [
                agentset.do(
                    method_name,
                    *args,
                    mask=mask,
                    return_results=return_results,
                    **kwargs,
                    inplace=inplace,
                )
                for agentset, mask in agentsets_masks.items()
            ]
            return obj

    def get(
        self,
        attr_names: str | Collection[str] | None = None,
        mask: AgnosticAgentMask | IdsLike | dict[AgentSetDF, AgentMask] = None,
    ) -> dict[AgentSetDF, Series] | dict[AgentSetDF, DataFrame]:
        agentsets_masks = self._get_bool_masks(mask)
        return {
            agentset: agentset.get(attr_names, mask)
            for agentset, mask in agentsets_masks.items()
        }

    def remove(
        self,
        agents: AgentSetDF | Iterable[AgentSetDF] | EnhancedIdsLike,
        inplace: bool = True,
    ) -> Self:
        """Remove the agents from the AgentsDF.

        Parameters
        ----------
        agents : AgentSetDF | Iterable[AgentSetDF] | EnhancedIdsLike
            The agents to remove. Can be AgentSetDF objects, an iterable of AgentSetDF objects,
            or numeric IDs which can be either Python or NumPy integers.
        inplace : bool, optional
            Whether to remove the agent in place, by default True.

        Returns
        -------
        Self
            The updated AgentsDF.

        Raises
        ------
        KeyError
            If some IDs are not present in any agentset.
        """
        obj = self._get_obj(inplace)
        if agents is None or (isinstance(agents, Iterable) and len(agents) == 0):
            return obj
        if isinstance(agents, AgentSetDF):
            agents = [agents]
        if isinstance(agents, Iterable) and isinstance(next(iter(agents)), AgentSetDF):
            # We have to get the index of the original AgentSetDF because the copy made AgentSetDFs with different hash
            ids = [self._agentsets.index(agentset) for agentset in iter(agents)]
            ids.sort(reverse=True)
            removed_ids = pl.Series(dtype=pl.Int64)
            for id in ids:
                removed_ids = pl.concat(
                    [removed_ids, pl.Series(obj._agentsets[id].index)]
                )
                obj._agentsets.pop(id)

        else:  # IDsLike
            if isinstance(agents, int):
                agents = [agents]
            elif isinstance(agents, DataFrame):
                agents = agents["unique_id"]

            # Convert any NumPy integers to Python integers
            if isinstance(agents, list):
                agents = [int(i) for i in agents]

            removed_ids = pl.Series(agents)
            deleted = 0

            for agentset in obj._agentsets:
                initial_len = len(agentset)
                agentset._discard(removed_ids)
                deleted += initial_len - len(agentset)
                if deleted == len(removed_ids):
                    break
            if deleted < len(removed_ids):  # TODO: fix type hint
                raise KeyError(
                    "There exist some IDs which are not present in any agentset"
                )
        try:
            obj.space.remove_agents(removed_ids, inplace=True)
        except ValueError:
            pass
        obj._ids = obj._ids.filter(obj._ids.is_in(removed_ids).not_())
        return obj

    def select(
        self,
        mask: AgnosticAgentMask | IdsLike | dict[AgentSetDF, AgentMask] = None,
        filter_func: Callable[[AgentSetDF], AgentMask] | None = None,
        n: int | None = None,
        inplace: bool = True,
        negate: bool = False,
    ) -> Self:
        obj = self._get_obj(inplace)
        agentsets_masks = obj._get_bool_masks(mask)
        if n is not None:
            n = n // len(agentsets_masks)
        obj._agentsets = [
            agentset.select(
                mask=mask, filter_func=filter_func, n=n, negate=negate, inplace=inplace
            )
            for agentset, mask in agentsets_masks.items()
        ]
        return obj

    def set(
        self,
        attr_names: str | dict[AgentSetDF, Any] | Collection[str],
        values: Any | None = None,
        mask: AgnosticAgentMask | IdsLike | dict[AgentSetDF, AgentMask] = None,
        inplace: bool = True,
    ) -> Self:
        obj = self._get_obj(inplace)
        agentsets_masks = obj._get_bool_masks(mask)
        if isinstance(attr_names, dict):
            for agentset, values in attr_names.items():
                if not inplace:
                    # We have to get the index of the original AgentSetDF because the copy made AgentSetDFs with different hash
                    id = self._agentsets.index(agentset)
                    agentset = obj._agentsets[id]
                agentset.set(
                    attr_names=values, mask=agentsets_masks[agentset], inplace=True
                )
        else:
            obj._agentsets = [
                agentset.set(
                    attr_names=attr_names, values=values, mask=mask, inplace=True
                )
                for agentset, mask in agentsets_masks.items()
            ]
        return obj

    def shuffle(self, inplace: bool = True) -> Self:
        obj = self._get_obj(inplace)
        obj._agentsets = [agentset.shuffle(inplace=True) for agentset in obj._agentsets]
        return obj

    def sort(
        self,
        by: str | Sequence[str],
        ascending: bool | Sequence[bool] = True,
        inplace: bool = True,
        **kwargs,
    ) -> Self:
        obj = self._get_obj(inplace)
        obj._agentsets = [
            agentset.sort(by=by, ascending=ascending, inplace=inplace, **kwargs)
            for agentset in obj._agentsets
        ]
        return obj

    def step(self, inplace: bool = True) -> Self:
        """Advance the state of the agents in the AgentsDF by one step.

        Parameters
        ----------
        inplace : bool, optional
            Whether to update the AgentsDF in place, by default True

        Returns
        -------
        Self
        """
        obj = self._get_obj(inplace)
        for agentset in obj._agentsets:
            agentset.step()
        return obj

    def _check_ids_presence(self, other: list[AgentSetDF]) -> pl.DataFrame:
        """Check if the IDs of the agents to be added are unique.

        Parameters
        ----------
        other : list[AgentSetDF]
            The AgentSetDFs to check.

        Returns
        -------
        pl.DataFrame
            A DataFrame with the unique IDs and a boolean column indicating if they are present.
        """
        presence_df = pl.DataFrame(
            data={"unique_id": self._ids, "present": True},
            schema={"unique_id": pl.Int64, "present": pl.Boolean},
        )
        for agentset in other:
            new_ids = pl.Series(agentset.index)
            presence_df = pl.concat(
                [
                    presence_df,
                    (
                        new_ids.is_in(presence_df["unique_id"])
                        .to_frame("present")
                        .with_columns(unique_id=new_ids)
                        .select(["unique_id", "present"])
                    ),
                ]
            )
        presence_df = presence_df.slice(self._ids.len())
        return presence_df

    def _check_agentsets_presence(self, other: list[AgentSetDF]) -> pl.Series:
        """Check if the agent sets to be added are already present in the AgentsDF.

        Parameters
        ----------
        other : list[AgentSetDF]
            The AgentSetDFs to check.

        Returns
        -------
        pl.Series
            A boolean Series indicating if the agent sets are present.

        Raises
        ------
        ValueError
            If the agent sets are already present in the AgentsDF.
        """
        other_set = set(other)
        return pl.Series(
            [agentset in other_set for agentset in self._agentsets], dtype=pl.Boolean
        )

    def _get_bool_masks(
        self,
        mask: (
            AgnosticAgentMask | EnhancedIdsLike | dict[AgentSetDF, AgentMask]
        ) = None,
    ) -> dict[AgentSetDF, BoolSeries]:
        """Get the boolean masks for the given AgentMask.

        Parameters
        ----------
        mask : AgnosticAgentMask | EnhancedIdsLike | dict[AgentSetDF, AgentMask], optional
            The mask to apply, by default None. Can be:
            - None: returns a mask that selects all agents
            - "all": returns a mask that selects all agents
            - "active": returns the active mask of each AgentSetDF
            - IdsLike: returns a mask that selects the agents with the given IDs
            - dict[AgentSetDF, AgentMask]: returns the given masks for each AgentSetDF

        Returns
        -------
        dict[AgentSetDF, BoolSeries]
            A dictionary mapping AgentSetDFs to their corresponding boolean masks
        """
        return_dictionary = {}
        if not isinstance(mask, dict):
            # No need to convert numpy integers - let polars handle them directly
            mask = {agentset: mask for agentset in self._agentsets}
        for agentset, mask_value in mask.items():
            return_dictionary[agentset] = agentset._get_bool_mask(mask_value)
        return return_dictionary

    def _return_agentsets_list(
        self, agentsets: AgentSetDF | Iterable[AgentSetDF]
    ) -> list[AgentSetDF]:
        """Convert the agentsets to a list of AgentSetDF.

        Parameters
        ----------
        agentsets : AgentSetDF | Iterable[AgentSetDF]

        Returns
        -------
        list[AgentSetDF]
        """
        return [agentsets] if isinstance(agentsets, AgentSetDF) else list(agentsets)

    def __add__(self, other: AgentSetDF | Iterable[AgentSetDF]) -> Self:
        """Add AgentSetDFs to a new AgentsDF through the + operator.

        Parameters
        ----------
        other : AgentSetDF | Iterable[AgentSetDF]
            The AgentSetDFs to add.

        Returns
        -------
        Self
            A new AgentsDF with the added AgentSetDFs.
        """
        return super().__add__(other)

    def __getattr__(self, name: str) -> dict[AgentSetDF, Any]:
        if name.startswith("_"):  # Avoids infinite recursion of private attributes
            raise AttributeError(
                f"'{self.__class__.__name__}' object has no attribute '{name}'"
            )
        return {agentset: getattr(agentset, name) for agentset in self._agentsets}

    @overload
    def __getitem__(
        self, key: str | tuple[dict[AgentSetDF, AgentMask], str]
    ) -> DualKeyDict: ...

    @overload
    def __getitem__(
        self,
<<<<<<< HEAD
        key: Collection[str]
        | AgnosticAgentMask
        | IdsLike
        | tuple[dict[AgentSetDF, AgentMask], Collection[str]],
    ) -> DualKeyDict: ...
=======
        key: (
            Collection[str]
            | AgnosticAgentMask
            | IdsLike
            | tuple[dict[AgentSetDF, AgentMask], Collection[str]]
        ),
    ) -> dict[str, DataFrame]: ...
>>>>>>> 622cff64

    def __getitem__(
        self,
        key: (
            str
            | Collection[str]
            | AgnosticAgentMask
            | IdsLike
            | tuple[dict[AgentSetDF, AgentMask], str]
            | tuple[dict[AgentSetDF, AgentMask], Collection[str]]
        ),
    ) -> DualKeyDict:
        """Implement the [] operator for the AgentsDF.

        Parameters
        ----------
        key : str | Collection[str] | AgnosticAgentMask | IdsLike | tuple
            The key to index with. Can be:
            - A string or collection of strings: returns a dictionary mapping agent sets to their
              respective series or DataFrames for the specified attribute(s).
            - An AgentMask: returns a dictionary mapping agent sets to their filtered DataFrames.
            - A tuple of AgentMask and attribute name(s): returns a dictionary mapping agent sets
              to their filtered series or DataFrames for the specified attribute(s).

        Returns
        -------
        DualKeyDict
            A special dictionary that works with both string keys and AgentSetDF object keys.
        """
        # Get the data from parent class implementation
        result = super().__getitem__(key)

        # For compatibility with tests that use the AgentSetDF objects as keys
        if result and isinstance(list(result.keys())[0], AgentSetDF):
            # We need to create a special dictionary that works both with string keys and AgentSetDF keys
            class DualKeyDict(dict):
                def __getitem__(self, key):
                    if isinstance(key, AgentSetDF):
                        return super().__getitem__(str(key))
                    return super().__getitem__(key)

            dual_key_dict = DualKeyDict()
            for agentset, val in result.items():
                dual_key_dict[str(agentset)] = val

            return dual_key_dict

        return result

    def __iadd__(self, agents: AgentSetDF | Iterable[AgentSetDF]) -> Self:
        """Add AgentSetDFs to the AgentsDF through the += operator.

        Parameters
        ----------
        agents : AgentSetDF | Iterable[AgentSetDF]
            The AgentSetDFs to add.

        Returns
        -------
        Self
            The updated AgentsDF.
        """
        return super().__iadd__(agents)

    def __iter__(self) -> Iterator[dict[str, Any]]:
        """Iterate over all agents in all agent sets.

        Returns
        -------
        Iterator[dict[str, Any]]
            An iterator over all agents, where each agent is represented as a dictionary
            of attribute names to values.
        """
        return (agent for agentset in self._agentsets for agent in iter(agentset))

    def __isub__(
        self, agents: AgentSetDF | Iterable[AgentSetDF] | EnhancedIdsLike
    ) -> Self:
        """Remove AgentSetDFs from the AgentsDF through the -= operator.

        Parameters
        ----------
        agents : AgentSetDF | Iterable[AgentSetDF] | EnhancedIdsLike
            The AgentSetDFs or agent IDs to remove. Supports NumPy integer types.

        Returns
        -------
        Self
            The updated AgentsDF.
        """
        return super().__isub__(agents)

    def __len__(self) -> int:
        return sum(len(agentset._agents) for agentset in self._agentsets)

    def __repr__(self) -> str:
        return "\n".join([repr(agentset) for agentset in self._agentsets])

    def __reversed__(self) -> Iterator:
        return (
            agent
            for agentset in self._agentsets
            for agent in reversed(agentset._backend)
        )

    def __setitem__(
        self,
        key: (
            str
            | Collection[str]
            | AgnosticAgentMask
            | IdsLike
            | tuple[dict[AgentSetDF, AgentMask], str]
            | tuple[dict[AgentSetDF, AgentMask], Collection[str]]
        ),
        values: Any,
    ) -> None:
        super().__setitem__(key, values)

    def __str__(self) -> str:
        return "\n".join([str(agentset) for agentset in self._agentsets])

    def __sub__(
        self, agents: AgentSetDF | Iterable[AgentSetDF] | EnhancedIdsLike
    ) -> Self:
        """Remove AgentSetDFs from a new AgentsDF through the - operator.

        Parameters
        ----------
        agents : AgentSetDF | Iterable[AgentSetDF] | EnhancedIdsLike
            The AgentSetDFs or agent IDs to remove. Supports NumPy integer types.

        Returns
        -------
        Self
            A new AgentsDF with the removed AgentSetDFs.
        """
        return super().__sub__(agents)

    @overload
    def discard(
        self, agents: AgentSetDF | Iterable[AgentSetDF], inplace: bool = True
    ) -> Self: ...

    @overload
    def discard(self, agents: EnhancedIdsLike, inplace: bool = True) -> Self: ...

    # Inherit implementation from parent
    def discard(
        self,
        agents: AgentSetDF | Iterable[AgentSetDF] | EnhancedIdsLike,
        inplace: bool = True,
    ) -> Self:
        return super().discard(agents, inplace)

    @property
    def agents(self) -> dict[AgentSetDF, DataFrame]:
        return {agentset: agentset.agents for agentset in self._agentsets}

    @agents.setter
    def agents(self, other: Iterable[AgentSetDF]) -> None:
        """Set the agents in the AgentsDF.

        Parameters
        ----------
        other : Iterable[AgentSetDF]
            The AgentSetDFs to set.
        """
        self._agentsets = list(other)

    @property
    def active_agents(self) -> dict[AgentSetDF, DataFrame]:
        return {agentset: agentset.active_agents for agentset in self._agentsets}

    @active_agents.setter
    def active_agents(
        self, agents: AgnosticAgentMask | IdsLike | dict[AgentSetDF, AgentMask]
    ) -> None:
        self.select(agents, inplace=True)

    @property
    def agentsets_by_type(self) -> dict[type[AgentSetDF], Self]:
        """Get the agent sets in the AgentsDF grouped by type.

        Returns
        -------
        dict[type[AgentSetDF], Self]
            A dictionary mapping agent set types to the corresponding AgentsDF.
        """

        def copy_without_agentsets() -> Self:
            return self.copy(deep=False, skip=["_agentsets"])

        dictionary: dict[type[AgentSetDF], Self] = defaultdict(copy_without_agentsets)

        for agentset in self._agentsets:
            agents_df = dictionary[agentset.__class__]
            agents_df._agentsets = []
            agents_df._agentsets = agents_df._agentsets + [agentset]
            dictionary[agentset.__class__] = agents_df
        return dictionary

    @property
    def inactive_agents(self) -> dict[AgentSetDF, DataFrame]:
        return {agentset: agentset.inactive_agents for agentset in self._agentsets}

    @property
    def index(self) -> dict[AgentSetDF, Index]:
        return {agentset: agentset.index for agentset in self._agentsets}

    @property
    def pos(self) -> dict[AgentSetDF, DataFrame]:
        return {agentset: agentset.pos for agentset in self._agentsets}<|MERGE_RESOLUTION|>--- conflicted
+++ resolved
@@ -512,13 +512,6 @@
     @overload
     def __getitem__(
         self,
-<<<<<<< HEAD
-        key: Collection[str]
-        | AgnosticAgentMask
-        | IdsLike
-        | tuple[dict[AgentSetDF, AgentMask], Collection[str]],
-    ) -> DualKeyDict: ...
-=======
         key: (
             Collection[str]
             | AgnosticAgentMask
@@ -526,7 +519,6 @@
             | tuple[dict[AgentSetDF, AgentMask], Collection[str]]
         ),
     ) -> dict[str, DataFrame]: ...
->>>>>>> 622cff64
 
     def __getitem__(
         self,
