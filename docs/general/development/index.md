# Development Guidelines

## Runtime Type Checking 🔍

mesa-frames includes optional runtime type checking using [beartype](https://github.com/beartype/beartype) for development and debugging purposes. This feature helps catch type-related errors early during development and testing.

<<<<<<< HEAD
!!! tip "Automatic for Hatch Development Environment"
    When using Hatch for development (`hatch shell dev`), runtime type checking is **automatically enabled** by default. No manual setup required!
=======
!!! tip "Automatically Enabled"
    Runtime type checking is **automatically enabled** in the following scenarios:
    
    - **Hatch development environment** (`hatch shell dev`) — via `pyproject.toml` configuration
    - **VS Code debugging** — when using the debugger (`F5` or "Python Debugger: Current File")
    - **VS Code testing** — when running tests through VS Code's testing interface
    
    No manual setup required in these environments!
>>>>>>> 3b765ed7

### Development Environment Setup

#### Option 1: Hatch Development Environment (Recommended)

The easiest way to enable runtime type checking is to use Hatch's development environment:

```bash
# Enter the development environment (auto-enables runtime type checking)
hatch shell dev

# Verify it's enabled
python -c "import os; print('Runtime type checking:', os.getenv('MESA_FRAMES_RUNTIME_TYPECHECKING'))"
# → Runtime type checking: true
```

#### Option 2: Manual Environment Variable

For other development setups, you can manually enable runtime type checking:

Runtime type checking can be enabled by setting the `MESA_FRAMES_RUNTIME_TYPECHECKING` environment variable:

```bash
export MESA_FRAMES_RUNTIME_TYPECHECKING=1
# or
export MESA_FRAMES_RUNTIME_TYPECHECKING=true
<<<<<<< HEAD
# or
=======
# or 
>>>>>>> 3b765ed7
export MESA_FRAMES_RUNTIME_TYPECHECKING=yes
```

### Usage Examples

<<<<<<< HEAD
=======
!!! info "Automatic Activation"
    If you're using **Hatch dev environment**, **VS Code debugging**, or **VS Code testing**, runtime type checking is already enabled automatically. The examples below are for manual activation in other scenarios.

>>>>>>> 3b765ed7
#### For Development and Testing

```bash
# Enable runtime type checking for testing
MESA_FRAMES_RUNTIME_TYPECHECKING=1 uv run pytest

# Enable runtime type checking for running scripts
MESA_FRAMES_RUNTIME_TYPECHECKING=1 uv run python your_script.py
```

#### In Your IDE or Development Environment

<<<<<<< HEAD
Add the environment variable to your development environment configuration:

=== "VS Code"
    In your `.vscode/settings.json`:
=======
**VS Code** (Already Configured):
- **Debugging**: Runtime type checking is automatically enabled when using VS Code's debugger
- **Testing**: Automatically enabled when running tests through VS Code's testing interface
- **Manual override**: You can also add it manually in `.vscode/settings.json`:
>>>>>>> 3b765ed7
    ```json
    {
        "python.env": {
            "MESA_FRAMES_RUNTIME_TYPECHECKING": "1"
        }
    }
    ```

<<<<<<< HEAD
=== "PyCharm"
    In your run configuration, add the environment variable:
    ```
    MESA_FRAMES_RUNTIME_TYPECHECKING=1
    ```
=======
**PyCharm**:
In your run configuration, add the environment variable:
```
MESA_FRAMES_RUNTIME_TYPECHECKING=1
```
>>>>>>> 3b765ed7

### How It Works

When enabled, the runtime type checking system:

1. **Automatically instruments** all mesa-frames packages with beartype decorators
2. **Validates function arguments** and return values at runtime
3. **Provides detailed error messages** when type mismatches occur
4. **Helps catch type-related bugs** during development

### Requirements

Runtime type checking requires the optional `beartype` dependency:

```bash
# Install beartype for runtime type checking
uv add beartype
# or
pip install beartype
```

!!! note "Optional Dependency"
    If `beartype` is not installed and runtime type checking is enabled, mesa-frames will issue a warning and continue without type checking.

### Performance Considerations

!!! warning "Development Only"
    Runtime type checking adds significant overhead and should **only be used during development and testing**. Do not enable it in production environments.

The overhead includes:
<<<<<<< HEAD

=======
>>>>>>> 3b765ed7
- Function call interception and validation
- Type checking computations at runtime
- Memory usage for type checking infrastructure

### When to Use Runtime Type Checking

<<<<<<< HEAD
✅ **Recommended for:**

- Development and debugging
- Writing new features
- Running unit tests
- Troubleshooting type-related issues
- Contributing to mesa-frames

❌ **Not recommended for:**

=======
✅ **Automatically enabled (recommended):**

- Hatch development environment (`hatch shell dev`)
- VS Code debugging sessions
- VS Code test execution
- Contributing to mesa-frames development

✅ **Manual activation (when needed):**

- Development and debugging in other IDEs
- Writing new features outside VS Code
- Running unit tests from command line
- Troubleshooting type-related issues

❌ **Not recommended for:**
>>>>>>> 3b765ed7
- Production deployments
- Performance benchmarking
- Large-scale simulations
- Final model runs

### Troubleshooting

If you encounter issues with runtime type checking:

1. **Check beartype installation:**

   ```bash
   uv run python -c "import beartype; print(beartype.__version__)"
   ```

2. **Verify environment variable:**

   ```bash
   echo $MESA_FRAMES_RUNTIME_TYPECHECKING
   ```

<<<<<<< HEAD
3. **Check for warnings** in your application logs

4. **Disable temporarily** if needed:
=======
3. **For automatic configurations:**
   - **Hatch dev**: Ensure you're in the dev environment (`hatch shell dev`)
   - **VS Code debugging**: Check that the debugger configuration in `.vscode/launch.json` includes the environment variable
   - **VS Code testing**: Verify that `.env.test` file exists and contains `MESA_FRAMES_RUNTIME_TYPECHECKING=true`

4. **Check for warnings** in your application logs

5. **Disable temporarily** if needed:
>>>>>>> 3b765ed7

   ```bash
   unset MESA_FRAMES_RUNTIME_TYPECHECKING
   ```

!!! tip "Pro Tip"
    Runtime type checking is particularly useful when developing custom AgentSet implementations or working with complex DataFrame operations where type safety is crucial.<|MERGE_RESOLUTION|>--- conflicted
+++ resolved
@@ -4,10 +4,6 @@
 
 mesa-frames includes optional runtime type checking using [beartype](https://github.com/beartype/beartype) for development and debugging purposes. This feature helps catch type-related errors early during development and testing.
 
-<<<<<<< HEAD
-!!! tip "Automatic for Hatch Development Environment"
-    When using Hatch for development (`hatch shell dev`), runtime type checking is **automatically enabled** by default. No manual setup required!
-=======
 !!! tip "Automatically Enabled"
     Runtime type checking is **automatically enabled** in the following scenarios:
     
@@ -16,7 +12,6 @@
     - **VS Code testing** — when running tests through VS Code's testing interface
     
     No manual setup required in these environments!
->>>>>>> 3b765ed7
 
 ### Development Environment Setup
 
@@ -43,22 +38,15 @@
 export MESA_FRAMES_RUNTIME_TYPECHECKING=1
 # or
 export MESA_FRAMES_RUNTIME_TYPECHECKING=true
-<<<<<<< HEAD
-# or
-=======
 # or 
->>>>>>> 3b765ed7
 export MESA_FRAMES_RUNTIME_TYPECHECKING=yes
 ```
 
 ### Usage Examples
 
-<<<<<<< HEAD
-=======
 !!! info "Automatic Activation"
     If you're using **Hatch dev environment**, **VS Code debugging**, or **VS Code testing**, runtime type checking is already enabled automatically. The examples below are for manual activation in other scenarios.
 
->>>>>>> 3b765ed7
 #### For Development and Testing
 
 ```bash
@@ -71,17 +59,10 @@
 
 #### In Your IDE or Development Environment
 
-<<<<<<< HEAD
-Add the environment variable to your development environment configuration:
-
-=== "VS Code"
-    In your `.vscode/settings.json`:
-=======
 **VS Code** (Already Configured):
 - **Debugging**: Runtime type checking is automatically enabled when using VS Code's debugger
 - **Testing**: Automatically enabled when running tests through VS Code's testing interface
 - **Manual override**: You can also add it manually in `.vscode/settings.json`:
->>>>>>> 3b765ed7
     ```json
     {
         "python.env": {
@@ -90,19 +71,11 @@
     }
     ```
 
-<<<<<<< HEAD
-=== "PyCharm"
-    In your run configuration, add the environment variable:
-    ```
-    MESA_FRAMES_RUNTIME_TYPECHECKING=1
-    ```
-=======
 **PyCharm**:
 In your run configuration, add the environment variable:
 ```
 MESA_FRAMES_RUNTIME_TYPECHECKING=1
 ```
->>>>>>> 3b765ed7
 
 ### How It Works
 
@@ -133,28 +106,12 @@
     Runtime type checking adds significant overhead and should **only be used during development and testing**. Do not enable it in production environments.
 
 The overhead includes:
-<<<<<<< HEAD
-
-=======
->>>>>>> 3b765ed7
 - Function call interception and validation
 - Type checking computations at runtime
 - Memory usage for type checking infrastructure
 
 ### When to Use Runtime Type Checking
 
-<<<<<<< HEAD
-✅ **Recommended for:**
-
-- Development and debugging
-- Writing new features
-- Running unit tests
-- Troubleshooting type-related issues
-- Contributing to mesa-frames
-
-❌ **Not recommended for:**
-
-=======
 ✅ **Automatically enabled (recommended):**
 
 - Hatch development environment (`hatch shell dev`)
@@ -170,7 +127,6 @@
 - Troubleshooting type-related issues
 
 ❌ **Not recommended for:**
->>>>>>> 3b765ed7
 - Production deployments
 - Performance benchmarking
 - Large-scale simulations
@@ -192,11 +148,6 @@
    echo $MESA_FRAMES_RUNTIME_TYPECHECKING
    ```
 
-<<<<<<< HEAD
-3. **Check for warnings** in your application logs
-
-4. **Disable temporarily** if needed:
-=======
 3. **For automatic configurations:**
    - **Hatch dev**: Ensure you're in the dev environment (`hatch shell dev`)
    - **VS Code debugging**: Check that the debugger configuration in `.vscode/launch.json` includes the environment variable
@@ -205,7 +156,6 @@
 4. **Check for warnings** in your application logs
 
 5. **Disable temporarily** if needed:
->>>>>>> 3b765ed7
 
    ```bash
    unset MESA_FRAMES_RUNTIME_TYPECHECKING
