version = 1
requires-python = ">=3.9"
resolution-markers = [
    "python_full_version < '3.11'",
    "python_full_version == '3.11.*'",
    "python_full_version >= '3.12'",
]

[[package]]
name = "accessible-pygments"
version = "0.0.5"
source = { registry = "https://pypi.org/simple" }
dependencies = [
    { name = "pygments" },
]
sdist = { url = "https://files.pythonhosted.org/packages/bc/c1/bbac6a50d02774f91572938964c582fff4270eee73ab822a4aeea4d8b11b/accessible_pygments-0.0.5.tar.gz", hash = "sha256:40918d3e6a2b619ad424cb91e556bd3bd8865443d9f22f1dcdf79e33c8046872", size = 1377899 }
wheels = [
    { url = "https://files.pythonhosted.org/packages/8d/3f/95338030883d8c8b91223b4e21744b04d11b161a3ef117295d8241f50ab4/accessible_pygments-0.0.5-py3-none-any.whl", hash = "sha256:88ae3211e68a1d0b011504b2ffc1691feafce124b845bd072ab6f9f66f34d4b7", size = 1395903 },
]

[[package]]
name = "alabaster"
version = "0.7.16"
source = { registry = "https://pypi.org/simple" }
sdist = { url = "https://files.pythonhosted.org/packages/c9/3e/13dd8e5ed9094e734ac430b5d0eb4f2bb001708a8b7856cbf8e084e001ba/alabaster-0.7.16.tar.gz", hash = "sha256:75a8b99c28a5dad50dd7f8ccdd447a121ddb3892da9e53d1ca5cca3106d58d65", size = 23776 }
wheels = [
    { url = "https://files.pythonhosted.org/packages/32/34/d4e1c02d3bee589efb5dfa17f88ea08bdb3e3eac12bc475462aec52ed223/alabaster-0.7.16-py3-none-any.whl", hash = "sha256:b46733c07dce03ae4e150330b975c75737fa60f0a7c591b6c8bf4928a28e2c92", size = 13511 },
]

[[package]]
name = "anyio"
version = "4.8.0"
source = { registry = "https://pypi.org/simple" }
dependencies = [
    { name = "exceptiongroup", marker = "python_full_version < '3.11'" },
    { name = "idna" },
    { name = "sniffio" },
    { name = "typing-extensions", marker = "python_full_version < '3.13'" },
]
sdist = { url = "https://files.pythonhosted.org/packages/a3/73/199a98fc2dae33535d6b8e8e6ec01f8c1d76c9adb096c6b7d64823038cde/anyio-4.8.0.tar.gz", hash = "sha256:1d9fe889df5212298c0c0723fa20479d1b94883a2df44bd3897aa91083316f7a", size = 181126 }
wheels = [
    { url = "https://files.pythonhosted.org/packages/46/eb/e7f063ad1fec6b3178a3cd82d1a3c4de82cccf283fc42746168188e1cdd5/anyio-4.8.0-py3-none-any.whl", hash = "sha256:b5011f270ab5eb0abf13385f851315585cc37ef330dd88e27ec3d34d651fd47a", size = 96041 },
]

[[package]]
name = "appnope"
version = "0.1.4"
source = { registry = "https://pypi.org/simple" }
sdist = { url = "https://files.pythonhosted.org/packages/35/5d/752690df9ef5b76e169e68d6a129fa6d08a7100ca7f754c89495db3c6019/appnope-0.1.4.tar.gz", hash = "sha256:1de3860566df9caf38f01f86f65e0e13e379af54f9e4bee1e66b48f2efffd1ee", size = 4170 }
wheels = [
    { url = "https://files.pythonhosted.org/packages/81/29/5ecc3a15d5a33e31b26c11426c45c501e439cb865d0bff96315d86443b78/appnope-0.1.4-py2.py3-none-any.whl", hash = "sha256:502575ee11cd7a28c0205f379b525beefebab9d161b7c964670864014ed7213c", size = 4321 },
]

[[package]]
name = "arrow"
version = "1.3.0"
source = { registry = "https://pypi.org/simple" }
dependencies = [
    { name = "python-dateutil" },
    { name = "types-python-dateutil" },
]
sdist = { url = "https://files.pythonhosted.org/packages/2e/00/0f6e8fcdb23ea632c866620cc872729ff43ed91d284c866b515c6342b173/arrow-1.3.0.tar.gz", hash = "sha256:d4540617648cb5f895730f1ad8c82a65f2dad0166f57b75f3ca54759c4d67a85", size = 131960 }
wheels = [
    { url = "https://files.pythonhosted.org/packages/f8/ed/e97229a566617f2ae958a6b13e7cc0f585470eac730a73e9e82c32a3cdd2/arrow-1.3.0-py3-none-any.whl", hash = "sha256:c728b120ebc00eb84e01882a6f5e7927a53960aa990ce7dd2b10f39005a67f80", size = 66419 },
]

[[package]]
name = "asttokens"
version = "3.0.0"
source = { registry = "https://pypi.org/simple" }
sdist = { url = "https://files.pythonhosted.org/packages/4a/e7/82da0a03e7ba5141f05cce0d302e6eed121ae055e0456ca228bf693984bc/asttokens-3.0.0.tar.gz", hash = "sha256:0dcd8baa8d62b0c1d118b399b2ddba3c4aff271d0d7a9e0d4c1681c79035bbc7", size = 61978 }
wheels = [
    { url = "https://files.pythonhosted.org/packages/25/8a/c46dcc25341b5bce5472c718902eb3d38600a903b14fa6aeecef3f21a46f/asttokens-3.0.0-py3-none-any.whl", hash = "sha256:e3078351a059199dd5138cb1c706e6430c05eff2ff136af5eb4790f9d28932e2", size = 26918 },
]

[[package]]
name = "attrs"
version = "25.1.0"
source = { registry = "https://pypi.org/simple" }
sdist = { url = "https://files.pythonhosted.org/packages/49/7c/fdf464bcc51d23881d110abd74b512a42b3d5d376a55a831b44c603ae17f/attrs-25.1.0.tar.gz", hash = "sha256:1c97078a80c814273a76b2a298a932eb681c87415c11dee0a6921de7f1b02c3e", size = 810562 }
wheels = [
    { url = "https://files.pythonhosted.org/packages/fc/30/d4986a882011f9df997a55e6becd864812ccfcd821d64aac8570ee39f719/attrs-25.1.0-py3-none-any.whl", hash = "sha256:c75a69e28a550a7e93789579c22aa26b0f5b83b75dc4e08fe092980051e1090a", size = 63152 },
]

[[package]]
name = "autodocsumm"
version = "0.2.14"
source = { registry = "https://pypi.org/simple" }
dependencies = [
    { name = "sphinx" },
]
sdist = { url = "https://files.pythonhosted.org/packages/03/96/92afe8a7912b327c01f0a8b6408c9556ee13b1aba5b98d587ac7327ff32d/autodocsumm-0.2.14.tar.gz", hash = "sha256:2839a9d4facc3c4eccd306c08695540911042b46eeafcdc3203e6d0bab40bc77", size = 46357 }
wheels = [
    { url = "https://files.pythonhosted.org/packages/87/bc/3f66af9beb683728e06ca08797e4e9d3e44f432f339718cae3ba856a9cad/autodocsumm-0.2.14-py3-none-any.whl", hash = "sha256:3bad8717fc5190802c60392a7ab04b9f3c97aa9efa8b3780b3d81d615bfe5dc0", size = 14640 },
]

[[package]]
name = "babel"
version = "2.17.0"
source = { registry = "https://pypi.org/simple" }
sdist = { url = "https://files.pythonhosted.org/packages/7d/6b/d52e42361e1aa00709585ecc30b3f9684b3ab62530771402248b1b1d6240/babel-2.17.0.tar.gz", hash = "sha256:0c54cffb19f690cdcc52a3b50bcbf71e07a808d1c80d549f2459b9d2cf0afb9d", size = 9951852 }
wheels = [
    { url = "https://files.pythonhosted.org/packages/b7/b8/3fe70c75fe32afc4bb507f75563d39bc5642255d1d94f1f23604725780bf/babel-2.17.0-py3-none-any.whl", hash = "sha256:4d0b53093fdfb4b21c92b5213dba5a1b23885afa8383709427046b21c366e5f2", size = 10182537 },
]

[[package]]
name = "backrefs"
version = "5.8"
source = { registry = "https://pypi.org/simple" }
sdist = { url = "https://files.pythonhosted.org/packages/6c/46/caba1eb32fa5784428ab401a5487f73db4104590ecd939ed9daaf18b47e0/backrefs-5.8.tar.gz", hash = "sha256:2cab642a205ce966af3dd4b38ee36009b31fa9502a35fd61d59ccc116e40a6bd", size = 6773994 }
wheels = [
    { url = "https://files.pythonhosted.org/packages/bf/cb/d019ab87fe70e0fe3946196d50d6a4428623dc0c38a6669c8cae0320fbf3/backrefs-5.8-py310-none-any.whl", hash = "sha256:c67f6638a34a5b8730812f5101376f9d41dc38c43f1fdc35cb54700f6ed4465d", size = 380337 },
    { url = "https://files.pythonhosted.org/packages/a9/86/abd17f50ee21b2248075cb6924c6e7f9d23b4925ca64ec660e869c2633f1/backrefs-5.8-py311-none-any.whl", hash = "sha256:2e1c15e4af0e12e45c8701bd5da0902d326b2e200cafcd25e49d9f06d44bb61b", size = 392142 },
    { url = "https://files.pythonhosted.org/packages/b3/04/7b415bd75c8ab3268cc138c76fa648c19495fcc7d155508a0e62f3f82308/backrefs-5.8-py312-none-any.whl", hash = "sha256:bbef7169a33811080d67cdf1538c8289f76f0942ff971222a16034da88a73486", size = 398021 },
    { url = "https://files.pythonhosted.org/packages/04/b8/60dcfb90eb03a06e883a92abbc2ab95c71f0d8c9dd0af76ab1d5ce0b1402/backrefs-5.8-py313-none-any.whl", hash = "sha256:e3a63b073867dbefd0536425f43db618578528e3896fb77be7141328642a1585", size = 399915 },
    { url = "https://files.pythonhosted.org/packages/0c/37/fb6973edeb700f6e3d6ff222400602ab1830446c25c7b4676d8de93e65b8/backrefs-5.8-py39-none-any.whl", hash = "sha256:a66851e4533fb5b371aa0628e1fee1af05135616b86140c9d787a2ffdf4b8fdc", size = 380336 },
]

[[package]]
name = "beartype"
version = "0.20.2"
source = { registry = "https://pypi.org/simple" }
sdist = { url = "https://files.pythonhosted.org/packages/8a/99/eaf0847301a6ca2042927c83f8cc72a29c153132ce49d9a720fe121440ba/beartype-0.20.2.tar.gz", hash = "sha256:38c60c065ad99364a8c767e8a0e71ba8263d467b91414ed5dcffb7758a2e8079", size = 1410390 }
wheels = [
    { url = "https://files.pythonhosted.org/packages/78/05/536d025b3e17cf938f836665dde32e86f65ee76acd0ae14e22bda6aee274/beartype-0.20.2-py3-none-any.whl", hash = "sha256:5171a91ecf01438a59884f0cde37d2d5da2c992198b53d6ba31db3940f47ff04", size = 1161292 },
]

[[package]]
name = "beautifulsoup4"
version = "4.13.3"
source = { registry = "https://pypi.org/simple" }
dependencies = [
    { name = "soupsieve" },
    { name = "typing-extensions" },
]
sdist = { url = "https://files.pythonhosted.org/packages/f0/3c/adaf39ce1fb4afdd21b611e3d530b183bb7759c9b673d60db0e347fd4439/beautifulsoup4-4.13.3.tar.gz", hash = "sha256:1bd32405dacc920b42b83ba01644747ed77456a65760e285fbc47633ceddaf8b", size = 619516 }
wheels = [
    { url = "https://files.pythonhosted.org/packages/f9/49/6abb616eb3cbab6a7cca303dc02fdf3836de2e0b834bf966a7f5271a34d8/beautifulsoup4-4.13.3-py3-none-any.whl", hash = "sha256:99045d7d3f08f91f0d656bc9b7efbae189426cd913d830294a15eefa0ea4df16", size = 186015 },
]

[[package]]
name = "binaryornot"
version = "0.4.4"
source = { registry = "https://pypi.org/simple" }
dependencies = [
    { name = "chardet" },
]
sdist = { url = "https://files.pythonhosted.org/packages/a7/fe/7ebfec74d49f97fc55cd38240c7a7d08134002b1e14be8c3897c0dd5e49b/binaryornot-0.4.4.tar.gz", hash = "sha256:359501dfc9d40632edc9fac890e19542db1a287bbcfa58175b66658392018061", size = 371054 }
wheels = [
    { url = "https://files.pythonhosted.org/packages/24/7e/f7b6f453e6481d1e233540262ccbfcf89adcd43606f44a028d7f5fae5eb2/binaryornot-0.4.4-py2.py3-none-any.whl", hash = "sha256:b8b71173c917bddcd2c16070412e369c3ed7f0528926f70cac18a6c97fd563e4", size = 9006 },
]

[[package]]
name = "bleach"
version = "6.2.0"
source = { registry = "https://pypi.org/simple" }
dependencies = [
    { name = "webencodings" },
]
sdist = { url = "https://files.pythonhosted.org/packages/76/9a/0e33f5054c54d349ea62c277191c020c2d6ef1d65ab2cb1993f91ec846d1/bleach-6.2.0.tar.gz", hash = "sha256:123e894118b8a599fd80d3ec1a6d4cc7ce4e5882b1317a7e1ba69b56e95f991f", size = 203083 }
wheels = [
    { url = "https://files.pythonhosted.org/packages/fc/55/96142937f66150805c25c4d0f31ee4132fd33497753400734f9dfdcbdc66/bleach-6.2.0-py3-none-any.whl", hash = "sha256:117d9c6097a7c3d22fd578fcd8d35ff1e125df6736f554da4e432fdd63f31e5e", size = 163406 },
]

[package.optional-dependencies]
css = [
    { name = "tinycss2" },
]

[[package]]
name = "bracex"
version = "2.5.post1"
source = { registry = "https://pypi.org/simple" }
sdist = { url = "https://files.pythonhosted.org/packages/d6/6c/57418c4404cd22fe6275b8301ca2b46a8cdaa8157938017a9ae0b3edf363/bracex-2.5.post1.tar.gz", hash = "sha256:12c50952415bfa773d2d9ccb8e79651b8cdb1f31a42f6091b804f6ba2b4a66b6", size = 26641 }
wheels = [
    { url = "https://files.pythonhosted.org/packages/4b/02/8db98cdc1a58e0abd6716d5e63244658e6e63513c65f469f34b6f1053fd0/bracex-2.5.post1-py3-none-any.whl", hash = "sha256:13e5732fec27828d6af308628285ad358047cec36801598368cb28bc631dbaf6", size = 11558 },
]

[[package]]
name = "cachetools"
version = "5.5.2"
source = { registry = "https://pypi.org/simple" }
sdist = { url = "https://files.pythonhosted.org/packages/6c/81/3747dad6b14fa2cf53fcf10548cf5aea6913e96fab41a3c198676f8948a5/cachetools-5.5.2.tar.gz", hash = "sha256:1a661caa9175d26759571b2e19580f9d6393969e5dfca11fdb1f947a23e640d4", size = 28380 }
wheels = [
    { url = "https://files.pythonhosted.org/packages/72/76/20fa66124dbe6be5cafeb312ece67de6b61dd91a0247d1ea13db4ebb33c2/cachetools-5.5.2-py3-none-any.whl", hash = "sha256:d26a22bcc62eb95c3beabd9f1ee5e820d3d2704fe2967cbe350e20c8ffcd3f0a", size = 10080 },
]

[[package]]
name = "certifi"
version = "2025.1.31"
source = { registry = "https://pypi.org/simple" }
sdist = { url = "https://files.pythonhosted.org/packages/1c/ab/c9f1e32b7b1bf505bf26f0ef697775960db7932abeb7b516de930ba2705f/certifi-2025.1.31.tar.gz", hash = "sha256:3d5da6925056f6f18f119200434a4780a94263f10d1c21d032a6f6b2baa20651", size = 167577 }
wheels = [
    { url = "https://files.pythonhosted.org/packages/38/fc/bce832fd4fd99766c04d1ee0eead6b0ec6486fb100ae5e74c1d91292b982/certifi-2025.1.31-py3-none-any.whl", hash = "sha256:ca78db4565a652026a4db2bcdf68f2fb589ea80d0be70e03929ed730746b84fe", size = 166393 },
]

[[package]]
name = "cffi"
version = "1.17.1"
source = { registry = "https://pypi.org/simple" }
dependencies = [
    { name = "pycparser" },
]
sdist = { url = "https://files.pythonhosted.org/packages/fc/97/c783634659c2920c3fc70419e3af40972dbaf758daa229a7d6ea6135c90d/cffi-1.17.1.tar.gz", hash = "sha256:1c39c6016c32bc48dd54561950ebd6836e1670f2ae46128f67cf49e789c52824", size = 516621 }
wheels = [
    { url = "https://files.pythonhosted.org/packages/90/07/f44ca684db4e4f08a3fdc6eeb9a0d15dc6883efc7b8c90357fdbf74e186c/cffi-1.17.1-cp310-cp310-macosx_10_9_x86_64.whl", hash = "sha256:df8b1c11f177bc2313ec4b2d46baec87a5f3e71fc8b45dab2ee7cae86d9aba14", size = 182191 },
    { url = "https://files.pythonhosted.org/packages/08/fd/cc2fedbd887223f9f5d170c96e57cbf655df9831a6546c1727ae13fa977a/cffi-1.17.1-cp310-cp310-macosx_11_0_arm64.whl", hash = "sha256:8f2cdc858323644ab277e9bb925ad72ae0e67f69e804f4898c070998d50b1a67", size = 178592 },
    { url = "https://files.pythonhosted.org/packages/de/cc/4635c320081c78d6ffc2cab0a76025b691a91204f4aa317d568ff9280a2d/cffi-1.17.1-cp310-cp310-manylinux_2_12_i686.manylinux2010_i686.manylinux_2_17_i686.manylinux2014_i686.whl", hash = "sha256:edae79245293e15384b51f88b00613ba9f7198016a5948b5dddf4917d4d26382", size = 426024 },
    { url = "https://files.pythonhosted.org/packages/b6/7b/3b2b250f3aab91abe5f8a51ada1b717935fdaec53f790ad4100fe2ec64d1/cffi-1.17.1-cp310-cp310-manylinux_2_17_aarch64.manylinux2014_aarch64.whl", hash = "sha256:45398b671ac6d70e67da8e4224a065cec6a93541bb7aebe1b198a61b58c7b702", size = 448188 },
    { url = "https://files.pythonhosted.org/packages/d3/48/1b9283ebbf0ec065148d8de05d647a986c5f22586b18120020452fff8f5d/cffi-1.17.1-cp310-cp310-manylinux_2_17_ppc64le.manylinux2014_ppc64le.whl", hash = "sha256:ad9413ccdeda48c5afdae7e4fa2192157e991ff761e7ab8fdd8926f40b160cc3", size = 455571 },
    { url = "https://files.pythonhosted.org/packages/40/87/3b8452525437b40f39ca7ff70276679772ee7e8b394934ff60e63b7b090c/cffi-1.17.1-cp310-cp310-manylinux_2_17_s390x.manylinux2014_s390x.whl", hash = "sha256:5da5719280082ac6bd9aa7becb3938dc9f9cbd57fac7d2871717b1feb0902ab6", size = 436687 },
    { url = "https://files.pythonhosted.org/packages/8d/fb/4da72871d177d63649ac449aec2e8a29efe0274035880c7af59101ca2232/cffi-1.17.1-cp310-cp310-manylinux_2_17_x86_64.manylinux2014_x86_64.whl", hash = "sha256:2bb1a08b8008b281856e5971307cc386a8e9c5b625ac297e853d36da6efe9c17", size = 446211 },
    { url = "https://files.pythonhosted.org/packages/ab/a0/62f00bcb411332106c02b663b26f3545a9ef136f80d5df746c05878f8c4b/cffi-1.17.1-cp310-cp310-musllinux_1_1_aarch64.whl", hash = "sha256:045d61c734659cc045141be4bae381a41d89b741f795af1dd018bfb532fd0df8", size = 461325 },
    { url = "https://files.pythonhosted.org/packages/36/83/76127035ed2e7e27b0787604d99da630ac3123bfb02d8e80c633f218a11d/cffi-1.17.1-cp310-cp310-musllinux_1_1_i686.whl", hash = "sha256:6883e737d7d9e4899a8a695e00ec36bd4e5e4f18fabe0aca0efe0a4b44cdb13e", size = 438784 },
    { url = "https://files.pythonhosted.org/packages/21/81/a6cd025db2f08ac88b901b745c163d884641909641f9b826e8cb87645942/cffi-1.17.1-cp310-cp310-musllinux_1_1_x86_64.whl", hash = "sha256:6b8b4a92e1c65048ff98cfe1f735ef8f1ceb72e3d5f0c25fdb12087a23da22be", size = 461564 },
    { url = "https://files.pythonhosted.org/packages/f8/fe/4d41c2f200c4a457933dbd98d3cf4e911870877bd94d9656cc0fcb390681/cffi-1.17.1-cp310-cp310-win32.whl", hash = "sha256:c9c3d058ebabb74db66e431095118094d06abf53284d9c81f27300d0e0d8bc7c", size = 171804 },
    { url = "https://files.pythonhosted.org/packages/d1/b6/0b0f5ab93b0df4acc49cae758c81fe4e5ef26c3ae2e10cc69249dfd8b3ab/cffi-1.17.1-cp310-cp310-win_amd64.whl", hash = "sha256:0f048dcf80db46f0098ccac01132761580d28e28bc0f78ae0d58048063317e15", size = 181299 },
    { url = "https://files.pythonhosted.org/packages/6b/f4/927e3a8899e52a27fa57a48607ff7dc91a9ebe97399b357b85a0c7892e00/cffi-1.17.1-cp311-cp311-macosx_10_9_x86_64.whl", hash = "sha256:a45e3c6913c5b87b3ff120dcdc03f6131fa0065027d0ed7ee6190736a74cd401", size = 182264 },
    { url = "https://files.pythonhosted.org/packages/6c/f5/6c3a8efe5f503175aaddcbea6ad0d2c96dad6f5abb205750d1b3df44ef29/cffi-1.17.1-cp311-cp311-macosx_11_0_arm64.whl", hash = "sha256:30c5e0cb5ae493c04c8b42916e52ca38079f1b235c2f8ae5f4527b963c401caf", size = 178651 },
    { url = "https://files.pythonhosted.org/packages/94/dd/a3f0118e688d1b1a57553da23b16bdade96d2f9bcda4d32e7d2838047ff7/cffi-1.17.1-cp311-cp311-manylinux_2_12_i686.manylinux2010_i686.manylinux_2_17_i686.manylinux2014_i686.whl", hash = "sha256:f75c7ab1f9e4aca5414ed4d8e5c0e303a34f4421f8a0d47a4d019ceff0ab6af4", size = 445259 },
    { url = "https://files.pythonhosted.org/packages/2e/ea/70ce63780f096e16ce8588efe039d3c4f91deb1dc01e9c73a287939c79a6/cffi-1.17.1-cp311-cp311-manylinux_2_17_aarch64.manylinux2014_aarch64.whl", hash = "sha256:a1ed2dd2972641495a3ec98445e09766f077aee98a1c896dcb4ad0d303628e41", size = 469200 },
    { url = "https://files.pythonhosted.org/packages/1c/a0/a4fa9f4f781bda074c3ddd57a572b060fa0df7655d2a4247bbe277200146/cffi-1.17.1-cp311-cp311-manylinux_2_17_ppc64le.manylinux2014_ppc64le.whl", hash = "sha256:46bf43160c1a35f7ec506d254e5c890f3c03648a4dbac12d624e4490a7046cd1", size = 477235 },
    { url = "https://files.pythonhosted.org/packages/62/12/ce8710b5b8affbcdd5c6e367217c242524ad17a02fe5beec3ee339f69f85/cffi-1.17.1-cp311-cp311-manylinux_2_17_s390x.manylinux2014_s390x.whl", hash = "sha256:a24ed04c8ffd54b0729c07cee15a81d964e6fee0e3d4d342a27b020d22959dc6", size = 459721 },
    { url = "https://files.pythonhosted.org/packages/ff/6b/d45873c5e0242196f042d555526f92aa9e0c32355a1be1ff8c27f077fd37/cffi-1.17.1-cp311-cp311-manylinux_2_17_x86_64.manylinux2014_x86_64.whl", hash = "sha256:610faea79c43e44c71e1ec53a554553fa22321b65fae24889706c0a84d4ad86d", size = 467242 },
    { url = "https://files.pythonhosted.org/packages/1a/52/d9a0e523a572fbccf2955f5abe883cfa8bcc570d7faeee06336fbd50c9fc/cffi-1.17.1-cp311-cp311-musllinux_1_1_aarch64.whl", hash = "sha256:a9b15d491f3ad5d692e11f6b71f7857e7835eb677955c00cc0aefcd0669adaf6", size = 477999 },
    { url = "https://files.pythonhosted.org/packages/44/74/f2a2460684a1a2d00ca799ad880d54652841a780c4c97b87754f660c7603/cffi-1.17.1-cp311-cp311-musllinux_1_1_i686.whl", hash = "sha256:de2ea4b5833625383e464549fec1bc395c1bdeeb5f25c4a3a82b5a8c756ec22f", size = 454242 },
    { url = "https://files.pythonhosted.org/packages/f8/4a/34599cac7dfcd888ff54e801afe06a19c17787dfd94495ab0c8d35fe99fb/cffi-1.17.1-cp311-cp311-musllinux_1_1_x86_64.whl", hash = "sha256:fc48c783f9c87e60831201f2cce7f3b2e4846bf4d8728eabe54d60700b318a0b", size = 478604 },
    { url = "https://files.pythonhosted.org/packages/34/33/e1b8a1ba29025adbdcda5fb3a36f94c03d771c1b7b12f726ff7fef2ebe36/cffi-1.17.1-cp311-cp311-win32.whl", hash = "sha256:85a950a4ac9c359340d5963966e3e0a94a676bd6245a4b55bc43949eee26a655", size = 171727 },
    { url = "https://files.pythonhosted.org/packages/3d/97/50228be003bb2802627d28ec0627837ac0bf35c90cf769812056f235b2d1/cffi-1.17.1-cp311-cp311-win_amd64.whl", hash = "sha256:caaf0640ef5f5517f49bc275eca1406b0ffa6aa184892812030f04c2abf589a0", size = 181400 },
    { url = "https://files.pythonhosted.org/packages/5a/84/e94227139ee5fb4d600a7a4927f322e1d4aea6fdc50bd3fca8493caba23f/cffi-1.17.1-cp312-cp312-macosx_10_9_x86_64.whl", hash = "sha256:805b4371bf7197c329fcb3ead37e710d1bca9da5d583f5073b799d5c5bd1eee4", size = 183178 },
    { url = "https://files.pythonhosted.org/packages/da/ee/fb72c2b48656111c4ef27f0f91da355e130a923473bf5ee75c5643d00cca/cffi-1.17.1-cp312-cp312-macosx_11_0_arm64.whl", hash = "sha256:733e99bc2df47476e3848417c5a4540522f234dfd4ef3ab7fafdf555b082ec0c", size = 178840 },
    { url = "https://files.pythonhosted.org/packages/cc/b6/db007700f67d151abadf508cbfd6a1884f57eab90b1bb985c4c8c02b0f28/cffi-1.17.1-cp312-cp312-manylinux_2_12_i686.manylinux2010_i686.manylinux_2_17_i686.manylinux2014_i686.whl", hash = "sha256:1257bdabf294dceb59f5e70c64a3e2f462c30c7ad68092d01bbbfb1c16b1ba36", size = 454803 },
    { url = "https://files.pythonhosted.org/packages/1a/df/f8d151540d8c200eb1c6fba8cd0dfd40904f1b0682ea705c36e6c2e97ab3/cffi-1.17.1-cp312-cp312-manylinux_2_17_aarch64.manylinux2014_aarch64.whl", hash = "sha256:da95af8214998d77a98cc14e3a3bd00aa191526343078b530ceb0bd710fb48a5", size = 478850 },
    { url = "https://files.pythonhosted.org/packages/28/c0/b31116332a547fd2677ae5b78a2ef662dfc8023d67f41b2a83f7c2aa78b1/cffi-1.17.1-cp312-cp312-manylinux_2_17_ppc64le.manylinux2014_ppc64le.whl", hash = "sha256:d63afe322132c194cf832bfec0dc69a99fb9bb6bbd550f161a49e9e855cc78ff", size = 485729 },
    { url = "https://files.pythonhosted.org/packages/91/2b/9a1ddfa5c7f13cab007a2c9cc295b70fbbda7cb10a286aa6810338e60ea1/cffi-1.17.1-cp312-cp312-manylinux_2_17_s390x.manylinux2014_s390x.whl", hash = "sha256:f79fc4fc25f1c8698ff97788206bb3c2598949bfe0fef03d299eb1b5356ada99", size = 471256 },
    { url = "https://files.pythonhosted.org/packages/b2/d5/da47df7004cb17e4955df6a43d14b3b4ae77737dff8bf7f8f333196717bf/cffi-1.17.1-cp312-cp312-manylinux_2_17_x86_64.manylinux2014_x86_64.whl", hash = "sha256:b62ce867176a75d03a665bad002af8e6d54644fad99a3c70905c543130e39d93", size = 479424 },
    { url = "https://files.pythonhosted.org/packages/0b/ac/2a28bcf513e93a219c8a4e8e125534f4f6db03e3179ba1c45e949b76212c/cffi-1.17.1-cp312-cp312-musllinux_1_1_aarch64.whl", hash = "sha256:386c8bf53c502fff58903061338ce4f4950cbdcb23e2902d86c0f722b786bbe3", size = 484568 },
    { url = "https://files.pythonhosted.org/packages/d4/38/ca8a4f639065f14ae0f1d9751e70447a261f1a30fa7547a828ae08142465/cffi-1.17.1-cp312-cp312-musllinux_1_1_x86_64.whl", hash = "sha256:4ceb10419a9adf4460ea14cfd6bc43d08701f0835e979bf821052f1805850fe8", size = 488736 },
    { url = "https://files.pythonhosted.org/packages/86/c5/28b2d6f799ec0bdecf44dced2ec5ed43e0eb63097b0f58c293583b406582/cffi-1.17.1-cp312-cp312-win32.whl", hash = "sha256:a08d7e755f8ed21095a310a693525137cfe756ce62d066e53f502a83dc550f65", size = 172448 },
    { url = "https://files.pythonhosted.org/packages/50/b9/db34c4755a7bd1cb2d1603ac3863f22bcecbd1ba29e5ee841a4bc510b294/cffi-1.17.1-cp312-cp312-win_amd64.whl", hash = "sha256:51392eae71afec0d0c8fb1a53b204dbb3bcabcb3c9b807eedf3e1e6ccf2de903", size = 181976 },
    { url = "https://files.pythonhosted.org/packages/8d/f8/dd6c246b148639254dad4d6803eb6a54e8c85c6e11ec9df2cffa87571dbe/cffi-1.17.1-cp313-cp313-macosx_10_13_x86_64.whl", hash = "sha256:f3a2b4222ce6b60e2e8b337bb9596923045681d71e5a082783484d845390938e", size = 182989 },
    { url = "https://files.pythonhosted.org/packages/8b/f1/672d303ddf17c24fc83afd712316fda78dc6fce1cd53011b839483e1ecc8/cffi-1.17.1-cp313-cp313-macosx_11_0_arm64.whl", hash = "sha256:0984a4925a435b1da406122d4d7968dd861c1385afe3b45ba82b750f229811e2", size = 178802 },
    { url = "https://files.pythonhosted.org/packages/0e/2d/eab2e858a91fdff70533cab61dcff4a1f55ec60425832ddfdc9cd36bc8af/cffi-1.17.1-cp313-cp313-manylinux_2_12_i686.manylinux2010_i686.manylinux_2_17_i686.manylinux2014_i686.whl", hash = "sha256:d01b12eeeb4427d3110de311e1774046ad344f5b1a7403101878976ecd7a10f3", size = 454792 },
    { url = "https://files.pythonhosted.org/packages/75/b2/fbaec7c4455c604e29388d55599b99ebcc250a60050610fadde58932b7ee/cffi-1.17.1-cp313-cp313-manylinux_2_17_aarch64.manylinux2014_aarch64.whl", hash = "sha256:706510fe141c86a69c8ddc029c7910003a17353970cff3b904ff0686a5927683", size = 478893 },
    { url = "https://files.pythonhosted.org/packages/4f/b7/6e4a2162178bf1935c336d4da8a9352cccab4d3a5d7914065490f08c0690/cffi-1.17.1-cp313-cp313-manylinux_2_17_ppc64le.manylinux2014_ppc64le.whl", hash = "sha256:de55b766c7aa2e2a3092c51e0483d700341182f08e67c63630d5b6f200bb28e5", size = 485810 },
    { url = "https://files.pythonhosted.org/packages/c7/8a/1d0e4a9c26e54746dc08c2c6c037889124d4f59dffd853a659fa545f1b40/cffi-1.17.1-cp313-cp313-manylinux_2_17_s390x.manylinux2014_s390x.whl", hash = "sha256:c59d6e989d07460165cc5ad3c61f9fd8f1b4796eacbd81cee78957842b834af4", size = 471200 },
    { url = "https://files.pythonhosted.org/packages/26/9f/1aab65a6c0db35f43c4d1b4f580e8df53914310afc10ae0397d29d697af4/cffi-1.17.1-cp313-cp313-manylinux_2_17_x86_64.manylinux2014_x86_64.whl", hash = "sha256:dd398dbc6773384a17fe0d3e7eeb8d1a21c2200473ee6806bb5e6a8e62bb73dd", size = 479447 },
    { url = "https://files.pythonhosted.org/packages/5f/e4/fb8b3dd8dc0e98edf1135ff067ae070bb32ef9d509d6cb0f538cd6f7483f/cffi-1.17.1-cp313-cp313-musllinux_1_1_aarch64.whl", hash = "sha256:3edc8d958eb099c634dace3c7e16560ae474aa3803a5df240542b305d14e14ed", size = 484358 },
    { url = "https://files.pythonhosted.org/packages/f1/47/d7145bf2dc04684935d57d67dff9d6d795b2ba2796806bb109864be3a151/cffi-1.17.1-cp313-cp313-musllinux_1_1_x86_64.whl", hash = "sha256:72e72408cad3d5419375fc87d289076ee319835bdfa2caad331e377589aebba9", size = 488469 },
    { url = "https://files.pythonhosted.org/packages/bf/ee/f94057fa6426481d663b88637a9a10e859e492c73d0384514a17d78ee205/cffi-1.17.1-cp313-cp313-win32.whl", hash = "sha256:e03eab0a8677fa80d646b5ddece1cbeaf556c313dcfac435ba11f107ba117b5d", size = 172475 },
    { url = "https://files.pythonhosted.org/packages/7c/fc/6a8cb64e5f0324877d503c854da15d76c1e50eb722e320b15345c4d0c6de/cffi-1.17.1-cp313-cp313-win_amd64.whl", hash = "sha256:f6a16c31041f09ead72d69f583767292f750d24913dadacf5756b966aacb3f1a", size = 182009 },
    { url = "https://files.pythonhosted.org/packages/b9/ea/8bb50596b8ffbc49ddd7a1ad305035daa770202a6b782fc164647c2673ad/cffi-1.17.1-cp39-cp39-macosx_10_9_x86_64.whl", hash = "sha256:b2ab587605f4ba0bf81dc0cb08a41bd1c0a5906bd59243d56bad7668a6fc6c16", size = 182220 },
    { url = "https://files.pythonhosted.org/packages/ae/11/e77c8cd24f58285a82c23af484cf5b124a376b32644e445960d1a4654c3a/cffi-1.17.1-cp39-cp39-macosx_11_0_arm64.whl", hash = "sha256:28b16024becceed8c6dfbc75629e27788d8a3f9030691a1dbf9821a128b22c36", size = 178605 },
    { url = "https://files.pythonhosted.org/packages/ed/65/25a8dc32c53bf5b7b6c2686b42ae2ad58743f7ff644844af7cdb29b49361/cffi-1.17.1-cp39-cp39-manylinux_2_12_i686.manylinux2010_i686.manylinux_2_17_i686.manylinux2014_i686.whl", hash = "sha256:1d599671f396c4723d016dbddb72fe8e0397082b0a77a4fab8028923bec050e8", size = 424910 },
    { url = "https://files.pythonhosted.org/packages/42/7a/9d086fab7c66bd7c4d0f27c57a1b6b068ced810afc498cc8c49e0088661c/cffi-1.17.1-cp39-cp39-manylinux_2_17_aarch64.manylinux2014_aarch64.whl", hash = "sha256:ca74b8dbe6e8e8263c0ffd60277de77dcee6c837a3d0881d8c1ead7268c9e576", size = 447200 },
    { url = "https://files.pythonhosted.org/packages/da/63/1785ced118ce92a993b0ec9e0d0ac8dc3e5dbfbcaa81135be56c69cabbb6/cffi-1.17.1-cp39-cp39-manylinux_2_17_ppc64le.manylinux2014_ppc64le.whl", hash = "sha256:f7f5baafcc48261359e14bcd6d9bff6d4b28d9103847c9e136694cb0501aef87", size = 454565 },
    { url = "https://files.pythonhosted.org/packages/74/06/90b8a44abf3556599cdec107f7290277ae8901a58f75e6fe8f970cd72418/cffi-1.17.1-cp39-cp39-manylinux_2_17_s390x.manylinux2014_s390x.whl", hash = "sha256:98e3969bcff97cae1b2def8ba499ea3d6f31ddfdb7635374834cf89a1a08ecf0", size = 435635 },
    { url = "https://files.pythonhosted.org/packages/bd/62/a1f468e5708a70b1d86ead5bab5520861d9c7eacce4a885ded9faa7729c3/cffi-1.17.1-cp39-cp39-manylinux_2_17_x86_64.manylinux2014_x86_64.whl", hash = "sha256:cdf5ce3acdfd1661132f2a9c19cac174758dc2352bfe37d98aa7512c6b7178b3", size = 445218 },
    { url = "https://files.pythonhosted.org/packages/5b/95/b34462f3ccb09c2594aa782d90a90b045de4ff1f70148ee79c69d37a0a5a/cffi-1.17.1-cp39-cp39-musllinux_1_1_aarch64.whl", hash = "sha256:9755e4345d1ec879e3849e62222a18c7174d65a6a92d5b346b1863912168b595", size = 460486 },
    { url = "https://files.pythonhosted.org/packages/fc/fc/a1e4bebd8d680febd29cf6c8a40067182b64f00c7d105f8f26b5bc54317b/cffi-1.17.1-cp39-cp39-musllinux_1_1_i686.whl", hash = "sha256:f1e22e8c4419538cb197e4dd60acc919d7696e5ef98ee4da4e01d3f8cfa4cc5a", size = 437911 },
    { url = "https://files.pythonhosted.org/packages/e6/c3/21cab7a6154b6a5ea330ae80de386e7665254835b9e98ecc1340b3a7de9a/cffi-1.17.1-cp39-cp39-musllinux_1_1_x86_64.whl", hash = "sha256:c03e868a0b3bc35839ba98e74211ed2b05d2119be4e8a0f224fba9384f1fe02e", size = 460632 },
    { url = "https://files.pythonhosted.org/packages/cb/b5/fd9f8b5a84010ca169ee49f4e4ad6f8c05f4e3545b72ee041dbbcb159882/cffi-1.17.1-cp39-cp39-win32.whl", hash = "sha256:e31ae45bc2e29f6b2abd0de1cc3b9d5205aa847cafaecb8af1476a609a2f6eb7", size = 171820 },
    { url = "https://files.pythonhosted.org/packages/8c/52/b08750ce0bce45c143e1b5d7357ee8c55341b52bdef4b0f081af1eb248c2/cffi-1.17.1-cp39-cp39-win_amd64.whl", hash = "sha256:d016c76bdd850f3c626af19b0542c9677ba156e4ee4fccfdd7848803533ef662", size = 181290 },
]

[[package]]
name = "chardet"
version = "5.2.0"
source = { registry = "https://pypi.org/simple" }
sdist = { url = "https://files.pythonhosted.org/packages/f3/0d/f7b6ab21ec75897ed80c17d79b15951a719226b9fababf1e40ea74d69079/chardet-5.2.0.tar.gz", hash = "sha256:1b3b6ff479a8c414bc3fa2c0852995695c4a026dcd6d0633b2dd092ca39c1cf7", size = 2069618 }
wheels = [
    { url = "https://files.pythonhosted.org/packages/38/6f/f5fbc992a329ee4e0f288c1fe0e2ad9485ed064cac731ed2fe47dcc38cbf/chardet-5.2.0-py3-none-any.whl", hash = "sha256:e1cf59446890a00105fe7b7912492ea04b6e6f06d4b742b2c788469e34c82970", size = 199385 },
]

[[package]]
name = "charset-normalizer"
version = "3.4.1"
source = { registry = "https://pypi.org/simple" }
sdist = { url = "https://files.pythonhosted.org/packages/16/b0/572805e227f01586461c80e0fd25d65a2115599cc9dad142fee4b747c357/charset_normalizer-3.4.1.tar.gz", hash = "sha256:44251f18cd68a75b56585dd00dae26183e102cd5e0f9f1466e6df5da2ed64ea3", size = 123188 }
wheels = [
    { url = "https://files.pythonhosted.org/packages/0d/58/5580c1716040bc89206c77d8f74418caf82ce519aae06450393ca73475d1/charset_normalizer-3.4.1-cp310-cp310-macosx_10_9_universal2.whl", hash = "sha256:91b36a978b5ae0ee86c394f5a54d6ef44db1de0815eb43de826d41d21e4af3de", size = 198013 },
    { url = "https://files.pythonhosted.org/packages/d0/11/00341177ae71c6f5159a08168bcb98c6e6d196d372c94511f9f6c9afe0c6/charset_normalizer-3.4.1-cp310-cp310-manylinux_2_17_aarch64.manylinux2014_aarch64.whl", hash = "sha256:7461baadb4dc00fd9e0acbe254e3d7d2112e7f92ced2adc96e54ef6501c5f176", size = 141285 },
    { url = "https://files.pythonhosted.org/packages/01/09/11d684ea5819e5a8f5100fb0b38cf8d02b514746607934134d31233e02c8/charset_normalizer-3.4.1-cp310-cp310-manylinux_2_17_ppc64le.manylinux2014_ppc64le.whl", hash = "sha256:e218488cd232553829be0664c2292d3af2eeeb94b32bea483cf79ac6a694e037", size = 151449 },
    { url = "https://files.pythonhosted.org/packages/08/06/9f5a12939db324d905dc1f70591ae7d7898d030d7662f0d426e2286f68c9/charset_normalizer-3.4.1-cp310-cp310-manylinux_2_17_s390x.manylinux2014_s390x.whl", hash = "sha256:80ed5e856eb7f30115aaf94e4a08114ccc8813e6ed1b5efa74f9f82e8509858f", size = 143892 },
    { url = "https://files.pythonhosted.org/packages/93/62/5e89cdfe04584cb7f4d36003ffa2936681b03ecc0754f8e969c2becb7e24/charset_normalizer-3.4.1-cp310-cp310-manylinux_2_17_x86_64.manylinux2014_x86_64.whl", hash = "sha256:b010a7a4fd316c3c484d482922d13044979e78d1861f0e0650423144c616a46a", size = 146123 },
    { url = "https://files.pythonhosted.org/packages/a9/ac/ab729a15c516da2ab70a05f8722ecfccc3f04ed7a18e45c75bbbaa347d61/charset_normalizer-3.4.1-cp310-cp310-manylinux_2_5_i686.manylinux1_i686.manylinux_2_17_i686.manylinux2014_i686.whl", hash = "sha256:4532bff1b8421fd0a320463030c7520f56a79c9024a4e88f01c537316019005a", size = 147943 },
    { url = "https://files.pythonhosted.org/packages/03/d2/3f392f23f042615689456e9a274640c1d2e5dd1d52de36ab8f7955f8f050/charset_normalizer-3.4.1-cp310-cp310-musllinux_1_2_aarch64.whl", hash = "sha256:d973f03c0cb71c5ed99037b870f2be986c3c05e63622c017ea9816881d2dd247", size = 142063 },
    { url = "https://files.pythonhosted.org/packages/f2/e3/e20aae5e1039a2cd9b08d9205f52142329f887f8cf70da3650326670bddf/charset_normalizer-3.4.1-cp310-cp310-musllinux_1_2_i686.whl", hash = "sha256:3a3bd0dcd373514dcec91c411ddb9632c0d7d92aed7093b8c3bbb6d69ca74408", size = 150578 },
    { url = "https://files.pythonhosted.org/packages/8d/af/779ad72a4da0aed925e1139d458adc486e61076d7ecdcc09e610ea8678db/charset_normalizer-3.4.1-cp310-cp310-musllinux_1_2_ppc64le.whl", hash = "sha256:d9c3cdf5390dcd29aa8056d13e8e99526cda0305acc038b96b30352aff5ff2bb", size = 153629 },
    { url = "https://files.pythonhosted.org/packages/c2/b6/7aa450b278e7aa92cf7732140bfd8be21f5f29d5bf334ae987c945276639/charset_normalizer-3.4.1-cp310-cp310-musllinux_1_2_s390x.whl", hash = "sha256:2bdfe3ac2e1bbe5b59a1a63721eb3b95fc9b6817ae4a46debbb4e11f6232428d", size = 150778 },
    { url = "https://files.pythonhosted.org/packages/39/f4/d9f4f712d0951dcbfd42920d3db81b00dd23b6ab520419626f4023334056/charset_normalizer-3.4.1-cp310-cp310-musllinux_1_2_x86_64.whl", hash = "sha256:eab677309cdb30d047996b36d34caeda1dc91149e4fdca0b1a039b3f79d9a807", size = 146453 },
    { url = "https://files.pythonhosted.org/packages/49/2b/999d0314e4ee0cff3cb83e6bc9aeddd397eeed693edb4facb901eb8fbb69/charset_normalizer-3.4.1-cp310-cp310-win32.whl", hash = "sha256:c0429126cf75e16c4f0ad00ee0eae4242dc652290f940152ca8c75c3a4b6ee8f", size = 95479 },
    { url = "https://files.pythonhosted.org/packages/2d/ce/3cbed41cff67e455a386fb5e5dd8906cdda2ed92fbc6297921f2e4419309/charset_normalizer-3.4.1-cp310-cp310-win_amd64.whl", hash = "sha256:9f0b8b1c6d84c8034a44893aba5e767bf9c7a211e313a9605d9c617d7083829f", size = 102790 },
    { url = "https://files.pythonhosted.org/packages/72/80/41ef5d5a7935d2d3a773e3eaebf0a9350542f2cab4eac59a7a4741fbbbbe/charset_normalizer-3.4.1-cp311-cp311-macosx_10_9_universal2.whl", hash = "sha256:8bfa33f4f2672964266e940dd22a195989ba31669bd84629f05fab3ef4e2d125", size = 194995 },
    { url = "https://files.pythonhosted.org/packages/7a/28/0b9fefa7b8b080ec492110af6d88aa3dea91c464b17d53474b6e9ba5d2c5/charset_normalizer-3.4.1-cp311-cp311-manylinux_2_17_aarch64.manylinux2014_aarch64.whl", hash = "sha256:28bf57629c75e810b6ae989f03c0828d64d6b26a5e205535585f96093e405ed1", size = 139471 },
    { url = "https://files.pythonhosted.org/packages/71/64/d24ab1a997efb06402e3fc07317e94da358e2585165930d9d59ad45fcae2/charset_normalizer-3.4.1-cp311-cp311-manylinux_2_17_ppc64le.manylinux2014_ppc64le.whl", hash = "sha256:f08ff5e948271dc7e18a35641d2f11a4cd8dfd5634f55228b691e62b37125eb3", size = 149831 },
    { url = "https://files.pythonhosted.org/packages/37/ed/be39e5258e198655240db5e19e0b11379163ad7070962d6b0c87ed2c4d39/charset_normalizer-3.4.1-cp311-cp311-manylinux_2_17_s390x.manylinux2014_s390x.whl", hash = "sha256:234ac59ea147c59ee4da87a0c0f098e9c8d169f4dc2a159ef720f1a61bbe27cd", size = 142335 },
    { url = "https://files.pythonhosted.org/packages/88/83/489e9504711fa05d8dde1574996408026bdbdbd938f23be67deebb5eca92/charset_normalizer-3.4.1-cp311-cp311-manylinux_2_17_x86_64.manylinux2014_x86_64.whl", hash = "sha256:fd4ec41f914fa74ad1b8304bbc634b3de73d2a0889bd32076342a573e0779e00", size = 143862 },
    { url = "https://files.pythonhosted.org/packages/c6/c7/32da20821cf387b759ad24627a9aca289d2822de929b8a41b6241767b461/charset_normalizer-3.4.1-cp311-cp311-manylinux_2_5_i686.manylinux1_i686.manylinux_2_17_i686.manylinux2014_i686.whl", hash = "sha256:eea6ee1db730b3483adf394ea72f808b6e18cf3cb6454b4d86e04fa8c4327a12", size = 145673 },
    { url = "https://files.pythonhosted.org/packages/68/85/f4288e96039abdd5aeb5c546fa20a37b50da71b5cf01e75e87f16cd43304/charset_normalizer-3.4.1-cp311-cp311-musllinux_1_2_aarch64.whl", hash = "sha256:c96836c97b1238e9c9e3fe90844c947d5afbf4f4c92762679acfe19927d81d77", size = 140211 },
    { url = "https://files.pythonhosted.org/packages/28/a3/a42e70d03cbdabc18997baf4f0227c73591a08041c149e710045c281f97b/charset_normalizer-3.4.1-cp311-cp311-musllinux_1_2_i686.whl", hash = "sha256:4d86f7aff21ee58f26dcf5ae81a9addbd914115cdebcbb2217e4f0ed8982e146", size = 148039 },
    { url = "https://files.pythonhosted.org/packages/85/e4/65699e8ab3014ecbe6f5c71d1a55d810fb716bbfd74f6283d5c2aa87febf/charset_normalizer-3.4.1-cp311-cp311-musllinux_1_2_ppc64le.whl", hash = "sha256:09b5e6733cbd160dcc09589227187e242a30a49ca5cefa5a7edd3f9d19ed53fd", size = 151939 },
    { url = "https://files.pythonhosted.org/packages/b1/82/8e9fe624cc5374193de6860aba3ea8070f584c8565ee77c168ec13274bd2/charset_normalizer-3.4.1-cp311-cp311-musllinux_1_2_s390x.whl", hash = "sha256:5777ee0881f9499ed0f71cc82cf873d9a0ca8af166dfa0af8ec4e675b7df48e6", size = 149075 },
    { url = "https://files.pythonhosted.org/packages/3d/7b/82865ba54c765560c8433f65e8acb9217cb839a9e32b42af4aa8e945870f/charset_normalizer-3.4.1-cp311-cp311-musllinux_1_2_x86_64.whl", hash = "sha256:237bdbe6159cff53b4f24f397d43c6336c6b0b42affbe857970cefbb620911c8", size = 144340 },
    { url = "https://files.pythonhosted.org/packages/b5/b6/9674a4b7d4d99a0d2df9b215da766ee682718f88055751e1e5e753c82db0/charset_normalizer-3.4.1-cp311-cp311-win32.whl", hash = "sha256:8417cb1f36cc0bc7eaba8ccb0e04d55f0ee52df06df3ad55259b9a323555fc8b", size = 95205 },
    { url = "https://files.pythonhosted.org/packages/1e/ab/45b180e175de4402dcf7547e4fb617283bae54ce35c27930a6f35b6bef15/charset_normalizer-3.4.1-cp311-cp311-win_amd64.whl", hash = "sha256:d7f50a1f8c450f3925cb367d011448c39239bb3eb4117c36a6d354794de4ce76", size = 102441 },
    { url = "https://files.pythonhosted.org/packages/0a/9a/dd1e1cdceb841925b7798369a09279bd1cf183cef0f9ddf15a3a6502ee45/charset_normalizer-3.4.1-cp312-cp312-macosx_10_13_universal2.whl", hash = "sha256:73d94b58ec7fecbc7366247d3b0b10a21681004153238750bb67bd9012414545", size = 196105 },
    { url = "https://files.pythonhosted.org/packages/d3/8c/90bfabf8c4809ecb648f39794cf2a84ff2e7d2a6cf159fe68d9a26160467/charset_normalizer-3.4.1-cp312-cp312-manylinux_2_17_aarch64.manylinux2014_aarch64.whl", hash = "sha256:dad3e487649f498dd991eeb901125411559b22e8d7ab25d3aeb1af367df5efd7", size = 140404 },
    { url = "https://files.pythonhosted.org/packages/ad/8f/e410d57c721945ea3b4f1a04b74f70ce8fa800d393d72899f0a40526401f/charset_normalizer-3.4.1-cp312-cp312-manylinux_2_17_ppc64le.manylinux2014_ppc64le.whl", hash = "sha256:c30197aa96e8eed02200a83fba2657b4c3acd0f0aa4bdc9f6c1af8e8962e0757", size = 150423 },
    { url = "https://files.pythonhosted.org/packages/f0/b8/e6825e25deb691ff98cf5c9072ee0605dc2acfca98af70c2d1b1bc75190d/charset_normalizer-3.4.1-cp312-cp312-manylinux_2_17_s390x.manylinux2014_s390x.whl", hash = "sha256:2369eea1ee4a7610a860d88f268eb39b95cb588acd7235e02fd5a5601773d4fa", size = 143184 },
    { url = "https://files.pythonhosted.org/packages/3e/a2/513f6cbe752421f16d969e32f3583762bfd583848b763913ddab8d9bfd4f/charset_normalizer-3.4.1-cp312-cp312-manylinux_2_17_x86_64.manylinux2014_x86_64.whl", hash = "sha256:bc2722592d8998c870fa4e290c2eec2c1569b87fe58618e67d38b4665dfa680d", size = 145268 },
    { url = "https://files.pythonhosted.org/packages/74/94/8a5277664f27c3c438546f3eb53b33f5b19568eb7424736bdc440a88a31f/charset_normalizer-3.4.1-cp312-cp312-manylinux_2_5_i686.manylinux1_i686.manylinux_2_17_i686.manylinux2014_i686.whl", hash = "sha256:ffc9202a29ab3920fa812879e95a9e78b2465fd10be7fcbd042899695d75e616", size = 147601 },
    { url = "https://files.pythonhosted.org/packages/7c/5f/6d352c51ee763623a98e31194823518e09bfa48be2a7e8383cf691bbb3d0/charset_normalizer-3.4.1-cp312-cp312-musllinux_1_2_aarch64.whl", hash = "sha256:804a4d582ba6e5b747c625bf1255e6b1507465494a40a2130978bda7b932c90b", size = 141098 },
    { url = "https://files.pythonhosted.org/packages/78/d4/f5704cb629ba5ab16d1d3d741396aec6dc3ca2b67757c45b0599bb010478/charset_normalizer-3.4.1-cp312-cp312-musllinux_1_2_i686.whl", hash = "sha256:0f55e69f030f7163dffe9fd0752b32f070566451afe180f99dbeeb81f511ad8d", size = 149520 },
    { url = "https://files.pythonhosted.org/packages/c5/96/64120b1d02b81785f222b976c0fb79a35875457fa9bb40827678e54d1bc8/charset_normalizer-3.4.1-cp312-cp312-musllinux_1_2_ppc64le.whl", hash = "sha256:c4c3e6da02df6fa1410a7680bd3f63d4f710232d3139089536310d027950696a", size = 152852 },
    { url = "https://files.pythonhosted.org/packages/84/c9/98e3732278a99f47d487fd3468bc60b882920cef29d1fa6ca460a1fdf4e6/charset_normalizer-3.4.1-cp312-cp312-musllinux_1_2_s390x.whl", hash = "sha256:5df196eb874dae23dcfb968c83d4f8fdccb333330fe1fc278ac5ceeb101003a9", size = 150488 },
    { url = "https://files.pythonhosted.org/packages/13/0e/9c8d4cb99c98c1007cc11eda969ebfe837bbbd0acdb4736d228ccaabcd22/charset_normalizer-3.4.1-cp312-cp312-musllinux_1_2_x86_64.whl", hash = "sha256:e358e64305fe12299a08e08978f51fc21fac060dcfcddd95453eabe5b93ed0e1", size = 146192 },
    { url = "https://files.pythonhosted.org/packages/b2/21/2b6b5b860781a0b49427309cb8670785aa543fb2178de875b87b9cc97746/charset_normalizer-3.4.1-cp312-cp312-win32.whl", hash = "sha256:9b23ca7ef998bc739bf6ffc077c2116917eabcc901f88da1b9856b210ef63f35", size = 95550 },
    { url = "https://files.pythonhosted.org/packages/21/5b/1b390b03b1d16c7e382b561c5329f83cc06623916aab983e8ab9239c7d5c/charset_normalizer-3.4.1-cp312-cp312-win_amd64.whl", hash = "sha256:6ff8a4a60c227ad87030d76e99cd1698345d4491638dfa6673027c48b3cd395f", size = 102785 },
    { url = "https://files.pythonhosted.org/packages/38/94/ce8e6f63d18049672c76d07d119304e1e2d7c6098f0841b51c666e9f44a0/charset_normalizer-3.4.1-cp313-cp313-macosx_10_13_universal2.whl", hash = "sha256:aabfa34badd18f1da5ec1bc2715cadc8dca465868a4e73a0173466b688f29dda", size = 195698 },
    { url = "https://files.pythonhosted.org/packages/24/2e/dfdd9770664aae179a96561cc6952ff08f9a8cd09a908f259a9dfa063568/charset_normalizer-3.4.1-cp313-cp313-manylinux_2_17_aarch64.manylinux2014_aarch64.whl", hash = "sha256:22e14b5d70560b8dd51ec22863f370d1e595ac3d024cb8ad7d308b4cd95f8313", size = 140162 },
    { url = "https://files.pythonhosted.org/packages/24/4e/f646b9093cff8fc86f2d60af2de4dc17c759de9d554f130b140ea4738ca6/charset_normalizer-3.4.1-cp313-cp313-manylinux_2_17_ppc64le.manylinux2014_ppc64le.whl", hash = "sha256:8436c508b408b82d87dc5f62496973a1805cd46727c34440b0d29d8a2f50a6c9", size = 150263 },
    { url = "https://files.pythonhosted.org/packages/5e/67/2937f8d548c3ef6e2f9aab0f6e21001056f692d43282b165e7c56023e6dd/charset_normalizer-3.4.1-cp313-cp313-manylinux_2_17_s390x.manylinux2014_s390x.whl", hash = "sha256:2d074908e1aecee37a7635990b2c6d504cd4766c7bc9fc86d63f9c09af3fa11b", size = 142966 },
    { url = "https://files.pythonhosted.org/packages/52/ed/b7f4f07de100bdb95c1756d3a4d17b90c1a3c53715c1a476f8738058e0fa/charset_normalizer-3.4.1-cp313-cp313-manylinux_2_17_x86_64.manylinux2014_x86_64.whl", hash = "sha256:955f8851919303c92343d2f66165294848d57e9bba6cf6e3625485a70a038d11", size = 144992 },
    { url = "https://files.pythonhosted.org/packages/96/2c/d49710a6dbcd3776265f4c923bb73ebe83933dfbaa841c5da850fe0fd20b/charset_normalizer-3.4.1-cp313-cp313-manylinux_2_5_i686.manylinux1_i686.manylinux_2_17_i686.manylinux2014_i686.whl", hash = "sha256:44ecbf16649486d4aebafeaa7ec4c9fed8b88101f4dd612dcaf65d5e815f837f", size = 147162 },
    { url = "https://files.pythonhosted.org/packages/b4/41/35ff1f9a6bd380303dea55e44c4933b4cc3c4850988927d4082ada230273/charset_normalizer-3.4.1-cp313-cp313-musllinux_1_2_aarch64.whl", hash = "sha256:0924e81d3d5e70f8126529951dac65c1010cdf117bb75eb02dd12339b57749dd", size = 140972 },
    { url = "https://files.pythonhosted.org/packages/fb/43/c6a0b685fe6910d08ba971f62cd9c3e862a85770395ba5d9cad4fede33ab/charset_normalizer-3.4.1-cp313-cp313-musllinux_1_2_i686.whl", hash = "sha256:2967f74ad52c3b98de4c3b32e1a44e32975e008a9cd2a8cc8966d6a5218c5cb2", size = 149095 },
    { url = "https://files.pythonhosted.org/packages/4c/ff/a9a504662452e2d2878512115638966e75633519ec11f25fca3d2049a94a/charset_normalizer-3.4.1-cp313-cp313-musllinux_1_2_ppc64le.whl", hash = "sha256:c75cb2a3e389853835e84a2d8fb2b81a10645b503eca9bcb98df6b5a43eb8886", size = 152668 },
    { url = "https://files.pythonhosted.org/packages/6c/71/189996b6d9a4b932564701628af5cee6716733e9165af1d5e1b285c530ed/charset_normalizer-3.4.1-cp313-cp313-musllinux_1_2_s390x.whl", hash = "sha256:09b26ae6b1abf0d27570633b2b078a2a20419c99d66fb2823173d73f188ce601", size = 150073 },
    { url = "https://files.pythonhosted.org/packages/e4/93/946a86ce20790e11312c87c75ba68d5f6ad2208cfb52b2d6a2c32840d922/charset_normalizer-3.4.1-cp313-cp313-musllinux_1_2_x86_64.whl", hash = "sha256:fa88b843d6e211393a37219e6a1c1df99d35e8fd90446f1118f4216e307e48cd", size = 145732 },
    { url = "https://files.pythonhosted.org/packages/cd/e5/131d2fb1b0dddafc37be4f3a2fa79aa4c037368be9423061dccadfd90091/charset_normalizer-3.4.1-cp313-cp313-win32.whl", hash = "sha256:eb8178fe3dba6450a3e024e95ac49ed3400e506fd4e9e5c32d30adda88cbd407", size = 95391 },
    { url = "https://files.pythonhosted.org/packages/27/f2/4f9a69cc7712b9b5ad8fdb87039fd89abba997ad5cbe690d1835d40405b0/charset_normalizer-3.4.1-cp313-cp313-win_amd64.whl", hash = "sha256:b1ac5992a838106edb89654e0aebfc24f5848ae2547d22c2c3f66454daa11971", size = 102702 },
    { url = "https://files.pythonhosted.org/packages/7f/c0/b913f8f02836ed9ab32ea643c6fe4d3325c3d8627cf6e78098671cafff86/charset_normalizer-3.4.1-cp39-cp39-macosx_10_9_universal2.whl", hash = "sha256:b97e690a2118911e39b4042088092771b4ae3fc3aa86518f84b8cf6888dbdb41", size = 197867 },
    { url = "https://files.pythonhosted.org/packages/0f/6c/2bee440303d705b6fb1e2ec789543edec83d32d258299b16eed28aad48e0/charset_normalizer-3.4.1-cp39-cp39-manylinux_2_17_aarch64.manylinux2014_aarch64.whl", hash = "sha256:78baa6d91634dfb69ec52a463534bc0df05dbd546209b79a3880a34487f4b84f", size = 141385 },
    { url = "https://files.pythonhosted.org/packages/3d/04/cb42585f07f6f9fd3219ffb6f37d5a39b4fd2db2355b23683060029c35f7/charset_normalizer-3.4.1-cp39-cp39-manylinux_2_17_ppc64le.manylinux2014_ppc64le.whl", hash = "sha256:1a2bc9f351a75ef49d664206d51f8e5ede9da246602dc2d2726837620ea034b2", size = 151367 },
    { url = "https://files.pythonhosted.org/packages/54/54/2412a5b093acb17f0222de007cc129ec0e0df198b5ad2ce5699355269dfe/charset_normalizer-3.4.1-cp39-cp39-manylinux_2_17_s390x.manylinux2014_s390x.whl", hash = "sha256:75832c08354f595c760a804588b9357d34ec00ba1c940c15e31e96d902093770", size = 143928 },
    { url = "https://files.pythonhosted.org/packages/5a/6d/e2773862b043dcf8a221342954f375392bb2ce6487bcd9f2c1b34e1d6781/charset_normalizer-3.4.1-cp39-cp39-manylinux_2_17_x86_64.manylinux2014_x86_64.whl", hash = "sha256:0af291f4fe114be0280cdd29d533696a77b5b49cfde5467176ecab32353395c4", size = 146203 },
    { url = "https://files.pythonhosted.org/packages/b9/f8/ca440ef60d8f8916022859885f231abb07ada3c347c03d63f283bec32ef5/charset_normalizer-3.4.1-cp39-cp39-manylinux_2_5_i686.manylinux1_i686.manylinux_2_17_i686.manylinux2014_i686.whl", hash = "sha256:0167ddc8ab6508fe81860a57dd472b2ef4060e8d378f0cc555707126830f2537", size = 148082 },
    { url = "https://files.pythonhosted.org/packages/04/d2/42fd330901aaa4b805a1097856c2edf5095e260a597f65def493f4b8c833/charset_normalizer-3.4.1-cp39-cp39-musllinux_1_2_aarch64.whl", hash = "sha256:2a75d49014d118e4198bcee5ee0a6f25856b29b12dbf7cd012791f8a6cc5c496", size = 142053 },
    { url = "https://files.pythonhosted.org/packages/9e/af/3a97a4fa3c53586f1910dadfc916e9c4f35eeada36de4108f5096cb7215f/charset_normalizer-3.4.1-cp39-cp39-musllinux_1_2_i686.whl", hash = "sha256:363e2f92b0f0174b2f8238240a1a30142e3db7b957a5dd5689b0e75fb717cc78", size = 150625 },
    { url = "https://files.pythonhosted.org/packages/26/ae/23d6041322a3556e4da139663d02fb1b3c59a23ab2e2b56432bd2ad63ded/charset_normalizer-3.4.1-cp39-cp39-musllinux_1_2_ppc64le.whl", hash = "sha256:ab36c8eb7e454e34e60eb55ca5d241a5d18b2c6244f6827a30e451c42410b5f7", size = 153549 },
    { url = "https://files.pythonhosted.org/packages/94/22/b8f2081c6a77cb20d97e57e0b385b481887aa08019d2459dc2858ed64871/charset_normalizer-3.4.1-cp39-cp39-musllinux_1_2_s390x.whl", hash = "sha256:4c0907b1928a36d5a998d72d64d8eaa7244989f7aaaf947500d3a800c83a3fd6", size = 150945 },
    { url = "https://files.pythonhosted.org/packages/c7/0b/c5ec5092747f801b8b093cdf5610e732b809d6cb11f4c51e35fc28d1d389/charset_normalizer-3.4.1-cp39-cp39-musllinux_1_2_x86_64.whl", hash = "sha256:04432ad9479fa40ec0f387795ddad4437a2b50417c69fa275e212933519ff294", size = 146595 },
    { url = "https://files.pythonhosted.org/packages/0c/5a/0b59704c38470df6768aa154cc87b1ac7c9bb687990a1559dc8765e8627e/charset_normalizer-3.4.1-cp39-cp39-win32.whl", hash = "sha256:3bed14e9c89dcb10e8f3a29f9ccac4955aebe93c71ae803af79265c9ca5644c5", size = 95453 },
    { url = "https://files.pythonhosted.org/packages/85/2d/a9790237cb4d01a6d57afadc8573c8b73c609ade20b80f4cda30802009ee/charset_normalizer-3.4.1-cp39-cp39-win_amd64.whl", hash = "sha256:49402233c892a461407c512a19435d1ce275543138294f7ef013f0b63d5d3765", size = 102811 },
    { url = "https://files.pythonhosted.org/packages/0e/f6/65ecc6878a89bb1c23a086ea335ad4bf21a588990c3f535a227b9eea9108/charset_normalizer-3.4.1-py3-none-any.whl", hash = "sha256:d98b1668f06378c6dbefec3b92299716b931cd4e6061f3c875a71ced1780ab85", size = 49767 },
]

[[package]]
name = "click"
version = "8.1.8"
source = { registry = "https://pypi.org/simple" }
dependencies = [
    { name = "colorama", marker = "platform_system == 'Windows'" },
]
sdist = { url = "https://files.pythonhosted.org/packages/b9/2e/0090cbf739cee7d23781ad4b89a9894a41538e4fcf4c31dcdd705b78eb8b/click-8.1.8.tar.gz", hash = "sha256:ed53c9d8990d83c2a27deae68e4ee337473f6330c040a31d4225c9574d16096a", size = 226593 }
wheels = [
    { url = "https://files.pythonhosted.org/packages/7e/d4/7ebdbd03970677812aac39c869717059dbb71a4cfc033ca6e5221787892c/click-8.1.8-py3-none-any.whl", hash = "sha256:63c132bbbed01578a06712a2d1f497bb62d9c1c0d329b7903a866228027263b2", size = 98188 },
]

[[package]]
name = "colorama"
version = "0.4.6"
source = { registry = "https://pypi.org/simple" }
sdist = { url = "https://files.pythonhosted.org/packages/d8/53/6f443c9a4a8358a93a6792e2acffb9d9d5cb0a5cfd8802644b7b1c9a02e4/colorama-0.4.6.tar.gz", hash = "sha256:08695f5cb7ed6e0531a20572697297273c47b8cae5a63ffc6d6ed5c201be6e44", size = 27697 }
wheels = [
    { url = "https://files.pythonhosted.org/packages/d1/d6/3965ed04c63042e047cb6a3e6ed1a63a35087b6a609aa3a15ed8ac56c221/colorama-0.4.6-py2.py3-none-any.whl", hash = "sha256:4f1d9991f5acc0ca119f9d443620b77f9d6b33703e51011c16baf57afb285fc6", size = 25335 },
]

[[package]]
name = "comm"
version = "0.2.2"
source = { registry = "https://pypi.org/simple" }
dependencies = [
    { name = "traitlets" },
]
sdist = { url = "https://files.pythonhosted.org/packages/e9/a8/fb783cb0abe2b5fded9f55e5703015cdf1c9c85b3669087c538dd15a6a86/comm-0.2.2.tar.gz", hash = "sha256:3fd7a84065306e07bea1773df6eb8282de51ba82f77c72f9c85716ab11fe980e", size = 6210 }
wheels = [
    { url = "https://files.pythonhosted.org/packages/e6/75/49e5bfe642f71f272236b5b2d2691cf915a7283cc0ceda56357b61daa538/comm-0.2.2-py3-none-any.whl", hash = "sha256:e6fb86cb70ff661ee8c9c14e7d36d6de3b4066f1441be4063df9c5009f0a64d3", size = 7180 },
]

[[package]]
name = "contourpy"
version = "1.3.0"
source = { registry = "https://pypi.org/simple" }
dependencies = [
    { name = "numpy" },
]
sdist = { url = "https://files.pythonhosted.org/packages/f5/f6/31a8f28b4a2a4fa0e01085e542f3081ab0588eff8e589d39d775172c9792/contourpy-1.3.0.tar.gz", hash = "sha256:7ffa0db17717a8ffb127efd0c95a4362d996b892c2904db72428d5b52e1938a4", size = 13464370 }
wheels = [
    { url = "https://files.pythonhosted.org/packages/6c/e0/be8dcc796cfdd96708933e0e2da99ba4bb8f9b2caa9d560a50f3f09a65f3/contourpy-1.3.0-cp310-cp310-macosx_10_9_x86_64.whl", hash = "sha256:880ea32e5c774634f9fcd46504bf9f080a41ad855f4fef54f5380f5133d343c7", size = 265366 },
    { url = "https://files.pythonhosted.org/packages/50/d6/c953b400219443535d412fcbbc42e7a5e823291236bc0bb88936e3cc9317/contourpy-1.3.0-cp310-cp310-macosx_11_0_arm64.whl", hash = "sha256:76c905ef940a4474a6289c71d53122a4f77766eef23c03cd57016ce19d0f7b42", size = 249226 },
    { url = "https://files.pythonhosted.org/packages/6f/b4/6fffdf213ffccc28483c524b9dad46bb78332851133b36ad354b856ddc7c/contourpy-1.3.0-cp310-cp310-manylinux_2_17_aarch64.manylinux2014_aarch64.whl", hash = "sha256:92f8557cbb07415a4d6fa191f20fd9d2d9eb9c0b61d1b2f52a8926e43c6e9af7", size = 308460 },
    { url = "https://files.pythonhosted.org/packages/cf/6c/118fc917b4050f0afe07179a6dcbe4f3f4ec69b94f36c9e128c4af480fb8/contourpy-1.3.0-cp310-cp310-manylinux_2_17_ppc64le.manylinux2014_ppc64le.whl", hash = "sha256:36f965570cff02b874773c49bfe85562b47030805d7d8360748f3eca570f4cab", size = 347623 },
    { url = "https://files.pythonhosted.org/packages/f9/a4/30ff110a81bfe3abf7b9673284d21ddce8cc1278f6f77393c91199da4c90/contourpy-1.3.0-cp310-cp310-manylinux_2_17_s390x.manylinux2014_s390x.whl", hash = "sha256:cacd81e2d4b6f89c9f8a5b69b86490152ff39afc58a95af002a398273e5ce589", size = 317761 },
    { url = "https://files.pythonhosted.org/packages/99/e6/d11966962b1aa515f5586d3907ad019f4b812c04e4546cc19ebf62b5178e/contourpy-1.3.0-cp310-cp310-manylinux_2_17_x86_64.manylinux2014_x86_64.whl", hash = "sha256:69375194457ad0fad3a839b9e29aa0b0ed53bb54db1bfb6c3ae43d111c31ce41", size = 322015 },
    { url = "https://files.pythonhosted.org/packages/4d/e3/182383743751d22b7b59c3c753277b6aee3637049197624f333dac5b4c80/contourpy-1.3.0-cp310-cp310-musllinux_1_2_aarch64.whl", hash = "sha256:7a52040312b1a858b5e31ef28c2e865376a386c60c0e248370bbea2d3f3b760d", size = 1262672 },
    { url = "https://files.pythonhosted.org/packages/78/53/974400c815b2e605f252c8fb9297e2204347d1755a5374354ee77b1ea259/contourpy-1.3.0-cp310-cp310-musllinux_1_2_x86_64.whl", hash = "sha256:3faeb2998e4fcb256542e8a926d08da08977f7f5e62cf733f3c211c2a5586223", size = 1321688 },
    { url = "https://files.pythonhosted.org/packages/52/29/99f849faed5593b2926a68a31882af98afbeac39c7fdf7de491d9c85ec6a/contourpy-1.3.0-cp310-cp310-win32.whl", hash = "sha256:36e0cff201bcb17a0a8ecc7f454fe078437fa6bda730e695a92f2d9932bd507f", size = 171145 },
    { url = "https://files.pythonhosted.org/packages/a9/97/3f89bba79ff6ff2b07a3cbc40aa693c360d5efa90d66e914f0ff03b95ec7/contourpy-1.3.0-cp310-cp310-win_amd64.whl", hash = "sha256:87ddffef1dbe5e669b5c2440b643d3fdd8622a348fe1983fad7a0f0ccb1cd67b", size = 216019 },
    { url = "https://files.pythonhosted.org/packages/b3/1f/9375917786cb39270b0ee6634536c0e22abf225825602688990d8f5c6c19/contourpy-1.3.0-cp311-cp311-macosx_10_9_x86_64.whl", hash = "sha256:0fa4c02abe6c446ba70d96ece336e621efa4aecae43eaa9b030ae5fb92b309ad", size = 266356 },
    { url = "https://files.pythonhosted.org/packages/05/46/9256dd162ea52790c127cb58cfc3b9e3413a6e3478917d1f811d420772ec/contourpy-1.3.0-cp311-cp311-macosx_11_0_arm64.whl", hash = "sha256:834e0cfe17ba12f79963861e0f908556b2cedd52e1f75e6578801febcc6a9f49", size = 250915 },
    { url = "https://files.pythonhosted.org/packages/e1/5d/3056c167fa4486900dfbd7e26a2fdc2338dc58eee36d490a0ed3ddda5ded/contourpy-1.3.0-cp311-cp311-manylinux_2_17_aarch64.manylinux2014_aarch64.whl", hash = "sha256:dbc4c3217eee163fa3984fd1567632b48d6dfd29216da3ded3d7b844a8014a66", size = 310443 },
    { url = "https://files.pythonhosted.org/packages/ca/c2/1a612e475492e07f11c8e267ea5ec1ce0d89971be496c195e27afa97e14a/contourpy-1.3.0-cp311-cp311-manylinux_2_17_ppc64le.manylinux2014_ppc64le.whl", hash = "sha256:4865cd1d419e0c7a7bf6de1777b185eebdc51470800a9f42b9e9decf17762081", size = 348548 },
    { url = "https://files.pythonhosted.org/packages/45/cf/2c2fc6bb5874158277b4faf136847f0689e1b1a1f640a36d76d52e78907c/contourpy-1.3.0-cp311-cp311-manylinux_2_17_s390x.manylinux2014_s390x.whl", hash = "sha256:303c252947ab4b14c08afeb52375b26781ccd6a5ccd81abcdfc1fafd14cf93c1", size = 319118 },
    { url = "https://files.pythonhosted.org/packages/03/33/003065374f38894cdf1040cef474ad0546368eea7e3a51d48b8a423961f8/contourpy-1.3.0-cp311-cp311-manylinux_2_17_x86_64.manylinux2014_x86_64.whl", hash = "sha256:637f674226be46f6ba372fd29d9523dd977a291f66ab2a74fbeb5530bb3f445d", size = 323162 },
    { url = "https://files.pythonhosted.org/packages/42/80/e637326e85e4105a802e42959f56cff2cd39a6b5ef68d5d9aee3ea5f0e4c/contourpy-1.3.0-cp311-cp311-musllinux_1_2_aarch64.whl", hash = "sha256:76a896b2f195b57db25d6b44e7e03f221d32fe318d03ede41f8b4d9ba1bff53c", size = 1265396 },
    { url = "https://files.pythonhosted.org/packages/7c/3b/8cbd6416ca1bbc0202b50f9c13b2e0b922b64be888f9d9ee88e6cfabfb51/contourpy-1.3.0-cp311-cp311-musllinux_1_2_x86_64.whl", hash = "sha256:e1fd23e9d01591bab45546c089ae89d926917a66dceb3abcf01f6105d927e2cb", size = 1324297 },
    { url = "https://files.pythonhosted.org/packages/4d/2c/021a7afaa52fe891f25535506cc861c30c3c4e5a1c1ce94215e04b293e72/contourpy-1.3.0-cp311-cp311-win32.whl", hash = "sha256:d402880b84df3bec6eab53cd0cf802cae6a2ef9537e70cf75e91618a3801c20c", size = 171808 },
    { url = "https://files.pythonhosted.org/packages/8d/2f/804f02ff30a7fae21f98198828d0857439ec4c91a96e20cf2d6c49372966/contourpy-1.3.0-cp311-cp311-win_amd64.whl", hash = "sha256:6cb6cc968059db9c62cb35fbf70248f40994dfcd7aa10444bbf8b3faeb7c2d67", size = 217181 },
    { url = "https://files.pythonhosted.org/packages/c9/92/8e0bbfe6b70c0e2d3d81272b58c98ac69ff1a4329f18c73bd64824d8b12e/contourpy-1.3.0-cp312-cp312-macosx_10_9_x86_64.whl", hash = "sha256:570ef7cf892f0afbe5b2ee410c507ce12e15a5fa91017a0009f79f7d93a1268f", size = 267838 },
    { url = "https://files.pythonhosted.org/packages/e3/04/33351c5d5108460a8ce6d512307690b023f0cfcad5899499f5c83b9d63b1/contourpy-1.3.0-cp312-cp312-macosx_11_0_arm64.whl", hash = "sha256:da84c537cb8b97d153e9fb208c221c45605f73147bd4cadd23bdae915042aad6", size = 251549 },
    { url = "https://files.pythonhosted.org/packages/51/3d/aa0fe6ae67e3ef9f178389e4caaaa68daf2f9024092aa3c6032e3d174670/contourpy-1.3.0-cp312-cp312-manylinux_2_17_aarch64.manylinux2014_aarch64.whl", hash = "sha256:0be4d8425bfa755e0fd76ee1e019636ccc7c29f77a7c86b4328a9eb6a26d0639", size = 303177 },
    { url = "https://files.pythonhosted.org/packages/56/c3/c85a7e3e0cab635575d3b657f9535443a6f5d20fac1a1911eaa4bbe1aceb/contourpy-1.3.0-cp312-cp312-manylinux_2_17_ppc64le.manylinux2014_ppc64le.whl", hash = "sha256:9c0da700bf58f6e0b65312d0a5e695179a71d0163957fa381bb3c1f72972537c", size = 341735 },
    { url = "https://files.pythonhosted.org/packages/dd/8d/20f7a211a7be966a53f474bc90b1a8202e9844b3f1ef85f3ae45a77151ee/contourpy-1.3.0-cp312-cp312-manylinux_2_17_s390x.manylinux2014_s390x.whl", hash = "sha256:eb8b141bb00fa977d9122636b16aa67d37fd40a3d8b52dd837e536d64b9a4d06", size = 314679 },
    { url = "https://files.pythonhosted.org/packages/6e/be/524e377567defac0e21a46e2a529652d165fed130a0d8a863219303cee18/contourpy-1.3.0-cp312-cp312-manylinux_2_17_x86_64.manylinux2014_x86_64.whl", hash = "sha256:3634b5385c6716c258d0419c46d05c8aa7dc8cb70326c9a4fb66b69ad2b52e09", size = 320549 },
    { url = "https://files.pythonhosted.org/packages/0f/96/fdb2552a172942d888915f3a6663812e9bc3d359d53dafd4289a0fb462f0/contourpy-1.3.0-cp312-cp312-musllinux_1_2_aarch64.whl", hash = "sha256:0dce35502151b6bd35027ac39ba6e5a44be13a68f55735c3612c568cac3805fd", size = 1263068 },
    { url = "https://files.pythonhosted.org/packages/2a/25/632eab595e3140adfa92f1322bf8915f68c932bac468e89eae9974cf1c00/contourpy-1.3.0-cp312-cp312-musllinux_1_2_x86_64.whl", hash = "sha256:aea348f053c645100612b333adc5983d87be69acdc6d77d3169c090d3b01dc35", size = 1322833 },
    { url = "https://files.pythonhosted.org/packages/73/e3/69738782e315a1d26d29d71a550dbbe3eb6c653b028b150f70c1a5f4f229/contourpy-1.3.0-cp312-cp312-win32.whl", hash = "sha256:90f73a5116ad1ba7174341ef3ea5c3150ddf20b024b98fb0c3b29034752c8aeb", size = 172681 },
    { url = "https://files.pythonhosted.org/packages/0c/89/9830ba00d88e43d15e53d64931e66b8792b46eb25e2050a88fec4a0df3d5/contourpy-1.3.0-cp312-cp312-win_amd64.whl", hash = "sha256:b11b39aea6be6764f84360fce6c82211a9db32a7c7de8fa6dd5397cf1d079c3b", size = 218283 },
    { url = "https://files.pythonhosted.org/packages/53/a1/d20415febfb2267af2d7f06338e82171824d08614084714fb2c1dac9901f/contourpy-1.3.0-cp313-cp313-macosx_10_13_x86_64.whl", hash = "sha256:3e1c7fa44aaae40a2247e2e8e0627f4bea3dd257014764aa644f319a5f8600e3", size = 267879 },
    { url = "https://files.pythonhosted.org/packages/aa/45/5a28a3570ff6218d8bdfc291a272a20d2648104815f01f0177d103d985e1/contourpy-1.3.0-cp313-cp313-macosx_11_0_arm64.whl", hash = "sha256:364174c2a76057feef647c802652f00953b575723062560498dc7930fc9b1cb7", size = 251573 },
    { url = "https://files.pythonhosted.org/packages/39/1c/d3f51540108e3affa84f095c8b04f0aa833bb797bc8baa218a952a98117d/contourpy-1.3.0-cp313-cp313-manylinux_2_17_aarch64.manylinux2014_aarch64.whl", hash = "sha256:32b238b3b3b649e09ce9aaf51f0c261d38644bdfa35cbaf7b263457850957a84", size = 303184 },
    { url = "https://files.pythonhosted.org/packages/00/56/1348a44fb6c3a558c1a3a0cd23d329d604c99d81bf5a4b58c6b71aab328f/contourpy-1.3.0-cp313-cp313-manylinux_2_17_ppc64le.manylinux2014_ppc64le.whl", hash = "sha256:d51fca85f9f7ad0b65b4b9fe800406d0d77017d7270d31ec3fb1cc07358fdea0", size = 340262 },
    { url = "https://files.pythonhosted.org/packages/2b/23/00d665ba67e1bb666152131da07e0f24c95c3632d7722caa97fb61470eca/contourpy-1.3.0-cp313-cp313-manylinux_2_17_s390x.manylinux2014_s390x.whl", hash = "sha256:732896af21716b29ab3e988d4ce14bc5133733b85956316fb0c56355f398099b", size = 313806 },
    { url = "https://files.pythonhosted.org/packages/5a/42/3cf40f7040bb8362aea19af9a5fb7b32ce420f645dd1590edcee2c657cd5/contourpy-1.3.0-cp313-cp313-manylinux_2_17_x86_64.manylinux2014_x86_64.whl", hash = "sha256:d73f659398a0904e125280836ae6f88ba9b178b2fed6884f3b1f95b989d2c8da", size = 319710 },
    { url = "https://files.pythonhosted.org/packages/05/32/f3bfa3fc083b25e1a7ae09197f897476ee68e7386e10404bdf9aac7391f0/contourpy-1.3.0-cp313-cp313-musllinux_1_2_aarch64.whl", hash = "sha256:c6c7c2408b7048082932cf4e641fa3b8ca848259212f51c8c59c45aa7ac18f14", size = 1264107 },
    { url = "https://files.pythonhosted.org/packages/1c/1e/1019d34473a736664f2439542b890b2dc4c6245f5c0d8cdfc0ccc2cab80c/contourpy-1.3.0-cp313-cp313-musllinux_1_2_x86_64.whl", hash = "sha256:f317576606de89da6b7e0861cf6061f6146ead3528acabff9236458a6ba467f8", size = 1322458 },
    { url = "https://files.pythonhosted.org/packages/22/85/4f8bfd83972cf8909a4d36d16b177f7b8bdd942178ea4bf877d4a380a91c/contourpy-1.3.0-cp313-cp313-win32.whl", hash = "sha256:31cd3a85dbdf1fc002280c65caa7e2b5f65e4a973fcdf70dd2fdcb9868069294", size = 172643 },
    { url = "https://files.pythonhosted.org/packages/cc/4a/fb3c83c1baba64ba90443626c228ca14f19a87c51975d3b1de308dd2cf08/contourpy-1.3.0-cp313-cp313-win_amd64.whl", hash = "sha256:4553c421929ec95fb07b3aaca0fae668b2eb5a5203d1217ca7c34c063c53d087", size = 218301 },
    { url = "https://files.pythonhosted.org/packages/76/65/702f4064f397821fea0cb493f7d3bc95a5d703e20954dce7d6d39bacf378/contourpy-1.3.0-cp313-cp313t-macosx_10_13_x86_64.whl", hash = "sha256:345af746d7766821d05d72cb8f3845dfd08dd137101a2cb9b24de277d716def8", size = 278972 },
    { url = "https://files.pythonhosted.org/packages/80/85/21f5bba56dba75c10a45ec00ad3b8190dbac7fd9a8a8c46c6116c933e9cf/contourpy-1.3.0-cp313-cp313t-macosx_11_0_arm64.whl", hash = "sha256:3bb3808858a9dc68f6f03d319acd5f1b8a337e6cdda197f02f4b8ff67ad2057b", size = 263375 },
    { url = "https://files.pythonhosted.org/packages/0a/64/084c86ab71d43149f91ab3a4054ccf18565f0a8af36abfa92b1467813ed6/contourpy-1.3.0-cp313-cp313t-manylinux_2_17_aarch64.manylinux2014_aarch64.whl", hash = "sha256:420d39daa61aab1221567b42eecb01112908b2cab7f1b4106a52caaec8d36973", size = 307188 },
    { url = "https://files.pythonhosted.org/packages/3d/ff/d61a4c288dc42da0084b8d9dc2aa219a850767165d7d9a9c364ff530b509/contourpy-1.3.0-cp313-cp313t-manylinux_2_17_ppc64le.manylinux2014_ppc64le.whl", hash = "sha256:4d63ee447261e963af02642ffcb864e5a2ee4cbfd78080657a9880b8b1868e18", size = 345644 },
    { url = "https://files.pythonhosted.org/packages/ca/aa/00d2313d35ec03f188e8f0786c2fc61f589306e02fdc158233697546fd58/contourpy-1.3.0-cp313-cp313t-manylinux_2_17_s390x.manylinux2014_s390x.whl", hash = "sha256:167d6c890815e1dac9536dca00828b445d5d0df4d6a8c6adb4a7ec3166812fa8", size = 317141 },
    { url = "https://files.pythonhosted.org/packages/8d/6a/b5242c8cb32d87f6abf4f5e3044ca397cb1a76712e3fa2424772e3ff495f/contourpy-1.3.0-cp313-cp313t-manylinux_2_17_x86_64.manylinux2014_x86_64.whl", hash = "sha256:710a26b3dc80c0e4febf04555de66f5fd17e9cf7170a7b08000601a10570bda6", size = 323469 },
    { url = "https://files.pythonhosted.org/packages/6f/a6/73e929d43028a9079aca4bde107494864d54f0d72d9db508a51ff0878593/contourpy-1.3.0-cp313-cp313t-musllinux_1_2_aarch64.whl", hash = "sha256:75ee7cb1a14c617f34a51d11fa7524173e56551646828353c4af859c56b766e2", size = 1260894 },
    { url = "https://files.pythonhosted.org/packages/2b/1e/1e726ba66eddf21c940821df8cf1a7d15cb165f0682d62161eaa5e93dae1/contourpy-1.3.0-cp313-cp313t-musllinux_1_2_x86_64.whl", hash = "sha256:33c92cdae89ec5135d036e7218e69b0bb2851206077251f04a6c4e0e21f03927", size = 1314829 },
    { url = "https://files.pythonhosted.org/packages/b3/e3/b9f72758adb6ef7397327ceb8b9c39c75711affb220e4f53c745ea1d5a9a/contourpy-1.3.0-cp39-cp39-macosx_10_9_x86_64.whl", hash = "sha256:a11077e395f67ffc2c44ec2418cfebed032cd6da3022a94fc227b6faf8e2acb8", size = 265518 },
    { url = "https://files.pythonhosted.org/packages/ec/22/19f5b948367ab5260fb41d842c7a78dae645603881ea6bc39738bcfcabf6/contourpy-1.3.0-cp39-cp39-macosx_11_0_arm64.whl", hash = "sha256:e8134301d7e204c88ed7ab50028ba06c683000040ede1d617298611f9dc6240c", size = 249350 },
    { url = "https://files.pythonhosted.org/packages/26/76/0c7d43263dd00ae21a91a24381b7e813d286a3294d95d179ef3a7b9fb1d7/contourpy-1.3.0-cp39-cp39-manylinux_2_17_aarch64.manylinux2014_aarch64.whl", hash = "sha256:e12968fdfd5bb45ffdf6192a590bd8ddd3ba9e58360b29683c6bb71a7b41edca", size = 309167 },
    { url = "https://files.pythonhosted.org/packages/96/3b/cadff6773e89f2a5a492c1a8068e21d3fccaf1a1c1df7d65e7c8e3ef60ba/contourpy-1.3.0-cp39-cp39-manylinux_2_17_ppc64le.manylinux2014_ppc64le.whl", hash = "sha256:fd2a0fc506eccaaa7595b7e1418951f213cf8255be2600f1ea1b61e46a60c55f", size = 348279 },
    { url = "https://files.pythonhosted.org/packages/e1/86/158cc43aa549d2081a955ab11c6bdccc7a22caacc2af93186d26f5f48746/contourpy-1.3.0-cp39-cp39-manylinux_2_17_s390x.manylinux2014_s390x.whl", hash = "sha256:4cfb5c62ce023dfc410d6059c936dcf96442ba40814aefbfa575425a3a7f19dc", size = 318519 },
    { url = "https://files.pythonhosted.org/packages/05/11/57335544a3027e9b96a05948c32e566328e3a2f84b7b99a325b7a06d2b06/contourpy-1.3.0-cp39-cp39-manylinux_2_17_x86_64.manylinux2014_x86_64.whl", hash = "sha256:68a32389b06b82c2fdd68276148d7b9275b5f5cf13e5417e4252f6d1a34f72a2", size = 321922 },
    { url = "https://files.pythonhosted.org/packages/0b/e3/02114f96543f4a1b694333b92a6dcd4f8eebbefcc3a5f3bbb1316634178f/contourpy-1.3.0-cp39-cp39-musllinux_1_2_aarch64.whl", hash = "sha256:94e848a6b83da10898cbf1311a815f770acc9b6a3f2d646f330d57eb4e87592e", size = 1258017 },
    { url = "https://files.pythonhosted.org/packages/f3/3b/bfe4c81c6d5881c1c643dde6620be0b42bf8aab155976dd644595cfab95c/contourpy-1.3.0-cp39-cp39-musllinux_1_2_x86_64.whl", hash = "sha256:d78ab28a03c854a873787a0a42254a0ccb3cb133c672f645c9f9c8f3ae9d0800", size = 1316773 },
    { url = "https://files.pythonhosted.org/packages/f1/17/c52d2970784383cafb0bd918b6fb036d98d96bbf0bc1befb5d1e31a07a70/contourpy-1.3.0-cp39-cp39-win32.whl", hash = "sha256:81cb5ed4952aae6014bc9d0421dec7c5835c9c8c31cdf51910b708f548cf58e5", size = 171353 },
    { url = "https://files.pythonhosted.org/packages/53/23/db9f69676308e094d3c45f20cc52e12d10d64f027541c995d89c11ad5c75/contourpy-1.3.0-cp39-cp39-win_amd64.whl", hash = "sha256:14e262f67bd7e6eb6880bc564dcda30b15e351a594657e55b7eec94b6ef72843", size = 211817 },
    { url = "https://files.pythonhosted.org/packages/d1/09/60e486dc2b64c94ed33e58dcfb6f808192c03dfc5574c016218b9b7680dc/contourpy-1.3.0-pp310-pypy310_pp73-macosx_10_15_x86_64.whl", hash = "sha256:fe41b41505a5a33aeaed2a613dccaeaa74e0e3ead6dd6fd3a118fb471644fd6c", size = 261886 },
    { url = "https://files.pythonhosted.org/packages/19/20/b57f9f7174fcd439a7789fb47d764974ab646fa34d1790551de386457a8e/contourpy-1.3.0-pp310-pypy310_pp73-manylinux_2_17_x86_64.manylinux2014_x86_64.whl", hash = "sha256:eca7e17a65f72a5133bdbec9ecf22401c62bcf4821361ef7811faee695799779", size = 311008 },
    { url = "https://files.pythonhosted.org/packages/74/fc/5040d42623a1845d4f17a418e590fd7a79ae8cb2bad2b2f83de63c3bdca4/contourpy-1.3.0-pp310-pypy310_pp73-win_amd64.whl", hash = "sha256:1ec4dc6bf570f5b22ed0d7efba0dfa9c5b9e0431aeea7581aa217542d9e809a4", size = 215690 },
    { url = "https://files.pythonhosted.org/packages/2b/24/dc3dcd77ac7460ab7e9d2b01a618cb31406902e50e605a8d6091f0a8f7cc/contourpy-1.3.0-pp39-pypy39_pp73-macosx_10_15_x86_64.whl", hash = "sha256:00ccd0dbaad6d804ab259820fa7cb0b8036bda0686ef844d24125d8287178ce0", size = 261894 },
    { url = "https://files.pythonhosted.org/packages/b1/db/531642a01cfec39d1682e46b5457b07cf805e3c3c584ec27e2a6223f8f6c/contourpy-1.3.0-pp39-pypy39_pp73-manylinux_2_17_x86_64.manylinux2014_x86_64.whl", hash = "sha256:8ca947601224119117f7c19c9cdf6b3ab54c5726ef1d906aa4a69dfb6dd58102", size = 311099 },
    { url = "https://files.pythonhosted.org/packages/38/1e/94bda024d629f254143a134eead69e21c836429a2a6ce82209a00ddcb79a/contourpy-1.3.0-pp39-pypy39_pp73-win_amd64.whl", hash = "sha256:c6ec93afeb848a0845a18989da3beca3eec2c0f852322efe21af1931147d12cb", size = 215838 },
]

[[package]]
name = "cookiecutter"
version = "2.6.0"
source = { registry = "https://pypi.org/simple" }
dependencies = [
    { name = "arrow" },
    { name = "binaryornot" },
    { name = "click" },
    { name = "jinja2" },
    { name = "python-slugify" },
    { name = "pyyaml" },
    { name = "requests" },
    { name = "rich" },
]
sdist = { url = "https://files.pythonhosted.org/packages/52/17/9f2cd228eb949a91915acd38d3eecdc9d8893dde353b603f0db7e9f6be55/cookiecutter-2.6.0.tar.gz", hash = "sha256:db21f8169ea4f4fdc2408d48ca44859349de2647fbe494a9d6c3edfc0542c21c", size = 158767 }
wheels = [
    { url = "https://files.pythonhosted.org/packages/b6/d9/0137658a353168ffa9d0fc14b812d3834772040858ddd1cb6eeaf09f7a44/cookiecutter-2.6.0-py3-none-any.whl", hash = "sha256:a54a8e37995e4ed963b3e82831072d1ad4b005af736bb17b99c2cbd9d41b6e2d", size = 39177 },
]

[[package]]
name = "coverage"
version = "7.6.12"
source = { registry = "https://pypi.org/simple" }
sdist = { url = "https://files.pythonhosted.org/packages/0c/d6/2b53ab3ee99f2262e6f0b8369a43f6d66658eab45510331c0b3d5c8c4272/coverage-7.6.12.tar.gz", hash = "sha256:48cfc4641d95d34766ad41d9573cc0f22a48aa88d22657a1fe01dca0dbae4de2", size = 805941 }
wheels = [
    { url = "https://files.pythonhosted.org/packages/ba/67/81dc41ec8f548c365d04a29f1afd492d3176b372c33e47fa2a45a01dc13a/coverage-7.6.12-cp310-cp310-macosx_10_9_x86_64.whl", hash = "sha256:704c8c8c6ce6569286ae9622e534b4f5b9759b6f2cd643f1c1a61f666d534fe8", size = 208345 },
    { url = "https://files.pythonhosted.org/packages/33/43/17f71676016c8829bde69e24c852fef6bd9ed39f774a245d9ec98f689fa0/coverage-7.6.12-cp310-cp310-macosx_11_0_arm64.whl", hash = "sha256:ad7525bf0241e5502168ae9c643a2f6c219fa0a283001cee4cf23a9b7da75879", size = 208775 },
    { url = "https://files.pythonhosted.org/packages/86/25/c6ff0775f8960e8c0840845b723eed978d22a3cd9babd2b996e4a7c502c6/coverage-7.6.12-cp310-cp310-manylinux_2_17_aarch64.manylinux2014_aarch64.whl", hash = "sha256:06097c7abfa611c91edb9e6920264e5be1d6ceb374efb4986f38b09eed4cb2fe", size = 237925 },
    { url = "https://files.pythonhosted.org/packages/b0/3d/5f5bd37046243cb9d15fff2c69e498c2f4fe4f9b42a96018d4579ed3506f/coverage-7.6.12-cp310-cp310-manylinux_2_5_i686.manylinux1_i686.manylinux_2_17_i686.manylinux2014_i686.whl", hash = "sha256:220fa6c0ad7d9caef57f2c8771918324563ef0d8272c94974717c3909664e674", size = 235835 },
    { url = "https://files.pythonhosted.org/packages/b5/f1/9e6b75531fe33490b910d251b0bf709142e73a40e4e38a3899e6986fe088/coverage-7.6.12-cp310-cp310-manylinux_2_5_x86_64.manylinux1_x86_64.manylinux_2_17_x86_64.manylinux2014_x86_64.whl", hash = "sha256:3688b99604a24492bcfe1c106278c45586eb819bf66a654d8a9a1433022fb2eb", size = 236966 },
    { url = "https://files.pythonhosted.org/packages/4f/bc/aef5a98f9133851bd1aacf130e754063719345d2fb776a117d5a8d516971/coverage-7.6.12-cp310-cp310-musllinux_1_2_aarch64.whl", hash = "sha256:d1a987778b9c71da2fc8948e6f2656da6ef68f59298b7e9786849634c35d2c3c", size = 236080 },
    { url = "https://files.pythonhosted.org/packages/eb/d0/56b4ab77f9b12aea4d4c11dc11cdcaa7c29130b837eb610639cf3400c9c3/coverage-7.6.12-cp310-cp310-musllinux_1_2_i686.whl", hash = "sha256:cec6b9ce3bd2b7853d4a4563801292bfee40b030c05a3d29555fd2a8ee9bd68c", size = 234393 },
    { url = "https://files.pythonhosted.org/packages/0d/77/28ef95c5d23fe3dd191a0b7d89c82fea2c2d904aef9315daf7c890e96557/coverage-7.6.12-cp310-cp310-musllinux_1_2_x86_64.whl", hash = "sha256:ace9048de91293e467b44bce0f0381345078389814ff6e18dbac8fdbf896360e", size = 235536 },
    { url = "https://files.pythonhosted.org/packages/29/62/18791d3632ee3ff3f95bc8599115707d05229c72db9539f208bb878a3d88/coverage-7.6.12-cp310-cp310-win32.whl", hash = "sha256:ea31689f05043d520113e0552f039603c4dd71fa4c287b64cb3606140c66f425", size = 211063 },
    { url = "https://files.pythonhosted.org/packages/fc/57/b3878006cedfd573c963e5c751b8587154eb10a61cc0f47a84f85c88a355/coverage-7.6.12-cp310-cp310-win_amd64.whl", hash = "sha256:676f92141e3c5492d2a1596d52287d0d963df21bf5e55c8b03075a60e1ddf8aa", size = 211955 },
    { url = "https://files.pythonhosted.org/packages/64/2d/da78abbfff98468c91fd63a73cccdfa0e99051676ded8dd36123e3a2d4d5/coverage-7.6.12-cp311-cp311-macosx_10_9_x86_64.whl", hash = "sha256:e18aafdfb3e9ec0d261c942d35bd7c28d031c5855dadb491d2723ba54f4c3015", size = 208464 },
    { url = "https://files.pythonhosted.org/packages/31/f2/c269f46c470bdabe83a69e860c80a82e5e76840e9f4bbd7f38f8cebbee2f/coverage-7.6.12-cp311-cp311-macosx_11_0_arm64.whl", hash = "sha256:66fe626fd7aa5982cdebad23e49e78ef7dbb3e3c2a5960a2b53632f1f703ea45", size = 208893 },
    { url = "https://files.pythonhosted.org/packages/47/63/5682bf14d2ce20819998a49c0deadb81e608a59eed64d6bc2191bc8046b9/coverage-7.6.12-cp311-cp311-manylinux_2_17_aarch64.manylinux2014_aarch64.whl", hash = "sha256:0ef01d70198431719af0b1f5dcbefc557d44a190e749004042927b2a3fed0702", size = 241545 },
    { url = "https://files.pythonhosted.org/packages/6a/b6/6b6631f1172d437e11067e1c2edfdb7238b65dff965a12bce3b6d1bf2be2/coverage-7.6.12-cp311-cp311-manylinux_2_5_i686.manylinux1_i686.manylinux_2_17_i686.manylinux2014_i686.whl", hash = "sha256:07e92ae5a289a4bc4c0aae710c0948d3c7892e20fd3588224ebe242039573bf0", size = 239230 },
    { url = "https://files.pythonhosted.org/packages/c7/01/9cd06cbb1be53e837e16f1b4309f6357e2dfcbdab0dd7cd3b1a50589e4e1/coverage-7.6.12-cp311-cp311-manylinux_2_5_x86_64.manylinux1_x86_64.manylinux_2_17_x86_64.manylinux2014_x86_64.whl", hash = "sha256:e695df2c58ce526eeab11a2e915448d3eb76f75dffe338ea613c1201b33bab2f", size = 241013 },
    { url = "https://files.pythonhosted.org/packages/4b/26/56afefc03c30871326e3d99709a70d327ac1f33da383cba108c79bd71563/coverage-7.6.12-cp311-cp311-musllinux_1_2_aarch64.whl", hash = "sha256:d74c08e9aaef995f8c4ef6d202dbd219c318450fe2a76da624f2ebb9c8ec5d9f", size = 239750 },
    { url = "https://files.pythonhosted.org/packages/dd/ea/88a1ff951ed288f56aa561558ebe380107cf9132facd0b50bced63ba7238/coverage-7.6.12-cp311-cp311-musllinux_1_2_i686.whl", hash = "sha256:e995b3b76ccedc27fe4f477b349b7d64597e53a43fc2961db9d3fbace085d69d", size = 238462 },
    { url = "https://files.pythonhosted.org/packages/6e/d4/1d9404566f553728889409eff82151d515fbb46dc92cbd13b5337fa0de8c/coverage-7.6.12-cp311-cp311-musllinux_1_2_x86_64.whl", hash = "sha256:b1f097878d74fe51e1ddd1be62d8e3682748875b461232cf4b52ddc6e6db0bba", size = 239307 },
    { url = "https://files.pythonhosted.org/packages/12/c1/e453d3b794cde1e232ee8ac1d194fde8e2ba329c18bbf1b93f6f5eef606b/coverage-7.6.12-cp311-cp311-win32.whl", hash = "sha256:1f7ffa05da41754e20512202c866d0ebfc440bba3b0ed15133070e20bf5aeb5f", size = 211117 },
    { url = "https://files.pythonhosted.org/packages/d5/db/829185120c1686fa297294f8fcd23e0422f71070bf85ef1cc1a72ecb2930/coverage-7.6.12-cp311-cp311-win_amd64.whl", hash = "sha256:e216c5c45f89ef8971373fd1c5d8d1164b81f7f5f06bbf23c37e7908d19e8558", size = 212019 },
    { url = "https://files.pythonhosted.org/packages/e2/7f/4af2ed1d06ce6bee7eafc03b2ef748b14132b0bdae04388e451e4b2c529b/coverage-7.6.12-cp312-cp312-macosx_10_13_x86_64.whl", hash = "sha256:b172f8e030e8ef247b3104902cc671e20df80163b60a203653150d2fc204d1ad", size = 208645 },
    { url = "https://files.pythonhosted.org/packages/dc/60/d19df912989117caa95123524d26fc973f56dc14aecdec5ccd7d0084e131/coverage-7.6.12-cp312-cp312-macosx_11_0_arm64.whl", hash = "sha256:641dfe0ab73deb7069fb972d4d9725bf11c239c309ce694dd50b1473c0f641c3", size = 208898 },
    { url = "https://files.pythonhosted.org/packages/bd/10/fecabcf438ba676f706bf90186ccf6ff9f6158cc494286965c76e58742fa/coverage-7.6.12-cp312-cp312-manylinux_2_17_aarch64.manylinux2014_aarch64.whl", hash = "sha256:0e549f54ac5f301e8e04c569dfdb907f7be71b06b88b5063ce9d6953d2d58574", size = 242987 },
    { url = "https://files.pythonhosted.org/packages/4c/53/4e208440389e8ea936f5f2b0762dcd4cb03281a7722def8e2bf9dc9c3d68/coverage-7.6.12-cp312-cp312-manylinux_2_5_i686.manylinux1_i686.manylinux_2_17_i686.manylinux2014_i686.whl", hash = "sha256:959244a17184515f8c52dcb65fb662808767c0bd233c1d8a166e7cf74c9ea985", size = 239881 },
    { url = "https://files.pythonhosted.org/packages/c4/47/2ba744af8d2f0caa1f17e7746147e34dfc5f811fb65fc153153722d58835/coverage-7.6.12-cp312-cp312-manylinux_2_5_x86_64.manylinux1_x86_64.manylinux_2_17_x86_64.manylinux2014_x86_64.whl", hash = "sha256:bda1c5f347550c359f841d6614fb8ca42ae5cb0b74d39f8a1e204815ebe25750", size = 242142 },
    { url = "https://files.pythonhosted.org/packages/e9/90/df726af8ee74d92ee7e3bf113bf101ea4315d71508952bd21abc3fae471e/coverage-7.6.12-cp312-cp312-musllinux_1_2_aarch64.whl", hash = "sha256:1ceeb90c3eda1f2d8c4c578c14167dbd8c674ecd7d38e45647543f19839dd6ea", size = 241437 },
    { url = "https://files.pythonhosted.org/packages/f6/af/995263fd04ae5f9cf12521150295bf03b6ba940d0aea97953bb4a6db3e2b/coverage-7.6.12-cp312-cp312-musllinux_1_2_i686.whl", hash = "sha256:0f16f44025c06792e0fb09571ae454bcc7a3ec75eeb3c36b025eccf501b1a4c3", size = 239724 },
    { url = "https://files.pythonhosted.org/packages/1c/8e/5bb04f0318805e190984c6ce106b4c3968a9562a400180e549855d8211bd/coverage-7.6.12-cp312-cp312-musllinux_1_2_x86_64.whl", hash = "sha256:b076e625396e787448d27a411aefff867db2bffac8ed04e8f7056b07024eed5a", size = 241329 },
    { url = "https://files.pythonhosted.org/packages/9e/9d/fa04d9e6c3f6459f4e0b231925277cfc33d72dfab7fa19c312c03e59da99/coverage-7.6.12-cp312-cp312-win32.whl", hash = "sha256:00b2086892cf06c7c2d74983c9595dc511acca00665480b3ddff749ec4fb2a95", size = 211289 },
    { url = "https://files.pythonhosted.org/packages/53/40/53c7ffe3c0c3fff4d708bc99e65f3d78c129110d6629736faf2dbd60ad57/coverage-7.6.12-cp312-cp312-win_amd64.whl", hash = "sha256:7ae6eabf519bc7871ce117fb18bf14e0e343eeb96c377667e3e5dd12095e0288", size = 212079 },
    { url = "https://files.pythonhosted.org/packages/76/89/1adf3e634753c0de3dad2f02aac1e73dba58bc5a3a914ac94a25b2ef418f/coverage-7.6.12-cp313-cp313-macosx_10_13_x86_64.whl", hash = "sha256:488c27b3db0ebee97a830e6b5a3ea930c4a6e2c07f27a5e67e1b3532e76b9ef1", size = 208673 },
    { url = "https://files.pythonhosted.org/packages/ce/64/92a4e239d64d798535c5b45baac6b891c205a8a2e7c9cc8590ad386693dc/coverage-7.6.12-cp313-cp313-macosx_11_0_arm64.whl", hash = "sha256:5d1095bbee1851269f79fd8e0c9b5544e4c00c0c24965e66d8cba2eb5bb535fd", size = 208945 },
    { url = "https://files.pythonhosted.org/packages/b4/d0/4596a3ef3bca20a94539c9b1e10fd250225d1dec57ea78b0867a1cf9742e/coverage-7.6.12-cp313-cp313-manylinux_2_17_aarch64.manylinux2014_aarch64.whl", hash = "sha256:0533adc29adf6a69c1baa88c3d7dbcaadcffa21afbed3ca7a225a440e4744bf9", size = 242484 },
    { url = "https://files.pythonhosted.org/packages/1c/ef/6fd0d344695af6718a38d0861408af48a709327335486a7ad7e85936dc6e/coverage-7.6.12-cp313-cp313-manylinux_2_5_i686.manylinux1_i686.manylinux_2_17_i686.manylinux2014_i686.whl", hash = "sha256:53c56358d470fa507a2b6e67a68fd002364d23c83741dbc4c2e0680d80ca227e", size = 239525 },
    { url = "https://files.pythonhosted.org/packages/0c/4b/373be2be7dd42f2bcd6964059fd8fa307d265a29d2b9bcf1d044bcc156ed/coverage-7.6.12-cp313-cp313-manylinux_2_5_x86_64.manylinux1_x86_64.manylinux_2_17_x86_64.manylinux2014_x86_64.whl", hash = "sha256:64cbb1a3027c79ca6310bf101014614f6e6e18c226474606cf725238cf5bc2d4", size = 241545 },
    { url = "https://files.pythonhosted.org/packages/a6/7d/0e83cc2673a7790650851ee92f72a343827ecaaea07960587c8f442b5cd3/coverage-7.6.12-cp313-cp313-musllinux_1_2_aarch64.whl", hash = "sha256:79cac3390bfa9836bb795be377395f28410811c9066bc4eefd8015258a7578c6", size = 241179 },
    { url = "https://files.pythonhosted.org/packages/ff/8c/566ea92ce2bb7627b0900124e24a99f9244b6c8c92d09ff9f7633eb7c3c8/coverage-7.6.12-cp313-cp313-musllinux_1_2_i686.whl", hash = "sha256:9b148068e881faa26d878ff63e79650e208e95cf1c22bd3f77c3ca7b1d9821a3", size = 239288 },
    { url = "https://files.pythonhosted.org/packages/7d/e4/869a138e50b622f796782d642c15fb5f25a5870c6d0059a663667a201638/coverage-7.6.12-cp313-cp313-musllinux_1_2_x86_64.whl", hash = "sha256:8bec2ac5da793c2685ce5319ca9bcf4eee683b8a1679051f8e6ec04c4f2fd7dc", size = 241032 },
    { url = "https://files.pythonhosted.org/packages/ae/28/a52ff5d62a9f9e9fe9c4f17759b98632edd3a3489fce70154c7d66054dd3/coverage-7.6.12-cp313-cp313-win32.whl", hash = "sha256:200e10beb6ddd7c3ded322a4186313d5ca9e63e33d8fab4faa67ef46d3460af3", size = 211315 },
    { url = "https://files.pythonhosted.org/packages/bc/17/ab849b7429a639f9722fa5628364c28d675c7ff37ebc3268fe9840dda13c/coverage-7.6.12-cp313-cp313-win_amd64.whl", hash = "sha256:2b996819ced9f7dbb812c701485d58f261bef08f9b85304d41219b1496b591ef", size = 212099 },
    { url = "https://files.pythonhosted.org/packages/d2/1c/b9965bf23e171d98505eb5eb4fb4d05c44efd256f2e0f19ad1ba8c3f54b0/coverage-7.6.12-cp313-cp313t-macosx_10_13_x86_64.whl", hash = "sha256:299cf973a7abff87a30609879c10df0b3bfc33d021e1adabc29138a48888841e", size = 209511 },
    { url = "https://files.pythonhosted.org/packages/57/b3/119c201d3b692d5e17784fee876a9a78e1b3051327de2709392962877ca8/coverage-7.6.12-cp313-cp313t-macosx_11_0_arm64.whl", hash = "sha256:4b467a8c56974bf06e543e69ad803c6865249d7a5ccf6980457ed2bc50312703", size = 209729 },
    { url = "https://files.pythonhosted.org/packages/52/4e/a7feb5a56b266304bc59f872ea07b728e14d5a64f1ad3a2cc01a3259c965/coverage-7.6.12-cp313-cp313t-manylinux_2_17_aarch64.manylinux2014_aarch64.whl", hash = "sha256:2458f275944db8129f95d91aee32c828a408481ecde3b30af31d552c2ce284a0", size = 253988 },
    { url = "https://files.pythonhosted.org/packages/65/19/069fec4d6908d0dae98126aa7ad08ce5130a6decc8509da7740d36e8e8d2/coverage-7.6.12-cp313-cp313t-manylinux_2_5_i686.manylinux1_i686.manylinux_2_17_i686.manylinux2014_i686.whl", hash = "sha256:0a9d8be07fb0832636a0f72b80d2a652fe665e80e720301fb22b191c3434d924", size = 249697 },
    { url = "https://files.pythonhosted.org/packages/1c/da/5b19f09ba39df7c55f77820736bf17bbe2416bbf5216a3100ac019e15839/coverage-7.6.12-cp313-cp313t-manylinux_2_5_x86_64.manylinux1_x86_64.manylinux_2_17_x86_64.manylinux2014_x86_64.whl", hash = "sha256:14d47376a4f445e9743f6c83291e60adb1b127607a3618e3185bbc8091f0467b", size = 252033 },
    { url = "https://files.pythonhosted.org/packages/1e/89/4c2750df7f80a7872267f7c5fe497c69d45f688f7b3afe1297e52e33f791/coverage-7.6.12-cp313-cp313t-musllinux_1_2_aarch64.whl", hash = "sha256:b95574d06aa9d2bd6e5cc35a5bbe35696342c96760b69dc4287dbd5abd4ad51d", size = 251535 },
    { url = "https://files.pythonhosted.org/packages/78/3b/6d3ae3c1cc05f1b0460c51e6f6dcf567598cbd7c6121e5ad06643974703c/coverage-7.6.12-cp313-cp313t-musllinux_1_2_i686.whl", hash = "sha256:ecea0c38c9079570163d663c0433a9af4094a60aafdca491c6a3d248c7432827", size = 249192 },
    { url = "https://files.pythonhosted.org/packages/6e/8e/c14a79f535ce41af7d436bbad0d3d90c43d9e38ec409b4770c894031422e/coverage-7.6.12-cp313-cp313t-musllinux_1_2_x86_64.whl", hash = "sha256:2251fabcfee0a55a8578a9d29cecfee5f2de02f11530e7d5c5a05859aa85aee9", size = 250627 },
    { url = "https://files.pythonhosted.org/packages/cb/79/b7cee656cfb17a7f2c1b9c3cee03dd5d8000ca299ad4038ba64b61a9b044/coverage-7.6.12-cp313-cp313t-win32.whl", hash = "sha256:eb5507795caabd9b2ae3f1adc95f67b1104971c22c624bb354232d65c4fc90b3", size = 212033 },
    { url = "https://files.pythonhosted.org/packages/b6/c3/f7aaa3813f1fa9a4228175a7bd368199659d392897e184435a3b66408dd3/coverage-7.6.12-cp313-cp313t-win_amd64.whl", hash = "sha256:f60a297c3987c6c02ffb29effc70eadcbb412fe76947d394a1091a3615948e2f", size = 213240 },
    { url = "https://files.pythonhosted.org/packages/6c/eb/cf062b1c3dbdcafd64a2a154beea2e4aa8e9886c34e41f53fa04925c8b35/coverage-7.6.12-cp39-cp39-macosx_10_9_x86_64.whl", hash = "sha256:e7575ab65ca8399c8c4f9a7d61bbd2d204c8b8e447aab9d355682205c9dd948d", size = 208343 },
    { url = "https://files.pythonhosted.org/packages/95/42/4ebad0ab065228e29869a060644712ab1b0821d8c29bfefa20c2118c9e19/coverage-7.6.12-cp39-cp39-macosx_11_0_arm64.whl", hash = "sha256:8161d9fbc7e9fe2326de89cd0abb9f3599bccc1287db0aba285cb68d204ce929", size = 208769 },
    { url = "https://files.pythonhosted.org/packages/44/9f/421e84f7f9455eca85ff85546f26cbc144034bb2587e08bfc214dd6e9c8f/coverage-7.6.12-cp39-cp39-manylinux_2_17_aarch64.manylinux2014_aarch64.whl", hash = "sha256:3a1e465f398c713f1b212400b4e79a09829cd42aebd360362cd89c5bdc44eb87", size = 237553 },
    { url = "https://files.pythonhosted.org/packages/c9/c4/a2c4f274bcb711ed5db2ccc1b851ca1c45f35ed6077aec9d6c61845d80e3/coverage-7.6.12-cp39-cp39-manylinux_2_5_i686.manylinux1_i686.manylinux_2_17_i686.manylinux2014_i686.whl", hash = "sha256:f25d8b92a4e31ff1bd873654ec367ae811b3a943583e05432ea29264782dc32c", size = 235473 },
    { url = "https://files.pythonhosted.org/packages/e0/10/a3d317e38e5627b06debe861d6c511b1611dd9dc0e2a47afbe6257ffd341/coverage-7.6.12-cp39-cp39-manylinux_2_5_x86_64.manylinux1_x86_64.manylinux_2_17_x86_64.manylinux2014_x86_64.whl", hash = "sha256:1a936309a65cc5ca80fa9f20a442ff9e2d06927ec9a4f54bcba9c14c066323f2", size = 236575 },
    { url = "https://files.pythonhosted.org/packages/4d/49/51cd991b56257d2e07e3d5cb053411e9de5b0f4e98047167ec05e4e19b55/coverage-7.6.12-cp39-cp39-musllinux_1_2_aarch64.whl", hash = "sha256:aa6f302a3a0b5f240ee201297fff0bbfe2fa0d415a94aeb257d8b461032389bd", size = 235690 },
    { url = "https://files.pythonhosted.org/packages/f7/87/631e5883fe0a80683a1f20dadbd0f99b79e17a9d8ea9aff3a9b4cfe50b93/coverage-7.6.12-cp39-cp39-musllinux_1_2_i686.whl", hash = "sha256:f973643ef532d4f9be71dd88cf7588936685fdb576d93a79fe9f65bc337d9d73", size = 234040 },
    { url = "https://files.pythonhosted.org/packages/7c/34/edd03f6933f766ec97dddd178a7295855f8207bb708dbac03777107ace5b/coverage-7.6.12-cp39-cp39-musllinux_1_2_x86_64.whl", hash = "sha256:78f5243bb6b1060aed6213d5107744c19f9571ec76d54c99cc15938eb69e0e86", size = 235048 },
    { url = "https://files.pythonhosted.org/packages/ee/1e/d45045b7d3012fe518c617a57b9f9396cdaebe6455f1b404858b32c38cdd/coverage-7.6.12-cp39-cp39-win32.whl", hash = "sha256:69e62c5034291c845fc4df7f8155e8544178b6c774f97a99e2734b05eb5bed31", size = 211085 },
    { url = "https://files.pythonhosted.org/packages/df/ea/086cb06af14a84fe773b86aa140892006a906c5ec947e609ceb6a93f6257/coverage-7.6.12-cp39-cp39-win_amd64.whl", hash = "sha256:b01a840ecc25dce235ae4c1b6a0daefb2a203dba0e6e980637ee9c2f6ee0df57", size = 211965 },
    { url = "https://files.pythonhosted.org/packages/7a/7f/05818c62c7afe75df11e0233bd670948d68b36cdbf2a339a095bc02624a8/coverage-7.6.12-pp39.pp310-none-any.whl", hash = "sha256:7e39e845c4d764208e7b8f6a21c541ade741e2c41afabdfa1caa28687a3c98cf", size = 200558 },
    { url = "https://files.pythonhosted.org/packages/fb/b2/f655700e1024dec98b10ebaafd0cedbc25e40e4abe62a3c8e2ceef4f8f0a/coverage-7.6.12-py3-none-any.whl", hash = "sha256:eb8668cfbc279a536c633137deeb9435d2962caec279c3f8cf8b91fff6ff8953", size = 200552 },
]

[package.optional-dependencies]
toml = [
    { name = "tomli", marker = "python_full_version <= '3.11'" },
]

[[package]]
name = "csscompressor"
version = "0.9.5"
source = { registry = "https://pypi.org/simple" }
sdist = { url = "https://files.pythonhosted.org/packages/f1/2a/8c3ac3d8bc94e6de8d7ae270bb5bc437b210bb9d6d9e46630c98f4abd20c/csscompressor-0.9.5.tar.gz", hash = "sha256:afa22badbcf3120a4f392e4d22f9fff485c044a1feda4a950ecc5eba9dd31a05", size = 237808 }

[[package]]
name = "cycler"
version = "0.12.1"
source = { registry = "https://pypi.org/simple" }
sdist = { url = "https://files.pythonhosted.org/packages/a9/95/a3dbbb5028f35eafb79008e7522a75244477d2838f38cbb722248dabc2a8/cycler-0.12.1.tar.gz", hash = "sha256:88bb128f02ba341da8ef447245a9e138fae777f6a23943da4540077d3601eb1c", size = 7615 }
wheels = [
    { url = "https://files.pythonhosted.org/packages/e7/05/c19819d5e3d95294a6f5947fb9b9629efb316b96de511b418c53d245aae6/cycler-0.12.1-py3-none-any.whl", hash = "sha256:85cef7cff222d8644161529808465972e51340599459b8ac3ccbac5a854e0d30", size = 8321 },
]

[[package]]
name = "debugpy"
version = "1.8.13"
source = { registry = "https://pypi.org/simple" }
sdist = { url = "https://files.pythonhosted.org/packages/51/d4/f35f539e11c9344652f362c22413ec5078f677ac71229dc9b4f6f85ccaa3/debugpy-1.8.13.tar.gz", hash = "sha256:837e7bef95bdefba426ae38b9a94821ebdc5bea55627879cd48165c90b9e50ce", size = 1641193 }
wheels = [
    { url = "https://files.pythonhosted.org/packages/3f/32/901c7204cceb3262fdf38f4c25c9a46372c11661e8490e9ea702bc4ff448/debugpy-1.8.13-cp310-cp310-macosx_14_0_x86_64.whl", hash = "sha256:06859f68e817966723ffe046b896b1bd75c665996a77313370336ee9e1de3e90", size = 2076250 },
    { url = "https://files.pythonhosted.org/packages/95/10/77fe746851c8d84838a807da60c7bd0ac8627a6107d6917dd3293bf8628c/debugpy-1.8.13-cp310-cp310-manylinux_2_5_x86_64.manylinux1_x86_64.manylinux_2_17_x86_64.manylinux2014_x86_64.whl", hash = "sha256:cb56c2db69fb8df3168bc857d7b7d2494fed295dfdbde9a45f27b4b152f37520", size = 3560883 },
    { url = "https://files.pythonhosted.org/packages/a1/ef/28f8db2070e453dda0e49b356e339d0b4e1d38058d4c4ea9e88cdc8ee8e7/debugpy-1.8.13-cp310-cp310-win32.whl", hash = "sha256:46abe0b821cad751fc1fb9f860fb2e68d75e2c5d360986d0136cd1db8cad4428", size = 5180149 },
    { url = "https://files.pythonhosted.org/packages/89/16/1d53a80caf5862627d3eaffb217d4079d7e4a1df6729a2d5153733661efd/debugpy-1.8.13-cp310-cp310-win_amd64.whl", hash = "sha256:dc7b77f5d32674686a5f06955e4b18c0e41fb5a605f5b33cf225790f114cfeec", size = 5212540 },
    { url = "https://files.pythonhosted.org/packages/31/90/dd2fcad8364f0964f476537481985198ce6e879760281ad1cec289f1aa71/debugpy-1.8.13-cp311-cp311-macosx_14_0_universal2.whl", hash = "sha256:eee02b2ed52a563126c97bf04194af48f2fe1f68bb522a312b05935798e922ff", size = 2174802 },
    { url = "https://files.pythonhosted.org/packages/5c/c9/06ff65f15eb30dbdafd45d1575770b842ce3869ad5580a77f4e5590f1be7/debugpy-1.8.13-cp311-cp311-manylinux_2_5_x86_64.manylinux1_x86_64.manylinux_2_17_x86_64.manylinux2014_x86_64.whl", hash = "sha256:4caca674206e97c85c034c1efab4483f33971d4e02e73081265ecb612af65377", size = 3133620 },
    { url = "https://files.pythonhosted.org/packages/3b/49/798a4092bde16a4650f17ac5f2301d4d37e1972d65462fb25c80a83b4790/debugpy-1.8.13-cp311-cp311-win32.whl", hash = "sha256:7d9a05efc6973b5aaf076d779cf3a6bbb1199e059a17738a2aa9d27a53bcc888", size = 5104764 },
    { url = "https://files.pythonhosted.org/packages/cd/d5/3684d7561c8ba2797305cf8259619acccb8d6ebe2117bb33a6897c235eee/debugpy-1.8.13-cp311-cp311-win_amd64.whl", hash = "sha256:62f9b4a861c256f37e163ada8cf5a81f4c8d5148fc17ee31fb46813bd658cdcc", size = 5129670 },
    { url = "https://files.pythonhosted.org/packages/79/ad/dff929b6b5403feaab0af0e5bb460fd723f9c62538b718a9af819b8fff20/debugpy-1.8.13-cp312-cp312-macosx_14_0_universal2.whl", hash = "sha256:2b8de94c5c78aa0d0ed79023eb27c7c56a64c68217d881bee2ffbcb13951d0c1", size = 2501004 },
    { url = "https://files.pythonhosted.org/packages/d6/4f/b7d42e6679f0bb525888c278b0c0d2b6dff26ed42795230bb46eaae4f9b3/debugpy-1.8.13-cp312-cp312-manylinux_2_5_x86_64.manylinux1_x86_64.manylinux_2_17_x86_64.manylinux2014_x86_64.whl", hash = "sha256:887d54276cefbe7290a754424b077e41efa405a3e07122d8897de54709dbe522", size = 4222346 },
    { url = "https://files.pythonhosted.org/packages/ec/18/d9b3e88e85d41f68f77235112adc31012a784e45a3fcdbb039777d570a0f/debugpy-1.8.13-cp312-cp312-win32.whl", hash = "sha256:3872ce5453b17837ef47fb9f3edc25085ff998ce63543f45ba7af41e7f7d370f", size = 5226639 },
    { url = "https://files.pythonhosted.org/packages/c9/f7/0df18a4f530ed3cc06f0060f548efe9e3316102101e311739d906f5650be/debugpy-1.8.13-cp312-cp312-win_amd64.whl", hash = "sha256:63ca7670563c320503fea26ac688988d9d6b9c6a12abc8a8cf2e7dd8e5f6b6ea", size = 5268735 },
    { url = "https://files.pythonhosted.org/packages/b1/db/ae7cd645c1826aae557cebccbc448f0cc9a818d364efb88f8d80e7a03f41/debugpy-1.8.13-cp313-cp313-macosx_14_0_universal2.whl", hash = "sha256:31abc9618be4edad0b3e3a85277bc9ab51a2d9f708ead0d99ffb5bb750e18503", size = 2485416 },
    { url = "https://files.pythonhosted.org/packages/ec/ed/db4b10ff3b5bb30fe41d9e86444a08bb6448e4d8265e7768450b8408dd36/debugpy-1.8.13-cp313-cp313-manylinux_2_5_x86_64.manylinux1_x86_64.manylinux_2_17_x86_64.manylinux2014_x86_64.whl", hash = "sha256:a0bd87557f97bced5513a74088af0b84982b6ccb2e254b9312e29e8a5c4270eb", size = 4218784 },
    { url = "https://files.pythonhosted.org/packages/82/82/ed81852a8d94086f51664d032d83c7f87cd2b087c6ea70dabec7c1ba813d/debugpy-1.8.13-cp313-cp313-win32.whl", hash = "sha256:5268ae7fdca75f526d04465931cb0bd24577477ff50e8bb03dab90983f4ebd02", size = 5226270 },
    { url = "https://files.pythonhosted.org/packages/15/63/aa92fb341a78ec40f1c414ec7a7885c2ee17032eee00d12cee0cdc502af4/debugpy-1.8.13-cp313-cp313-win_amd64.whl", hash = "sha256:79ce4ed40966c4c1631d0131606b055a5a2f8e430e3f7bf8fd3744b09943e8e8", size = 5268621 },
    { url = "https://files.pythonhosted.org/packages/6a/f8/19d41febacbbe1c386bbf7f01ef8ba94b3e9e44315fc5b17cfddda718ef8/debugpy-1.8.13-cp39-cp39-macosx_14_0_x86_64.whl", hash = "sha256:6fab771639332bd8ceb769aacf454a30d14d7a964f2012bf9c4e04c60f16e85b", size = 2077436 },
    { url = "https://files.pythonhosted.org/packages/c4/a5/93ee84dd7e238a8709d9f36481977fd3f21929378122d3c960e568fdc1ec/debugpy-1.8.13-cp39-cp39-manylinux_2_5_x86_64.manylinux1_x86_64.manylinux_2_17_x86_64.manylinux2014_x86_64.whl", hash = "sha256:32b6857f8263a969ce2ca098f228e5cc0604d277447ec05911a8c46cf3e7e307", size = 3556117 },
    { url = "https://files.pythonhosted.org/packages/93/c7/94dfd470bd386f968f2d89ae63cc633c1edaada6b21b7afca167a4e79152/debugpy-1.8.13-cp39-cp39-win32.whl", hash = "sha256:f14d2c4efa1809da125ca62df41050d9c7cd9cb9e380a2685d1e453c4d450ccb", size = 5180906 },
    { url = "https://files.pythonhosted.org/packages/4a/39/503e29394ed90c5a85fac9f36539aefd470caae8f23f9ffc9f067954d3f4/debugpy-1.8.13-cp39-cp39-win_amd64.whl", hash = "sha256:ea869fe405880327497e6945c09365922c79d2a1eed4c3ae04d77ac7ae34b2b5", size = 5213365 },
    { url = "https://files.pythonhosted.org/packages/37/4f/0b65410a08b6452bfd3f7ed6f3610f1a31fb127f46836e82d31797065dcb/debugpy-1.8.13-py2.py3-none-any.whl", hash = "sha256:d4ba115cdd0e3a70942bd562adba9ec8c651fe69ddde2298a1be296fc331906f", size = 5229306 },
]

[[package]]
name = "decorator"
version = "5.2.1"
source = { registry = "https://pypi.org/simple" }
sdist = { url = "https://files.pythonhosted.org/packages/43/fa/6d96a0978d19e17b68d634497769987b16c8f4cd0a7a05048bec693caa6b/decorator-5.2.1.tar.gz", hash = "sha256:65f266143752f734b0a7cc83c46f4618af75b8c5911b00ccb61d0ac9b6da0360", size = 56711 }
wheels = [
    { url = "https://files.pythonhosted.org/packages/4e/8c/f3147f5c4b73e7550fe5f9352eaa956ae838d5c51eb58e7a25b9f3e2643b/decorator-5.2.1-py3-none-any.whl", hash = "sha256:d316bb415a2d9e2d2b3abcc4084c6502fc09240e292cd76a76afc106a1c8e04a", size = 9190 },
]

[[package]]
name = "defusedxml"
version = "0.7.1"
source = { registry = "https://pypi.org/simple" }
sdist = { url = "https://files.pythonhosted.org/packages/0f/d5/c66da9b79e5bdb124974bfe172b4daf3c984ebd9c2a06e2b8a4dc7331c72/defusedxml-0.7.1.tar.gz", hash = "sha256:1bb3032db185915b62d7c6209c5a8792be6a32ab2fedacc84e01b52c51aa3e69", size = 75520 }
wheels = [
    { url = "https://files.pythonhosted.org/packages/07/6c/aa3f2f849e01cb6a001cd8554a88d4c77c5c1a31c95bdf1cf9301e6d9ef4/defusedxml-0.7.1-py2.py3-none-any.whl", hash = "sha256:a352e7e428770286cc899e2542b6cdaedb2b4953ff269a210103ec58f6198a61", size = 25604 },
]

[[package]]
name = "docutils"
version = "0.21.2"
source = { registry = "https://pypi.org/simple" }
sdist = { url = "https://files.pythonhosted.org/packages/ae/ed/aefcc8cd0ba62a0560c3c18c33925362d46c6075480bfa4df87b28e169a9/docutils-0.21.2.tar.gz", hash = "sha256:3a6b18732edf182daa3cd12775bbb338cf5691468f91eeeb109deff6ebfa986f", size = 2204444 }
wheels = [
    { url = "https://files.pythonhosted.org/packages/8f/d7/9322c609343d929e75e7e5e6255e614fcc67572cfd083959cdef3b7aad79/docutils-0.21.2-py3-none-any.whl", hash = "sha256:dafca5b9e384f0e419294eb4d2ff9fa826435bf15f15b7bd45723e8ad76811b2", size = 587408 },
]

[[package]]
name = "exceptiongroup"
version = "1.2.2"
source = { registry = "https://pypi.org/simple" }
sdist = { url = "https://files.pythonhosted.org/packages/09/35/2495c4ac46b980e4ca1f6ad6db102322ef3ad2410b79fdde159a4b0f3b92/exceptiongroup-1.2.2.tar.gz", hash = "sha256:47c2edf7c6738fafb49fd34290706d1a1a2f4d1c6df275526b62cbb4aa5393cc", size = 28883 }
wheels = [
    { url = "https://files.pythonhosted.org/packages/02/cc/b7e31358aac6ed1ef2bb790a9746ac2c69bcb3c8588b41616914eb106eaf/exceptiongroup-1.2.2-py3-none-any.whl", hash = "sha256:3111b9d131c238bec2f8f516e123e14ba243563fb135d3fe885990585aa7795b", size = 16453 },
]

[[package]]
name = "executing"
version = "2.2.0"
source = { registry = "https://pypi.org/simple" }
sdist = { url = "https://files.pythonhosted.org/packages/91/50/a9d80c47ff289c611ff12e63f7c5d13942c65d68125160cefd768c73e6e4/executing-2.2.0.tar.gz", hash = "sha256:5d108c028108fe2551d1a7b2e8b713341e2cb4fc0aa7dcf966fa4327a5226755", size = 978693 }
wheels = [
    { url = "https://files.pythonhosted.org/packages/7b/8f/c4d9bafc34ad7ad5d8dc16dd1347ee0e507a52c3adb6bfa8887e1c6a26ba/executing-2.2.0-py2.py3-none-any.whl", hash = "sha256:11387150cad388d62750327a53d3339fad4888b39a6fe233c3afbb54ecffd3aa", size = 26702 },
]

[[package]]
name = "fastjsonschema"
version = "2.21.1"
source = { registry = "https://pypi.org/simple" }
sdist = { url = "https://files.pythonhosted.org/packages/8b/50/4b769ce1ac4071a1ef6d86b1a3fb56cdc3a37615e8c5519e1af96cdac366/fastjsonschema-2.21.1.tar.gz", hash = "sha256:794d4f0a58f848961ba16af7b9c85a3e88cd360df008c59aac6fc5ae9323b5d4", size = 373939 }
wheels = [
    { url = "https://files.pythonhosted.org/packages/90/2b/0817a2b257fe88725c25589d89aec060581aabf668707a8d03b2e9e0cb2a/fastjsonschema-2.21.1-py3-none-any.whl", hash = "sha256:c9e5b7e908310918cf494a434eeb31384dd84a98b57a30bcb1f535015b554667", size = 23924 },
]

[[package]]
name = "filelock"
version = "3.17.0"
source = { registry = "https://pypi.org/simple" }
sdist = { url = "https://files.pythonhosted.org/packages/dc/9c/0b15fb47b464e1b663b1acd1253a062aa5feecb07d4e597daea542ebd2b5/filelock-3.17.0.tar.gz", hash = "sha256:ee4e77401ef576ebb38cd7f13b9b28893194acc20a8e68e18730ba9c0e54660e", size = 18027 }
wheels = [
    { url = "https://files.pythonhosted.org/packages/89/ec/00d68c4ddfedfe64159999e5f8a98fb8442729a63e2077eb9dcd89623d27/filelock-3.17.0-py3-none-any.whl", hash = "sha256:533dc2f7ba78dc2f0f531fc6c4940addf7b70a481e269a5a3b93be94ffbe8338", size = 16164 },
]

[[package]]
name = "fonttools"
version = "4.56.0"
source = { registry = "https://pypi.org/simple" }
sdist = { url = "https://files.pythonhosted.org/packages/1c/8c/9ffa2a555af0e5e5d0e2ed7fdd8c9bef474ed676995bb4c57c9cd0014248/fonttools-4.56.0.tar.gz", hash = "sha256:a114d1567e1a1586b7e9e7fc2ff686ca542a82769a296cef131e4c4af51e58f4", size = 3462892 }
wheels = [
    { url = "https://files.pythonhosted.org/packages/1e/5e/6ac30c2cc6a29454260f13c9c6422fc509b7982c13cd4597041260d8f482/fonttools-4.56.0-cp310-cp310-macosx_10_9_universal2.whl", hash = "sha256:331954d002dbf5e704c7f3756028e21db07097c19722569983ba4d74df014000", size = 2752190 },
    { url = "https://files.pythonhosted.org/packages/92/3a/ac382a8396d1b420ee45eeb0f65b614a9ca7abbb23a1b17524054f0f2200/fonttools-4.56.0-cp310-cp310-macosx_10_9_x86_64.whl", hash = "sha256:8d1613abd5af2f93c05867b3a3759a56e8bf97eb79b1da76b2bc10892f96ff16", size = 2280624 },
    { url = "https://files.pythonhosted.org/packages/8a/ae/00b58bfe20e9ff7fbc3dda38f5d127913942b5e252288ea9583099a31bf5/fonttools-4.56.0-cp310-cp310-manylinux_2_17_aarch64.manylinux2014_aarch64.whl", hash = "sha256:705837eae384fe21cee5e5746fd4f4b2f06f87544fa60f60740007e0aa600311", size = 4562074 },
    { url = "https://files.pythonhosted.org/packages/46/d0/0004ca8f6a200252e5bd6982ed99b5fe58c4c59efaf5f516621c4cd8f703/fonttools-4.56.0-cp310-cp310-manylinux_2_17_x86_64.manylinux2014_x86_64.whl", hash = "sha256:bc871904a53a9d4d908673c6faa15689874af1c7c5ac403a8e12d967ebd0c0dc", size = 4604747 },
    { url = "https://files.pythonhosted.org/packages/45/ea/c8862bd3e09d143ef8ed8268ec8a7d477828f960954889e65288ac050b08/fonttools-4.56.0-cp310-cp310-musllinux_1_2_aarch64.whl", hash = "sha256:38b947de71748bab150259ee05a775e8a0635891568e9fdb3cdd7d0e0004e62f", size = 4559025 },
    { url = "https://files.pythonhosted.org/packages/8f/75/bb88a9552ec1de31a414066257bfd9f40f4ada00074f7a3799ea39b5741f/fonttools-4.56.0-cp310-cp310-musllinux_1_2_x86_64.whl", hash = "sha256:86b2a1013ef7a64d2e94606632683f07712045ed86d937c11ef4dde97319c086", size = 4728482 },
    { url = "https://files.pythonhosted.org/packages/2a/5f/80a2b640df1e1bb7d459d62c8b3f37fe83fd413897e549106d4ebe6371f5/fonttools-4.56.0-cp310-cp310-win32.whl", hash = "sha256:133bedb9a5c6376ad43e6518b7e2cd2f866a05b1998f14842631d5feb36b5786", size = 2155557 },
    { url = "https://files.pythonhosted.org/packages/8f/85/0904f9dbe51ac70d878d3242a8583b9453a09105c3ed19c6301247fd0d3a/fonttools-4.56.0-cp310-cp310-win_amd64.whl", hash = "sha256:17f39313b649037f6c800209984a11fc256a6137cbe5487091c6c7187cae4685", size = 2200017 },
    { url = "https://files.pythonhosted.org/packages/35/56/a2f3e777d48fcae7ecd29de4d96352d84e5ea9871e5f3fc88241521572cf/fonttools-4.56.0-cp311-cp311-macosx_10_9_universal2.whl", hash = "sha256:7ef04bc7827adb7532be3d14462390dd71287644516af3f1e67f1e6ff9c6d6df", size = 2753325 },
    { url = "https://files.pythonhosted.org/packages/71/85/d483e9c4e5ed586b183bf037a353e8d766366b54fd15519b30e6178a6a6e/fonttools-4.56.0-cp311-cp311-macosx_10_9_x86_64.whl", hash = "sha256:ffda9b8cd9cb8b301cae2602ec62375b59e2e2108a117746f12215145e3f786c", size = 2281554 },
    { url = "https://files.pythonhosted.org/packages/09/67/060473b832b2fade03c127019794df6dc02d9bc66fa4210b8e0d8a99d1e5/fonttools-4.56.0-cp311-cp311-manylinux_2_17_aarch64.manylinux2014_aarch64.whl", hash = "sha256:e2e993e8db36306cc3f1734edc8ea67906c55f98683d6fd34c3fc5593fdbba4c", size = 4869260 },
    { url = "https://files.pythonhosted.org/packages/28/e9/47c02d5a7027e8ed841ab6a10ca00c93dadd5f16742f1af1fa3f9978adf4/fonttools-4.56.0-cp311-cp311-manylinux_2_17_x86_64.manylinux2014_x86_64.whl", hash = "sha256:003548eadd674175510773f73fb2060bb46adb77c94854af3e0cc5bc70260049", size = 4898508 },
    { url = "https://files.pythonhosted.org/packages/bf/8a/221d456d1afb8ca043cfd078f59f187ee5d0a580f4b49351b9ce95121f57/fonttools-4.56.0-cp311-cp311-musllinux_1_2_aarch64.whl", hash = "sha256:bd9825822e7bb243f285013e653f6741954d8147427aaa0324a862cdbf4cbf62", size = 4877700 },
    { url = "https://files.pythonhosted.org/packages/a4/8c/e503863adf7a6aeff7b960e2f66fa44dd0c29a7a8b79765b2821950d7b05/fonttools-4.56.0-cp311-cp311-musllinux_1_2_x86_64.whl", hash = "sha256:b23d30a2c0b992fb1c4f8ac9bfde44b5586d23457759b6cf9a787f1a35179ee0", size = 5045817 },
    { url = "https://files.pythonhosted.org/packages/2b/50/79ba3b7e42f4eaa70b82b9e79155f0f6797858dc8a97862428b6852c6aee/fonttools-4.56.0-cp311-cp311-win32.whl", hash = "sha256:47b5e4680002ae1756d3ae3b6114e20aaee6cc5c69d1e5911f5ffffd3ee46c6b", size = 2154426 },
    { url = "https://files.pythonhosted.org/packages/3b/90/4926e653041c4116ecd43e50e3c79f5daae6dcafc58ceb64bc4f71dd4924/fonttools-4.56.0-cp311-cp311-win_amd64.whl", hash = "sha256:14a3e3e6b211660db54ca1ef7006401e4a694e53ffd4553ab9bc87ead01d0f05", size = 2200937 },
    { url = "https://files.pythonhosted.org/packages/39/32/71cfd6877999576a11824a7fe7bc0bb57c5c72b1f4536fa56a3e39552643/fonttools-4.56.0-cp312-cp312-macosx_10_13_universal2.whl", hash = "sha256:d6f195c14c01bd057bc9b4f70756b510e009c83c5ea67b25ced3e2c38e6ee6e9", size = 2747757 },
    { url = "https://files.pythonhosted.org/packages/15/52/d9f716b072c5061a0b915dd4c387f74bef44c68c069e2195c753905bd9b7/fonttools-4.56.0-cp312-cp312-macosx_10_13_x86_64.whl", hash = "sha256:fa760e5fe8b50cbc2d71884a1eff2ed2b95a005f02dda2fa431560db0ddd927f", size = 2279007 },
    { url = "https://files.pythonhosted.org/packages/d1/97/f1b3a8afa9a0d814a092a25cd42f59ccb98a0bb7a295e6e02fc9ba744214/fonttools-4.56.0-cp312-cp312-manylinux_2_17_aarch64.manylinux2014_aarch64.whl", hash = "sha256:d54a45d30251f1d729e69e5b675f9a08b7da413391a1227781e2a297fa37f6d2", size = 4783991 },
    { url = "https://files.pythonhosted.org/packages/95/70/2a781bedc1c45a0c61d29c56425609b22ed7f971da5d7e5df2679488741b/fonttools-4.56.0-cp312-cp312-manylinux_2_5_x86_64.manylinux1_x86_64.manylinux_2_17_x86_64.manylinux2014_x86_64.whl", hash = "sha256:661a8995d11e6e4914a44ca7d52d1286e2d9b154f685a4d1f69add8418961563", size = 4855109 },
    { url = "https://files.pythonhosted.org/packages/0c/02/a2597858e61a5e3fb6a14d5f6be9e6eb4eaf090da56ad70cedcbdd201685/fonttools-4.56.0-cp312-cp312-musllinux_1_2_aarch64.whl", hash = "sha256:9d94449ad0a5f2a8bf5d2f8d71d65088aee48adbe45f3c5f8e00e3ad861ed81a", size = 4762496 },
    { url = "https://files.pythonhosted.org/packages/f2/00/aaf00100d6078fdc73f7352b44589804af9dc12b182a2540b16002152ba4/fonttools-4.56.0-cp312-cp312-musllinux_1_2_x86_64.whl", hash = "sha256:f59746f7953f69cc3290ce2f971ab01056e55ddd0fb8b792c31a8acd7fee2d28", size = 4990094 },
    { url = "https://files.pythonhosted.org/packages/bf/dc/3ff1db522460db60cf3adaf1b64e0c72b43406717d139786d3fa1eb20709/fonttools-4.56.0-cp312-cp312-win32.whl", hash = "sha256:bce60f9a977c9d3d51de475af3f3581d9b36952e1f8fc19a1f2254f1dda7ce9c", size = 2142888 },
    { url = "https://files.pythonhosted.org/packages/6f/e3/5a181a85777f7809076e51f7422e0dc77eb04676c40ec8bf6a49d390d1ff/fonttools-4.56.0-cp312-cp312-win_amd64.whl", hash = "sha256:300c310bb725b2bdb4f5fc7e148e190bd69f01925c7ab437b9c0ca3e1c7cd9ba", size = 2189734 },
    { url = "https://files.pythonhosted.org/packages/a5/55/f06b48d48e0b4ec3a3489efafe9bd4d81b6e0802ac51026e3ee4634e89ba/fonttools-4.56.0-cp313-cp313-macosx_10_13_universal2.whl", hash = "sha256:f20e2c0dfab82983a90f3d00703ac0960412036153e5023eed2b4641d7d5e692", size = 2735127 },
    { url = "https://files.pythonhosted.org/packages/59/db/d2c7c9b6dd5cbd46f183e650a47403ffb88fca17484eb7c4b1cd88f9e513/fonttools-4.56.0-cp313-cp313-macosx_10_13_x86_64.whl", hash = "sha256:f36a0868f47b7566237640c026c65a86d09a3d9ca5df1cd039e30a1da73098a0", size = 2272519 },
    { url = "https://files.pythonhosted.org/packages/4d/a2/da62d779c34a0e0c06415f02eab7fa3466de5d46df459c0275a255cefc65/fonttools-4.56.0-cp313-cp313-manylinux_2_17_aarch64.manylinux2014_aarch64.whl", hash = "sha256:62b4c6802fa28e14dba010e75190e0e6228513573f1eeae57b11aa1a39b7e5b1", size = 4762423 },
    { url = "https://files.pythonhosted.org/packages/be/6a/fd4018e0448c8a5e12138906411282c5eab51a598493f080a9f0960e658f/fonttools-4.56.0-cp313-cp313-manylinux_2_5_x86_64.manylinux1_x86_64.manylinux_2_17_x86_64.manylinux2014_x86_64.whl", hash = "sha256:a05d1f07eb0a7d755fbe01fee1fd255c3a4d3730130cf1bfefb682d18fd2fcea", size = 4834442 },
    { url = "https://files.pythonhosted.org/packages/6d/63/fa1dec8efb35bc11ef9c39b2d74754b45d48a3ccb2cf78c0109c0af639e8/fonttools-4.56.0-cp313-cp313-musllinux_1_2_aarch64.whl", hash = "sha256:0073b62c3438cf0058488c002ea90489e8801d3a7af5ce5f7c05c105bee815c3", size = 4742800 },
    { url = "https://files.pythonhosted.org/packages/dd/f4/963247ae8c73ccc4cf2929e7162f595c81dbe17997d1d0ea77da24a217c9/fonttools-4.56.0-cp313-cp313-musllinux_1_2_x86_64.whl", hash = "sha256:e2cad98c94833465bcf28f51c248aaf07ca022efc6a3eba750ad9c1e0256d278", size = 4963746 },
    { url = "https://files.pythonhosted.org/packages/ea/e0/46f9600c39c644b54e4420f941f75fa200d9288c9ae171e5d80918b8cbb9/fonttools-4.56.0-cp313-cp313-win32.whl", hash = "sha256:d0cb73ccf7f6d7ca8d0bc7ea8ac0a5b84969a41c56ac3ac3422a24df2680546f", size = 2140927 },
    { url = "https://files.pythonhosted.org/packages/27/6d/3edda54f98a550a0473f032d8050315fbc8f1b76a0d9f3879b72ebb2cdd6/fonttools-4.56.0-cp313-cp313-win_amd64.whl", hash = "sha256:62cc1253827d1e500fde9dbe981219fea4eb000fd63402283472d38e7d8aa1c6", size = 2186709 },
    { url = "https://files.pythonhosted.org/packages/c2/a0/c62b7f219f74f0e9c4b7662c269b360f5c380cf7dfabaff06e114acc5576/fonttools-4.56.0-cp39-cp39-macosx_10_9_universal2.whl", hash = "sha256:ca7962e8e5fc047cc4e59389959843aafbf7445b6c08c20d883e60ced46370a5", size = 2754871 },
    { url = "https://files.pythonhosted.org/packages/22/aa/2ce61705c48c4dc7953bec95f7cfa29e528294a06e7d38f2c674343425ca/fonttools-4.56.0-cp39-cp39-macosx_10_9_x86_64.whl", hash = "sha256:a1af375734018951c31c0737d04a9d5fd0a353a0253db5fbed2ccd44eac62d8c", size = 2281885 },
    { url = "https://files.pythonhosted.org/packages/81/68/508c1e84050b950918b1345ee22def98291b2e58890b0f3c2d0cfc4fee6b/fonttools-4.56.0-cp39-cp39-manylinux_2_17_aarch64.manylinux2014_aarch64.whl", hash = "sha256:442ad4122468d0e47d83bc59d0e91b474593a8c813839e1872e47c7a0cb53b10", size = 4567663 },
    { url = "https://files.pythonhosted.org/packages/56/af/78b2c901949ca37c02ba4eec88020479e929b7d1126af30ee9d7e44b4c4c/fonttools-4.56.0-cp39-cp39-manylinux_2_17_x86_64.manylinux2014_x86_64.whl", hash = "sha256:3cf4f8d2a30b454ac682e12c61831dcb174950c406011418e739de592bbf8f76", size = 4612654 },
    { url = "https://files.pythonhosted.org/packages/cb/fb/156bd9760b6d42be3d821f0ac3edccf8daf97b0e4fe539c569b6593f4b6a/fonttools-4.56.0-cp39-cp39-musllinux_1_2_aarch64.whl", hash = "sha256:96a4271f63a615bcb902b9f56de00ea225d6896052c49f20d0c91e9f43529a29", size = 4561135 },
    { url = "https://files.pythonhosted.org/packages/c4/e9/c6c433b8ea306ba402aa1d53349237d78c1d21ec11bb69cc6d8442533d5b/fonttools-4.56.0-cp39-cp39-musllinux_1_2_x86_64.whl", hash = "sha256:6c1d38642ca2dddc7ae992ef5d026e5061a84f10ff2b906be5680ab089f55bb8", size = 4731430 },
    { url = "https://files.pythonhosted.org/packages/00/41/4c199ca2c6d25edced1cdd6a3d32b2471c1e85dc7fbb2145e73805cf2a38/fonttools-4.56.0-cp39-cp39-win32.whl", hash = "sha256:2d351275f73ebdd81dd5b09a8b8dac7a30f29a279d41e1c1192aedf1b6dced40", size = 2156113 },
    { url = "https://files.pythonhosted.org/packages/00/8f/430abf16726cd627e176df92c452f239fcc488fac1e23c9ab57bb7ad6976/fonttools-4.56.0-cp39-cp39-win_amd64.whl", hash = "sha256:d6ca96d1b61a707ba01a43318c9c40aaf11a5a568d1e61146fafa6ab20890793", size = 2200538 },
    { url = "https://files.pythonhosted.org/packages/bf/ff/44934a031ce5a39125415eb405b9efb76fe7f9586b75291d66ae5cbfc4e6/fonttools-4.56.0-py3-none-any.whl", hash = "sha256:1088182f68c303b50ca4dc0c82d42083d176cba37af1937e1a976a31149d4d14", size = 1089800 },
]

[[package]]
name = "ghp-import"
version = "2.1.0"
source = { registry = "https://pypi.org/simple" }
dependencies = [
    { name = "python-dateutil" },
]
sdist = { url = "https://files.pythonhosted.org/packages/d9/29/d40217cbe2f6b1359e00c6c307bb3fc876ba74068cbab3dde77f03ca0dc4/ghp-import-2.1.0.tar.gz", hash = "sha256:9c535c4c61193c2df8871222567d7fd7e5014d835f97dc7b7439069e2413d343", size = 10943 }
wheels = [
    { url = "https://files.pythonhosted.org/packages/f7/ec/67fbef5d497f86283db54c22eec6f6140243aae73265799baaaa19cd17fb/ghp_import-2.1.0-py3-none-any.whl", hash = "sha256:8337dd7b50877f163d4c0289bc1f1c7f127550241988d568c1db512c4324a619", size = 11034 },
]

[[package]]
name = "gitdb"
version = "4.0.12"
source = { registry = "https://pypi.org/simple" }
dependencies = [
    { name = "smmap" },
]
sdist = { url = "https://files.pythonhosted.org/packages/72/94/63b0fc47eb32792c7ba1fe1b694daec9a63620db1e313033d18140c2320a/gitdb-4.0.12.tar.gz", hash = "sha256:5ef71f855d191a3326fcfbc0d5da835f26b13fbcba60c32c21091c349ffdb571", size = 394684 }
wheels = [
    { url = "https://files.pythonhosted.org/packages/a0/61/5c78b91c3143ed5c14207f463aecfc8f9dbb5092fb2869baf37c273b2705/gitdb-4.0.12-py3-none-any.whl", hash = "sha256:67073e15955400952c6565cc3e707c554a4eea2e428946f7a4c162fab9bd9bcf", size = 62794 },
]

[[package]]
name = "gitpython"
version = "3.1.44"
source = { registry = "https://pypi.org/simple" }
dependencies = [
    { name = "gitdb" },
]
sdist = { url = "https://files.pythonhosted.org/packages/c0/89/37df0b71473153574a5cdef8f242de422a0f5d26d7a9e231e6f169b4ad14/gitpython-3.1.44.tar.gz", hash = "sha256:c87e30b26253bf5418b01b0660f818967f3c503193838337fe5e573331249269", size = 214196 }
wheels = [
    { url = "https://files.pythonhosted.org/packages/1d/9a/4114a9057db2f1462d5c8f8390ab7383925fe1ac012eaa42402ad65c2963/GitPython-3.1.44-py3-none-any.whl", hash = "sha256:9e0e10cda9bed1ee64bc9a6de50e7e38a9c9943241cd7f585f6df3ed28011110", size = 207599 },
]

[[package]]
name = "h11"
version = "0.14.0"
source = { registry = "https://pypi.org/simple" }
sdist = { url = "https://files.pythonhosted.org/packages/f5/38/3af3d3633a34a3316095b39c8e8fb4853a28a536e55d347bd8d8e9a14b03/h11-0.14.0.tar.gz", hash = "sha256:8f19fbbe99e72420ff35c00b27a34cb9937e902a8b810e2c88300c6f0a3b699d", size = 100418 }
wheels = [
    { url = "https://files.pythonhosted.org/packages/95/04/ff642e65ad6b90db43e668d70ffb6736436c7ce41fcc549f4e9472234127/h11-0.14.0-py3-none-any.whl", hash = "sha256:e3fe4ac4b851c468cc8363d500db52c2ead036020723024a109d37346efaa761", size = 58259 },
]

[[package]]
name = "htmlmin2"
version = "0.1.13"
source = { registry = "https://pypi.org/simple" }
wheels = [
    { url = "https://files.pythonhosted.org/packages/be/31/a76f4bfa885f93b8167cb4c85cf32b54d1f64384d0b897d45bc6d19b7b45/htmlmin2-0.1.13-py3-none-any.whl", hash = "sha256:75609f2a42e64f7ce57dbff28a39890363bde9e7e5885db633317efbdf8c79a2", size = 34486 },
]

[[package]]
name = "humanize"
version = "4.12.1"
source = { registry = "https://pypi.org/simple" }
sdist = { url = "https://files.pythonhosted.org/packages/5b/8c/4f2f0784d08a383b5de3d3b1d65a6f204cc5dc487621c91c550388d756af/humanize-4.12.1.tar.gz", hash = "sha256:1338ba97415c96556758a6e2f65977ed406dddf4620d4c6db9bbdfd07f0f1232", size = 80827 }
wheels = [
    { url = "https://files.pythonhosted.org/packages/32/30/5ef5994b090398f9284d2662f56853e5183ae2cb5d8e3db67e4f4cfea407/humanize-4.12.1-py3-none-any.whl", hash = "sha256:86014ca5c52675dffa1d404491952f1f5bf03b07c175a51891a343daebf01fea", size = 127409 },
]

[[package]]
name = "idna"
version = "3.10"
source = { registry = "https://pypi.org/simple" }
sdist = { url = "https://files.pythonhosted.org/packages/f1/70/7703c29685631f5a7590aa73f1f1d3fa9a380e654b86af429e0934a32f7d/idna-3.10.tar.gz", hash = "sha256:12f65c9b470abda6dc35cf8e63cc574b1c52b11df2c86030af0ac09b01b13ea9", size = 190490 }
wheels = [
    { url = "https://files.pythonhosted.org/packages/76/c6/c88e154df9c4e1a2a66ccf0005a88dfb2650c1dffb6f5ce603dfbd452ce3/idna-3.10-py3-none-any.whl", hash = "sha256:946d195a0d259cbba61165e88e65941f16e9b36ea6ddb97f00452bae8b1287d3", size = 70442 },
]

[[package]]
name = "imagesize"
version = "1.4.1"
source = { registry = "https://pypi.org/simple" }
sdist = { url = "https://files.pythonhosted.org/packages/a7/84/62473fb57d61e31fef6e36d64a179c8781605429fd927b5dd608c997be31/imagesize-1.4.1.tar.gz", hash = "sha256:69150444affb9cb0d5cc5a92b3676f0b2fb7cd9ae39e947a5e11a36b4497cd4a", size = 1280026 }
wheels = [
    { url = "https://files.pythonhosted.org/packages/ff/62/85c4c919272577931d407be5ba5d71c20f0b616d31a0befe0ae45bb79abd/imagesize-1.4.1-py2.py3-none-any.whl", hash = "sha256:0d8d18d08f840c19d0ee7ca1fd82490fdc3729b7ac93f49870406ddde8ef8d8b", size = 8769 },
]

[[package]]
name = "importlib-metadata"
version = "8.6.1"
source = { registry = "https://pypi.org/simple" }
dependencies = [
    { name = "zipp", marker = "python_full_version < '3.11'" },
]
sdist = { url = "https://files.pythonhosted.org/packages/33/08/c1395a292bb23fd03bdf572a1357c5a733d3eecbab877641ceacab23db6e/importlib_metadata-8.6.1.tar.gz", hash = "sha256:310b41d755445d74569f993ccfc22838295d9fe005425094fad953d7f15c8580", size = 55767 }
wheels = [
    { url = "https://files.pythonhosted.org/packages/79/9d/0fb148dc4d6fa4a7dd1d8378168d9b4cd8d4560a6fbf6f0121c5fc34eb68/importlib_metadata-8.6.1-py3-none-any.whl", hash = "sha256:02a89390c1e15fdfdc0d7c6b25cb3e62650d0494005c97d6f148bf5b9787525e", size = 26971 },
]

[[package]]
name = "importlib-resources"
version = "6.5.2"
source = { registry = "https://pypi.org/simple" }
dependencies = [
    { name = "zipp", marker = "python_full_version < '3.10'" },
]
sdist = { url = "https://files.pythonhosted.org/packages/cf/8c/f834fbf984f691b4f7ff60f50b514cc3de5cc08abfc3295564dd89c5e2e7/importlib_resources-6.5.2.tar.gz", hash = "sha256:185f87adef5bcc288449d98fb4fba07cea78bc036455dd44c5fc4a2fe78fed2c", size = 44693 }
wheels = [
    { url = "https://files.pythonhosted.org/packages/a4/ed/1f1afb2e9e7f38a545d628f864d562a5ae64fe6f7a10e28ffb9b185b4e89/importlib_resources-6.5.2-py3-none-any.whl", hash = "sha256:789cfdc3ed28c78b67a06acb8126751ced69a3d5f79c095a98298cd8a760ccec", size = 37461 },
]

[[package]]
name = "iniconfig"
version = "2.0.0"
source = { registry = "https://pypi.org/simple" }
sdist = { url = "https://files.pythonhosted.org/packages/d7/4b/cbd8e699e64a6f16ca3a8220661b5f83792b3017d0f79807cb8708d33913/iniconfig-2.0.0.tar.gz", hash = "sha256:2d91e135bf72d31a410b17c16da610a82cb55f6b0477d1a902134b24a455b8b3", size = 4646 }
wheels = [
    { url = "https://files.pythonhosted.org/packages/ef/a6/62565a6e1cf69e10f5727360368e451d4b7f58beeac6173dc9db836a5b46/iniconfig-2.0.0-py3-none-any.whl", hash = "sha256:b6a85871a79d2e3b22d2d1b94ac2824226a63c6b741c88f7ae975f18b6778374", size = 5892 },
]

[[package]]
name = "ipykernel"
version = "6.29.5"
source = { registry = "https://pypi.org/simple" }
dependencies = [
    { name = "appnope", marker = "platform_system == 'Darwin'" },
    { name = "comm" },
    { name = "debugpy" },
    { name = "ipython" },
    { name = "jupyter-client" },
    { name = "jupyter-core" },
    { name = "matplotlib-inline" },
    { name = "nest-asyncio" },
    { name = "packaging" },
    { name = "psutil" },
    { name = "pyzmq" },
    { name = "tornado" },
    { name = "traitlets" },
]
sdist = { url = "https://files.pythonhosted.org/packages/e9/5c/67594cb0c7055dc50814b21731c22a601101ea3b1b50a9a1b090e11f5d0f/ipykernel-6.29.5.tar.gz", hash = "sha256:f093a22c4a40f8828f8e330a9c297cb93dcab13bd9678ded6de8e5cf81c56215", size = 163367 }
wheels = [
    { url = "https://files.pythonhosted.org/packages/94/5c/368ae6c01c7628438358e6d337c19b05425727fbb221d2a3c4303c372f42/ipykernel-6.29.5-py3-none-any.whl", hash = "sha256:afdb66ba5aa354b09b91379bac28ae4afebbb30e8b39510c9690afb7a10421b5", size = 117173 },
]

[[package]]
name = "ipython"
version = "8.18.1"
source = { registry = "https://pypi.org/simple" }
dependencies = [
    { name = "colorama", marker = "sys_platform == 'win32'" },
    { name = "decorator" },
    { name = "exceptiongroup", marker = "python_full_version < '3.11'" },
    { name = "jedi" },
    { name = "matplotlib-inline" },
    { name = "pexpect", marker = "sys_platform != 'win32'" },
    { name = "prompt-toolkit" },
    { name = "pygments" },
    { name = "stack-data" },
    { name = "traitlets" },
    { name = "typing-extensions", marker = "python_full_version < '3.10'" },
]
sdist = { url = "https://files.pythonhosted.org/packages/b1/b9/3ba6c45a6df813c09a48bac313c22ff83efa26cbb55011218d925a46e2ad/ipython-8.18.1.tar.gz", hash = "sha256:ca6f079bb33457c66e233e4580ebfc4128855b4cf6370dddd73842a9563e8a27", size = 5486330 }
wheels = [
    { url = "https://files.pythonhosted.org/packages/47/6b/d9fdcdef2eb6a23f391251fde8781c38d42acd82abe84d054cb74f7863b0/ipython-8.18.1-py3-none-any.whl", hash = "sha256:e8267419d72d81955ec1177f8a29aaa90ac80ad647499201119e2f05e99aa397", size = 808161 },
]

[[package]]
name = "ipyvue"
version = "1.11.2"
source = { registry = "https://pypi.org/simple" }
dependencies = [
    { name = "ipywidgets" },
]
sdist = { url = "https://files.pythonhosted.org/packages/f8/c7/fc11a2b3e9114190504a18d0e661230de2ea165f0a47ab835c69e86a40ef/ipyvue-1.11.2.tar.gz", hash = "sha256:3b1381bd120184f970a5d66deac33b8592a666c8e1ab7a5afd33ecff342e0a95", size = 1741459 }
wheels = [
    { url = "https://files.pythonhosted.org/packages/0a/c5/226ff8aaf6248edf16246498d7885805e2c8b122631ac133130b0612b1ad/ipyvue-1.11.2-py2.py3-none-any.whl", hash = "sha256:e009efa97ec223c4833a6c8ef3a473385d767ff69518ff94f107400517333353", size = 2666202 },
]

[[package]]
name = "ipyvuetify"
version = "1.11.1"
source = { registry = "https://pypi.org/simple" }
dependencies = [
    { name = "ipyvue" },
]
sdist = { url = "https://files.pythonhosted.org/packages/24/c8/b2046fa71f3872846934ffae9cfce1ef18379f431c1af20ce022a657feef/ipyvuetify-1.11.1.tar.gz", hash = "sha256:be8003e99ad42f6563c778cc60408484fb5d7dfb17952b94db05aedd2f0da18b", size = 7587552 }
wheels = [
    { url = "https://files.pythonhosted.org/packages/59/a9/9a156fd53c9939f753a6858a0ec3a28c8264f383a2dd7ace5debd39182c4/ipyvuetify-1.11.1-py2.py3-none-any.whl", hash = "sha256:c1d018d994cc670c3c9804b3d75f377da28e3beb54dfcd7d39dcdbe867def69e", size = 7701528 },
]

[[package]]
name = "ipywidgets"
version = "8.1.5"
source = { registry = "https://pypi.org/simple" }
dependencies = [
    { name = "comm" },
    { name = "ipython" },
    { name = "jupyterlab-widgets" },
    { name = "traitlets" },
    { name = "widgetsnbextension" },
]
sdist = { url = "https://files.pythonhosted.org/packages/c7/4c/dab2a281b07596a5fc220d49827fe6c794c66f1493d7a74f1df0640f2cc5/ipywidgets-8.1.5.tar.gz", hash = "sha256:870e43b1a35656a80c18c9503bbf2d16802db1cb487eec6fab27d683381dde17", size = 116723 }
wheels = [
    { url = "https://files.pythonhosted.org/packages/22/2d/9c0b76f2f9cc0ebede1b9371b6f317243028ed60b90705863d493bae622e/ipywidgets-8.1.5-py3-none-any.whl", hash = "sha256:3290f526f87ae6e77655555baba4f36681c555b8bdbbff430b70e52c34c86245", size = 139767 },
]

[[package]]
name = "jedi"
version = "0.19.2"
source = { registry = "https://pypi.org/simple" }
dependencies = [
    { name = "parso" },
]
sdist = { url = "https://files.pythonhosted.org/packages/72/3a/79a912fbd4d8dd6fbb02bf69afd3bb72cf0c729bb3063c6f4498603db17a/jedi-0.19.2.tar.gz", hash = "sha256:4770dc3de41bde3966b02eb84fbcf557fb33cce26ad23da12c742fb50ecb11f0", size = 1231287 }
wheels = [
    { url = "https://files.pythonhosted.org/packages/c0/5a/9cac0c82afec3d09ccd97c8b6502d48f165f9124db81b4bcb90b4af974ee/jedi-0.19.2-py2.py3-none-any.whl", hash = "sha256:a8ef22bde8490f57fe5c7681a3c83cb58874daf72b4784de3cce5b6ef6edb5b9", size = 1572278 },
]

[[package]]
name = "jinja2"
version = "3.1.6"
source = { registry = "https://pypi.org/simple" }
dependencies = [
    { name = "markupsafe" },
]
sdist = { url = "https://files.pythonhosted.org/packages/df/bf/f7da0350254c0ed7c72f3e33cef02e048281fec7ecec5f032d4aac52226b/jinja2-3.1.6.tar.gz", hash = "sha256:0137fb05990d35f1275a587e9aee6d56da821fc83491a0fb838183be43f66d6d", size = 245115 }
wheels = [
    { url = "https://files.pythonhosted.org/packages/62/a1/3d680cbfd5f4b8f15abc1d571870c5fc3e594bb582bc3b64ea099db13e56/jinja2-3.1.6-py3-none-any.whl", hash = "sha256:85ece4451f492d0c13c5dd7c13a64681a86afae63a5f347908daf103ce6d2f67", size = 134899 },
]

[[package]]
name = "jsmin"
version = "3.0.1"
source = { registry = "https://pypi.org/simple" }
sdist = { url = "https://files.pythonhosted.org/packages/5e/73/e01e4c5e11ad0494f4407a3f623ad4d87714909f50b17a06ed121034ff6e/jsmin-3.0.1.tar.gz", hash = "sha256:c0959a121ef94542e807a674142606f7e90214a2b3d1eb17300244bbb5cc2bfc", size = 13925 }

[[package]]
name = "jsonschema"
version = "4.23.0"
source = { registry = "https://pypi.org/simple" }
dependencies = [
    { name = "attrs" },
    { name = "jsonschema-specifications" },
    { name = "referencing" },
    { name = "rpds-py" },
]
sdist = { url = "https://files.pythonhosted.org/packages/38/2e/03362ee4034a4c917f697890ccd4aec0800ccf9ded7f511971c75451deec/jsonschema-4.23.0.tar.gz", hash = "sha256:d71497fef26351a33265337fa77ffeb82423f3ea21283cd9467bb03999266bc4", size = 325778 }
wheels = [
    { url = "https://files.pythonhosted.org/packages/69/4a/4f9dbeb84e8850557c02365a0eee0649abe5eb1d84af92a25731c6c0f922/jsonschema-4.23.0-py3-none-any.whl", hash = "sha256:fbadb6f8b144a8f8cf9f0b89ba94501d143e50411a1278633f56a7acf7fd5566", size = 88462 },
]

[[package]]
name = "jsonschema-specifications"
version = "2024.10.1"
source = { registry = "https://pypi.org/simple" }
dependencies = [
    { name = "referencing" },
]
sdist = { url = "https://files.pythonhosted.org/packages/10/db/58f950c996c793472e336ff3655b13fbcf1e3b359dcf52dcf3ed3b52c352/jsonschema_specifications-2024.10.1.tar.gz", hash = "sha256:0f38b83639958ce1152d02a7f062902c41c8fd20d558b0c34344292d417ae272", size = 15561 }
wheels = [
    { url = "https://files.pythonhosted.org/packages/d1/0f/8910b19ac0670a0f80ce1008e5e751c4a57e14d2c4c13a482aa6079fa9d6/jsonschema_specifications-2024.10.1-py3-none-any.whl", hash = "sha256:a09a0680616357d9a0ecf05c12ad234479f549239d0f5b55f3deea67475da9bf", size = 18459 },
]

[[package]]
name = "jupyter-client"
version = "8.6.3"
source = { registry = "https://pypi.org/simple" }
dependencies = [
    { name = "importlib-metadata", marker = "python_full_version < '3.10'" },
    { name = "jupyter-core" },
    { name = "python-dateutil" },
    { name = "pyzmq" },
    { name = "tornado" },
    { name = "traitlets" },
]
sdist = { url = "https://files.pythonhosted.org/packages/71/22/bf9f12fdaeae18019a468b68952a60fe6dbab5d67cd2a103cac7659b41ca/jupyter_client-8.6.3.tar.gz", hash = "sha256:35b3a0947c4a6e9d589eb97d7d4cd5e90f910ee73101611f01283732bd6d9419", size = 342019 }
wheels = [
    { url = "https://files.pythonhosted.org/packages/11/85/b0394e0b6fcccd2c1eeefc230978a6f8cb0c5df1e4cd3e7625735a0d7d1e/jupyter_client-8.6.3-py3-none-any.whl", hash = "sha256:e8a19cc986cc45905ac3362915f410f3af85424b4c0905e94fa5f2cb08e8f23f", size = 106105 },
]

[[package]]
name = "jupyter-core"
version = "5.7.2"
source = { registry = "https://pypi.org/simple" }
dependencies = [
    { name = "platformdirs" },
    { name = "pywin32", marker = "platform_python_implementation != 'PyPy' and sys_platform == 'win32'" },
    { name = "traitlets" },
]
sdist = { url = "https://files.pythonhosted.org/packages/00/11/b56381fa6c3f4cc5d2cf54a7dbf98ad9aa0b339ef7a601d6053538b079a7/jupyter_core-5.7.2.tar.gz", hash = "sha256:aa5f8d32bbf6b431ac830496da7392035d6f61b4f54872f15c4bd2a9c3f536d9", size = 87629 }
wheels = [
    { url = "https://files.pythonhosted.org/packages/c9/fb/108ecd1fe961941959ad0ee4e12ee7b8b1477247f30b1fdfd83ceaf017f0/jupyter_core-5.7.2-py3-none-any.whl", hash = "sha256:4f7315d2f6b4bcf2e3e7cb6e46772eba760ae459cd1f59d29eb57b0a01bd7409", size = 28965 },
]

[[package]]
name = "jupyterlab-pygments"
version = "0.3.0"
source = { registry = "https://pypi.org/simple" }
sdist = { url = "https://files.pythonhosted.org/packages/90/51/9187be60d989df97f5f0aba133fa54e7300f17616e065d1ada7d7646b6d6/jupyterlab_pygments-0.3.0.tar.gz", hash = "sha256:721aca4d9029252b11cfa9d185e5b5af4d54772bb8072f9b7036f4170054d35d", size = 512900 }
wheels = [
    { url = "https://files.pythonhosted.org/packages/b1/dd/ead9d8ea85bf202d90cc513b533f9c363121c7792674f78e0d8a854b63b4/jupyterlab_pygments-0.3.0-py3-none-any.whl", hash = "sha256:841a89020971da1d8693f1a99997aefc5dc424bb1b251fd6322462a1b8842780", size = 15884 },
]

[[package]]
name = "jupyterlab-widgets"
version = "3.0.13"
source = { registry = "https://pypi.org/simple" }
sdist = { url = "https://files.pythonhosted.org/packages/59/73/fa26bbb747a9ea4fca6b01453aa22990d52ab62dd61384f1ac0dc9d4e7ba/jupyterlab_widgets-3.0.13.tar.gz", hash = "sha256:a2966d385328c1942b683a8cd96b89b8dd82c8b8f81dda902bb2bc06d46f5bed", size = 203556 }
wheels = [
    { url = "https://files.pythonhosted.org/packages/a9/93/858e87edc634d628e5d752ba944c2833133a28fa87bb093e6832ced36a3e/jupyterlab_widgets-3.0.13-py3-none-any.whl", hash = "sha256:e3cda2c233ce144192f1e29914ad522b2f4c40e77214b0cc97377ca3d323db54", size = 214392 },
]

[[package]]
name = "jupytext"
version = "1.16.7"
source = { registry = "https://pypi.org/simple" }
dependencies = [
    { name = "markdown-it-py" },
    { name = "mdit-py-plugins" },
    { name = "nbformat" },
    { name = "packaging" },
    { name = "pyyaml" },
    { name = "tomli", marker = "python_full_version < '3.11'" },
]
sdist = { url = "https://files.pythonhosted.org/packages/a0/40/641e0a94d84dee18b7815233a1e0e3c54228169fad529f12c3549a12f9ac/jupytext-1.16.7.tar.gz", hash = "sha256:fc4e97f0890e22062c4ef10313c7ca960b07b3767246a1fef7585888cc2afe5d", size = 3734420 }
wheels = [
    { url = "https://files.pythonhosted.org/packages/e1/4c/3d7cfac5b8351f649ce41a1007a769baacae8d5d29e481a93d799a209c3f/jupytext-1.16.7-py3-none-any.whl", hash = "sha256:912f9d9af7bd3f15470105e5c5dddf1669b2d8c17f0c55772687fc5a4a73fe69", size = 154154 },
]

[[package]]
name = "kiwisolver"
version = "1.4.7"
source = { registry = "https://pypi.org/simple" }
sdist = { url = "https://files.pythonhosted.org/packages/85/4d/2255e1c76304cbd60b48cee302b66d1dde4468dc5b1160e4b7cb43778f2a/kiwisolver-1.4.7.tar.gz", hash = "sha256:9893ff81bd7107f7b685d3017cc6583daadb4fc26e4a888350df530e41980a60", size = 97286 }
wheels = [
    { url = "https://files.pythonhosted.org/packages/97/14/fc943dd65268a96347472b4fbe5dcc2f6f55034516f80576cd0dd3a8930f/kiwisolver-1.4.7-cp310-cp310-macosx_10_9_universal2.whl", hash = "sha256:8a9c83f75223d5e48b0bc9cb1bf2776cf01563e00ade8775ffe13b0b6e1af3a6", size = 122440 },
    { url = "https://files.pythonhosted.org/packages/1e/46/e68fed66236b69dd02fcdb506218c05ac0e39745d696d22709498896875d/kiwisolver-1.4.7-cp310-cp310-macosx_10_9_x86_64.whl", hash = "sha256:58370b1ffbd35407444d57057b57da5d6549d2d854fa30249771775c63b5fe17", size = 65758 },
    { url = "https://files.pythonhosted.org/packages/ef/fa/65de49c85838681fc9cb05de2a68067a683717321e01ddafb5b8024286f0/kiwisolver-1.4.7-cp310-cp310-macosx_11_0_arm64.whl", hash = "sha256:aa0abdf853e09aff551db11fce173e2177d00786c688203f52c87ad7fcd91ef9", size = 64311 },
    { url = "https://files.pythonhosted.org/packages/42/9c/cc8d90f6ef550f65443bad5872ffa68f3dee36de4974768628bea7c14979/kiwisolver-1.4.7-cp310-cp310-manylinux_2_12_i686.manylinux2010_i686.whl", hash = "sha256:8d53103597a252fb3ab8b5845af04c7a26d5e7ea8122303dd7a021176a87e8b9", size = 1637109 },
    { url = "https://files.pythonhosted.org/packages/55/91/0a57ce324caf2ff5403edab71c508dd8f648094b18cfbb4c8cc0fde4a6ac/kiwisolver-1.4.7-cp310-cp310-manylinux_2_12_x86_64.manylinux2010_x86_64.whl", hash = "sha256:88f17c5ffa8e9462fb79f62746428dd57b46eb931698e42e990ad63103f35e6c", size = 1617814 },
    { url = "https://files.pythonhosted.org/packages/12/5d/c36140313f2510e20207708adf36ae4919416d697ee0236b0ddfb6fd1050/kiwisolver-1.4.7-cp310-cp310-manylinux_2_17_aarch64.manylinux2014_aarch64.whl", hash = "sha256:88a9ca9c710d598fd75ee5de59d5bda2684d9db36a9f50b6125eaea3969c2599", size = 1400881 },
    { url = "https://files.pythonhosted.org/packages/56/d0/786e524f9ed648324a466ca8df86298780ef2b29c25313d9a4f16992d3cf/kiwisolver-1.4.7-cp310-cp310-manylinux_2_17_ppc64le.manylinux2014_ppc64le.whl", hash = "sha256:f4d742cb7af1c28303a51b7a27aaee540e71bb8e24f68c736f6f2ffc82f2bf05", size = 1512972 },
    { url = "https://files.pythonhosted.org/packages/67/5a/77851f2f201e6141d63c10a0708e996a1363efaf9e1609ad0441b343763b/kiwisolver-1.4.7-cp310-cp310-manylinux_2_17_s390x.manylinux2014_s390x.whl", hash = "sha256:e28c7fea2196bf4c2f8d46a0415c77a1c480cc0724722f23d7410ffe9842c407", size = 1444787 },
    { url = "https://files.pythonhosted.org/packages/06/5f/1f5eaab84355885e224a6fc8d73089e8713dc7e91c121f00b9a1c58a2195/kiwisolver-1.4.7-cp310-cp310-musllinux_1_2_aarch64.whl", hash = "sha256:e968b84db54f9d42046cf154e02911e39c0435c9801681e3fc9ce8a3c4130278", size = 2199212 },
    { url = "https://files.pythonhosted.org/packages/b5/28/9152a3bfe976a0ae21d445415defc9d1cd8614b2910b7614b30b27a47270/kiwisolver-1.4.7-cp310-cp310-musllinux_1_2_i686.whl", hash = "sha256:0c18ec74c0472de033e1bebb2911c3c310eef5649133dd0bedf2a169a1b269e5", size = 2346399 },
    { url = "https://files.pythonhosted.org/packages/26/f6/453d1904c52ac3b400f4d5e240ac5fec25263716723e44be65f4d7149d13/kiwisolver-1.4.7-cp310-cp310-musllinux_1_2_ppc64le.whl", hash = "sha256:8f0ea6da6d393d8b2e187e6a5e3fb81f5862010a40c3945e2c6d12ae45cfb2ad", size = 2308688 },
    { url = "https://files.pythonhosted.org/packages/5a/9a/d4968499441b9ae187e81745e3277a8b4d7c60840a52dc9d535a7909fac3/kiwisolver-1.4.7-cp310-cp310-musllinux_1_2_s390x.whl", hash = "sha256:f106407dda69ae456dd1227966bf445b157ccc80ba0dff3802bb63f30b74e895", size = 2445493 },
    { url = "https://files.pythonhosted.org/packages/07/c9/032267192e7828520dacb64dfdb1d74f292765f179e467c1cba97687f17d/kiwisolver-1.4.7-cp310-cp310-musllinux_1_2_x86_64.whl", hash = "sha256:84ec80df401cfee1457063732d90022f93951944b5b58975d34ab56bb150dfb3", size = 2262191 },
    { url = "https://files.pythonhosted.org/packages/6c/ad/db0aedb638a58b2951da46ddaeecf204be8b4f5454df020d850c7fa8dca8/kiwisolver-1.4.7-cp310-cp310-win32.whl", hash = "sha256:71bb308552200fb2c195e35ef05de12f0c878c07fc91c270eb3d6e41698c3bcc", size = 46644 },
    { url = "https://files.pythonhosted.org/packages/12/ca/d0f7b7ffbb0be1e7c2258b53554efec1fd652921f10d7d85045aff93ab61/kiwisolver-1.4.7-cp310-cp310-win_amd64.whl", hash = "sha256:44756f9fd339de0fb6ee4f8c1696cfd19b2422e0d70b4cefc1cc7f1f64045a8c", size = 55877 },
    { url = "https://files.pythonhosted.org/packages/97/6c/cfcc128672f47a3e3c0d918ecb67830600078b025bfc32d858f2e2d5c6a4/kiwisolver-1.4.7-cp310-cp310-win_arm64.whl", hash = "sha256:78a42513018c41c2ffd262eb676442315cbfe3c44eed82385c2ed043bc63210a", size = 48347 },
    { url = "https://files.pythonhosted.org/packages/e9/44/77429fa0a58f941d6e1c58da9efe08597d2e86bf2b2cce6626834f49d07b/kiwisolver-1.4.7-cp311-cp311-macosx_10_9_universal2.whl", hash = "sha256:d2b0e12a42fb4e72d509fc994713d099cbb15ebf1103545e8a45f14da2dfca54", size = 122442 },
    { url = "https://files.pythonhosted.org/packages/e5/20/8c75caed8f2462d63c7fd65e16c832b8f76cda331ac9e615e914ee80bac9/kiwisolver-1.4.7-cp311-cp311-macosx_10_9_x86_64.whl", hash = "sha256:2a8781ac3edc42ea4b90bc23e7d37b665d89423818e26eb6df90698aa2287c95", size = 65762 },
    { url = "https://files.pythonhosted.org/packages/f4/98/fe010f15dc7230f45bc4cf367b012d651367fd203caaa992fd1f5963560e/kiwisolver-1.4.7-cp311-cp311-macosx_11_0_arm64.whl", hash = "sha256:46707a10836894b559e04b0fd143e343945c97fd170d69a2d26d640b4e297935", size = 64319 },
    { url = "https://files.pythonhosted.org/packages/8b/1b/b5d618f4e58c0675654c1e5051bcf42c776703edb21c02b8c74135541f60/kiwisolver-1.4.7-cp311-cp311-manylinux_2_12_i686.manylinux2010_i686.manylinux_2_17_i686.manylinux2014_i686.whl", hash = "sha256:ef97b8df011141c9b0f6caf23b29379f87dd13183c978a30a3c546d2c47314cb", size = 1334260 },
    { url = "https://files.pythonhosted.org/packages/b8/01/946852b13057a162a8c32c4c8d2e9ed79f0bb5d86569a40c0b5fb103e373/kiwisolver-1.4.7-cp311-cp311-manylinux_2_17_aarch64.manylinux2014_aarch64.whl", hash = "sha256:3ab58c12a2cd0fc769089e6d38466c46d7f76aced0a1f54c77652446733d2d02", size = 1426589 },
    { url = "https://files.pythonhosted.org/packages/70/d1/c9f96df26b459e15cf8a965304e6e6f4eb291e0f7a9460b4ad97b047561e/kiwisolver-1.4.7-cp311-cp311-manylinux_2_17_ppc64le.manylinux2014_ppc64le.whl", hash = "sha256:803b8e1459341c1bb56d1c5c010406d5edec8a0713a0945851290a7930679b51", size = 1541080 },
    { url = "https://files.pythonhosted.org/packages/d3/73/2686990eb8b02d05f3de759d6a23a4ee7d491e659007dd4c075fede4b5d0/kiwisolver-1.4.7-cp311-cp311-manylinux_2_17_s390x.manylinux2014_s390x.whl", hash = "sha256:f9a9e8a507420fe35992ee9ecb302dab68550dedc0da9e2880dd88071c5fb052", size = 1470049 },
    { url = "https://files.pythonhosted.org/packages/a7/4b/2db7af3ed3af7c35f388d5f53c28e155cd402a55432d800c543dc6deb731/kiwisolver-1.4.7-cp311-cp311-manylinux_2_17_x86_64.manylinux2014_x86_64.whl", hash = "sha256:18077b53dc3bb490e330669a99920c5e6a496889ae8c63b58fbc57c3d7f33a18", size = 1426376 },
    { url = "https://files.pythonhosted.org/packages/05/83/2857317d04ea46dc5d115f0df7e676997bbd968ced8e2bd6f7f19cfc8d7f/kiwisolver-1.4.7-cp311-cp311-musllinux_1_2_aarch64.whl", hash = "sha256:6af936f79086a89b3680a280c47ea90b4df7047b5bdf3aa5c524bbedddb9e545", size = 2222231 },
    { url = "https://files.pythonhosted.org/packages/0d/b5/866f86f5897cd4ab6d25d22e403404766a123f138bd6a02ecb2cdde52c18/kiwisolver-1.4.7-cp311-cp311-musllinux_1_2_i686.whl", hash = "sha256:3abc5b19d24af4b77d1598a585b8a719beb8569a71568b66f4ebe1fb0449460b", size = 2368634 },
    { url = "https://files.pythonhosted.org/packages/c1/ee/73de8385403faba55f782a41260210528fe3273d0cddcf6d51648202d6d0/kiwisolver-1.4.7-cp311-cp311-musllinux_1_2_ppc64le.whl", hash = "sha256:933d4de052939d90afbe6e9d5273ae05fb836cc86c15b686edd4b3560cc0ee36", size = 2329024 },
    { url = "https://files.pythonhosted.org/packages/a1/e7/cd101d8cd2cdfaa42dc06c433df17c8303d31129c9fdd16c0ea37672af91/kiwisolver-1.4.7-cp311-cp311-musllinux_1_2_s390x.whl", hash = "sha256:65e720d2ab2b53f1f72fb5da5fb477455905ce2c88aaa671ff0a447c2c80e8e3", size = 2468484 },
    { url = "https://files.pythonhosted.org/packages/e1/72/84f09d45a10bc57a40bb58b81b99d8f22b58b2040c912b7eb97ebf625bf2/kiwisolver-1.4.7-cp311-cp311-musllinux_1_2_x86_64.whl", hash = "sha256:3bf1ed55088f214ba6427484c59553123fdd9b218a42bbc8c6496d6754b1e523", size = 2284078 },
    { url = "https://files.pythonhosted.org/packages/d2/d4/71828f32b956612dc36efd7be1788980cb1e66bfb3706e6dec9acad9b4f9/kiwisolver-1.4.7-cp311-cp311-win32.whl", hash = "sha256:4c00336b9dd5ad96d0a558fd18a8b6f711b7449acce4c157e7343ba92dd0cf3d", size = 46645 },
    { url = "https://files.pythonhosted.org/packages/a1/65/d43e9a20aabcf2e798ad1aff6c143ae3a42cf506754bcb6a7ed8259c8425/kiwisolver-1.4.7-cp311-cp311-win_amd64.whl", hash = "sha256:929e294c1ac1e9f615c62a4e4313ca1823ba37326c164ec720a803287c4c499b", size = 56022 },
    { url = "https://files.pythonhosted.org/packages/35/b3/9f75a2e06f1b4ca00b2b192bc2b739334127d27f1d0625627ff8479302ba/kiwisolver-1.4.7-cp311-cp311-win_arm64.whl", hash = "sha256:e33e8fbd440c917106b237ef1a2f1449dfbb9b6f6e1ce17c94cd6a1e0d438376", size = 48536 },
    { url = "https://files.pythonhosted.org/packages/97/9c/0a11c714cf8b6ef91001c8212c4ef207f772dd84540104952c45c1f0a249/kiwisolver-1.4.7-cp312-cp312-macosx_10_9_universal2.whl", hash = "sha256:5360cc32706dab3931f738d3079652d20982511f7c0ac5711483e6eab08efff2", size = 121808 },
    { url = "https://files.pythonhosted.org/packages/f2/d8/0fe8c5f5d35878ddd135f44f2af0e4e1d379e1c7b0716f97cdcb88d4fd27/kiwisolver-1.4.7-cp312-cp312-macosx_10_9_x86_64.whl", hash = "sha256:942216596dc64ddb25adb215c3c783215b23626f8d84e8eff8d6d45c3f29f75a", size = 65531 },
    { url = "https://files.pythonhosted.org/packages/80/c5/57fa58276dfdfa612241d640a64ca2f76adc6ffcebdbd135b4ef60095098/kiwisolver-1.4.7-cp312-cp312-macosx_11_0_arm64.whl", hash = "sha256:48b571ecd8bae15702e4f22d3ff6a0f13e54d3d00cd25216d5e7f658242065ee", size = 63894 },
    { url = "https://files.pythonhosted.org/packages/8b/e9/26d3edd4c4ad1c5b891d8747a4f81b1b0aba9fb9721de6600a4adc09773b/kiwisolver-1.4.7-cp312-cp312-manylinux_2_12_i686.manylinux2010_i686.manylinux_2_17_i686.manylinux2014_i686.whl", hash = "sha256:ad42ba922c67c5f219097b28fae965e10045ddf145d2928bfac2eb2e17673640", size = 1369296 },
    { url = "https://files.pythonhosted.org/packages/b6/67/3f4850b5e6cffb75ec40577ddf54f7b82b15269cc5097ff2e968ee32ea7d/kiwisolver-1.4.7-cp312-cp312-manylinux_2_17_aarch64.manylinux2014_aarch64.whl", hash = "sha256:612a10bdae23404a72941a0fc8fa2660c6ea1217c4ce0dbcab8a8f6543ea9e7f", size = 1461450 },
    { url = "https://files.pythonhosted.org/packages/52/be/86cbb9c9a315e98a8dc6b1d23c43cffd91d97d49318854f9c37b0e41cd68/kiwisolver-1.4.7-cp312-cp312-manylinux_2_17_ppc64le.manylinux2014_ppc64le.whl", hash = "sha256:9e838bba3a3bac0fe06d849d29772eb1afb9745a59710762e4ba3f4cb8424483", size = 1579168 },
    { url = "https://files.pythonhosted.org/packages/0f/00/65061acf64bd5fd34c1f4ae53f20b43b0a017a541f242a60b135b9d1e301/kiwisolver-1.4.7-cp312-cp312-manylinux_2_17_s390x.manylinux2014_s390x.whl", hash = "sha256:22f499f6157236c19f4bbbd472fa55b063db77a16cd74d49afe28992dff8c258", size = 1507308 },
    { url = "https://files.pythonhosted.org/packages/21/e4/c0b6746fd2eb62fe702118b3ca0cb384ce95e1261cfada58ff693aeec08a/kiwisolver-1.4.7-cp312-cp312-manylinux_2_17_x86_64.manylinux2014_x86_64.whl", hash = "sha256:693902d433cf585133699972b6d7c42a8b9f8f826ebcaf0132ff55200afc599e", size = 1464186 },
    { url = "https://files.pythonhosted.org/packages/0a/0f/529d0a9fffb4d514f2782c829b0b4b371f7f441d61aa55f1de1c614c4ef3/kiwisolver-1.4.7-cp312-cp312-musllinux_1_2_aarch64.whl", hash = "sha256:4e77f2126c3e0b0d055f44513ed349038ac180371ed9b52fe96a32aa071a5107", size = 2247877 },
    { url = "https://files.pythonhosted.org/packages/d1/e1/66603ad779258843036d45adcbe1af0d1a889a07af4635f8b4ec7dccda35/kiwisolver-1.4.7-cp312-cp312-musllinux_1_2_i686.whl", hash = "sha256:657a05857bda581c3656bfc3b20e353c232e9193eb167766ad2dc58b56504948", size = 2404204 },
    { url = "https://files.pythonhosted.org/packages/8d/61/de5fb1ca7ad1f9ab7970e340a5b833d735df24689047de6ae71ab9d8d0e7/kiwisolver-1.4.7-cp312-cp312-musllinux_1_2_ppc64le.whl", hash = "sha256:4bfa75a048c056a411f9705856abfc872558e33c055d80af6a380e3658766038", size = 2352461 },
    { url = "https://files.pythonhosted.org/packages/ba/d2/0edc00a852e369827f7e05fd008275f550353f1f9bcd55db9363d779fc63/kiwisolver-1.4.7-cp312-cp312-musllinux_1_2_s390x.whl", hash = "sha256:34ea1de54beef1c104422d210c47c7d2a4999bdecf42c7b5718fbe59a4cac383", size = 2501358 },
    { url = "https://files.pythonhosted.org/packages/84/15/adc15a483506aec6986c01fb7f237c3aec4d9ed4ac10b756e98a76835933/kiwisolver-1.4.7-cp312-cp312-musllinux_1_2_x86_64.whl", hash = "sha256:90da3b5f694b85231cf93586dad5e90e2d71b9428f9aad96952c99055582f520", size = 2314119 },
    { url = "https://files.pythonhosted.org/packages/36/08/3a5bb2c53c89660863a5aa1ee236912269f2af8762af04a2e11df851d7b2/kiwisolver-1.4.7-cp312-cp312-win32.whl", hash = "sha256:18e0cca3e008e17fe9b164b55735a325140a5a35faad8de92dd80265cd5eb80b", size = 46367 },
    { url = "https://files.pythonhosted.org/packages/19/93/c05f0a6d825c643779fc3c70876bff1ac221f0e31e6f701f0e9578690d70/kiwisolver-1.4.7-cp312-cp312-win_amd64.whl", hash = "sha256:58cb20602b18f86f83a5c87d3ee1c766a79c0d452f8def86d925e6c60fbf7bfb", size = 55884 },
    { url = "https://files.pythonhosted.org/packages/d2/f9/3828d8f21b6de4279f0667fb50a9f5215e6fe57d5ec0d61905914f5b6099/kiwisolver-1.4.7-cp312-cp312-win_arm64.whl", hash = "sha256:f5a8b53bdc0b3961f8b6125e198617c40aeed638b387913bf1ce78afb1b0be2a", size = 48528 },
    { url = "https://files.pythonhosted.org/packages/c4/06/7da99b04259b0f18b557a4effd1b9c901a747f7fdd84cf834ccf520cb0b2/kiwisolver-1.4.7-cp313-cp313-macosx_10_13_universal2.whl", hash = "sha256:2e6039dcbe79a8e0f044f1c39db1986a1b8071051efba3ee4d74f5b365f5226e", size = 121913 },
    { url = "https://files.pythonhosted.org/packages/97/f5/b8a370d1aa593c17882af0a6f6755aaecd643640c0ed72dcfd2eafc388b9/kiwisolver-1.4.7-cp313-cp313-macosx_10_13_x86_64.whl", hash = "sha256:a1ecf0ac1c518487d9d23b1cd7139a6a65bc460cd101ab01f1be82ecf09794b6", size = 65627 },
    { url = "https://files.pythonhosted.org/packages/2a/fc/6c0374f7503522539e2d4d1b497f5ebad3f8ed07ab51aed2af988dd0fb65/kiwisolver-1.4.7-cp313-cp313-macosx_11_0_arm64.whl", hash = "sha256:7ab9ccab2b5bd5702ab0803676a580fffa2aa178c2badc5557a84cc943fcf750", size = 63888 },
    { url = "https://files.pythonhosted.org/packages/bf/3e/0b7172793d0f41cae5c923492da89a2ffcd1adf764c16159ca047463ebd3/kiwisolver-1.4.7-cp313-cp313-manylinux_2_12_i686.manylinux2010_i686.manylinux_2_17_i686.manylinux2014_i686.whl", hash = "sha256:f816dd2277f8d63d79f9c8473a79fe54047bc0467754962840782c575522224d", size = 1369145 },
    { url = "https://files.pythonhosted.org/packages/77/92/47d050d6f6aced2d634258123f2688fbfef8ded3c5baf2c79d94d91f1f58/kiwisolver-1.4.7-cp313-cp313-manylinux_2_17_aarch64.manylinux2014_aarch64.whl", hash = "sha256:cf8bcc23ceb5a1b624572a1623b9f79d2c3b337c8c455405ef231933a10da379", size = 1461448 },
    { url = "https://files.pythonhosted.org/packages/9c/1b/8f80b18e20b3b294546a1adb41701e79ae21915f4175f311a90d042301cf/kiwisolver-1.4.7-cp313-cp313-manylinux_2_17_ppc64le.manylinux2014_ppc64le.whl", hash = "sha256:dea0bf229319828467d7fca8c7c189780aa9ff679c94539eed7532ebe33ed37c", size = 1578750 },
    { url = "https://files.pythonhosted.org/packages/a4/fe/fe8e72f3be0a844f257cadd72689c0848c6d5c51bc1d60429e2d14ad776e/kiwisolver-1.4.7-cp313-cp313-manylinux_2_17_s390x.manylinux2014_s390x.whl", hash = "sha256:7c06a4c7cf15ec739ce0e5971b26c93638730090add60e183530d70848ebdd34", size = 1507175 },
    { url = "https://files.pythonhosted.org/packages/39/fa/cdc0b6105d90eadc3bee525fecc9179e2b41e1ce0293caaf49cb631a6aaf/kiwisolver-1.4.7-cp313-cp313-manylinux_2_17_x86_64.manylinux2014_x86_64.whl", hash = "sha256:913983ad2deb14e66d83c28b632fd35ba2b825031f2fa4ca29675e665dfecbe1", size = 1463963 },
    { url = "https://files.pythonhosted.org/packages/6e/5c/0c03c4e542720c6177d4f408e56d1c8315899db72d46261a4e15b8b33a41/kiwisolver-1.4.7-cp313-cp313-musllinux_1_2_aarch64.whl", hash = "sha256:5337ec7809bcd0f424c6b705ecf97941c46279cf5ed92311782c7c9c2026f07f", size = 2248220 },
    { url = "https://files.pythonhosted.org/packages/3d/ee/55ef86d5a574f4e767df7da3a3a7ff4954c996e12d4fbe9c408170cd7dcc/kiwisolver-1.4.7-cp313-cp313-musllinux_1_2_i686.whl", hash = "sha256:4c26ed10c4f6fa6ddb329a5120ba3b6db349ca192ae211e882970bfc9d91420b", size = 2404463 },
    { url = "https://files.pythonhosted.org/packages/0f/6d/73ad36170b4bff4825dc588acf4f3e6319cb97cd1fb3eb04d9faa6b6f212/kiwisolver-1.4.7-cp313-cp313-musllinux_1_2_ppc64le.whl", hash = "sha256:c619b101e6de2222c1fcb0531e1b17bbffbe54294bfba43ea0d411d428618c27", size = 2352842 },
    { url = "https://files.pythonhosted.org/packages/0b/16/fa531ff9199d3b6473bb4d0f47416cdb08d556c03b8bc1cccf04e756b56d/kiwisolver-1.4.7-cp313-cp313-musllinux_1_2_s390x.whl", hash = "sha256:073a36c8273647592ea332e816e75ef8da5c303236ec0167196793eb1e34657a", size = 2501635 },
    { url = "https://files.pythonhosted.org/packages/78/7e/aa9422e78419db0cbe75fb86d8e72b433818f2e62e2e394992d23d23a583/kiwisolver-1.4.7-cp313-cp313-musllinux_1_2_x86_64.whl", hash = "sha256:3ce6b2b0231bda412463e152fc18335ba32faf4e8c23a754ad50ffa70e4091ee", size = 2314556 },
    { url = "https://files.pythonhosted.org/packages/a8/b2/15f7f556df0a6e5b3772a1e076a9d9f6c538ce5f05bd590eca8106508e06/kiwisolver-1.4.7-cp313-cp313-win32.whl", hash = "sha256:f4c9aee212bc89d4e13f58be11a56cc8036cabad119259d12ace14b34476fd07", size = 46364 },
    { url = "https://files.pythonhosted.org/packages/0b/db/32e897e43a330eee8e4770bfd2737a9584b23e33587a0812b8e20aac38f7/kiwisolver-1.4.7-cp313-cp313-win_amd64.whl", hash = "sha256:8a3ec5aa8e38fc4c8af308917ce12c536f1c88452ce554027e55b22cbbfbff76", size = 55887 },
    { url = "https://files.pythonhosted.org/packages/c8/a4/df2bdca5270ca85fd25253049eb6708d4127be2ed0e5c2650217450b59e9/kiwisolver-1.4.7-cp313-cp313-win_arm64.whl", hash = "sha256:76c8094ac20ec259471ac53e774623eb62e6e1f56cd8690c67ce6ce4fcb05650", size = 48530 },
    { url = "https://files.pythonhosted.org/packages/11/88/37ea0ea64512997b13d69772db8dcdc3bfca5442cda3a5e4bb943652ee3e/kiwisolver-1.4.7-cp39-cp39-macosx_10_9_universal2.whl", hash = "sha256:3f9362ecfca44c863569d3d3c033dbe8ba452ff8eed6f6b5806382741a1334bd", size = 122449 },
    { url = "https://files.pythonhosted.org/packages/4e/45/5a5c46078362cb3882dcacad687c503089263c017ca1241e0483857791eb/kiwisolver-1.4.7-cp39-cp39-macosx_10_9_x86_64.whl", hash = "sha256:e8df2eb9b2bac43ef8b082e06f750350fbbaf2887534a5be97f6cf07b19d9583", size = 65757 },
    { url = "https://files.pythonhosted.org/packages/8a/be/a6ae58978772f685d48dd2e84460937761c53c4bbd84e42b0336473d9775/kiwisolver-1.4.7-cp39-cp39-macosx_11_0_arm64.whl", hash = "sha256:f32d6edbc638cde7652bd690c3e728b25332acbadd7cad670cc4a02558d9c417", size = 64312 },
    { url = "https://files.pythonhosted.org/packages/f4/04/18ef6f452d311e1e1eb180c9bf5589187fa1f042db877e6fe443ef10099c/kiwisolver-1.4.7-cp39-cp39-manylinux_2_12_i686.manylinux2010_i686.whl", hash = "sha256:e2e6c39bd7b9372b0be21456caab138e8e69cc0fc1190a9dfa92bd45a1e6e904", size = 1626966 },
    { url = "https://files.pythonhosted.org/packages/21/b1/40655f6c3fa11ce740e8a964fa8e4c0479c87d6a7944b95af799c7a55dfe/kiwisolver-1.4.7-cp39-cp39-manylinux_2_12_x86_64.manylinux2010_x86_64.whl", hash = "sha256:dda56c24d869b1193fcc763f1284b9126550eaf84b88bbc7256e15028f19188a", size = 1607044 },
    { url = "https://files.pythonhosted.org/packages/fd/93/af67dbcfb9b3323bbd2c2db1385a7139d8f77630e4a37bb945b57188eb2d/kiwisolver-1.4.7-cp39-cp39-manylinux_2_17_aarch64.manylinux2014_aarch64.whl", hash = "sha256:79849239c39b5e1fd906556c474d9b0439ea6792b637511f3fe3a41158d89ca8", size = 1391879 },
    { url = "https://files.pythonhosted.org/packages/40/6f/d60770ef98e77b365d96061d090c0cd9e23418121c55fff188fa4bdf0b54/kiwisolver-1.4.7-cp39-cp39-manylinux_2_17_ppc64le.manylinux2014_ppc64le.whl", hash = "sha256:5e3bc157fed2a4c02ec468de4ecd12a6e22818d4f09cde2c31ee3226ffbefab2", size = 1504751 },
    { url = "https://files.pythonhosted.org/packages/fa/3a/5f38667d313e983c432f3fcd86932177519ed8790c724e07d77d1de0188a/kiwisolver-1.4.7-cp39-cp39-manylinux_2_17_s390x.manylinux2014_s390x.whl", hash = "sha256:3da53da805b71e41053dc670f9a820d1157aae77b6b944e08024d17bcd51ef88", size = 1436990 },
    { url = "https://files.pythonhosted.org/packages/cb/3b/1520301a47326e6a6043b502647e42892be33b3f051e9791cc8bb43f1a32/kiwisolver-1.4.7-cp39-cp39-musllinux_1_2_aarch64.whl", hash = "sha256:8705f17dfeb43139a692298cb6637ee2e59c0194538153e83e9ee0c75c2eddde", size = 2191122 },
    { url = "https://files.pythonhosted.org/packages/cf/c4/eb52da300c166239a2233f1f9c4a1b767dfab98fae27681bfb7ea4873cb6/kiwisolver-1.4.7-cp39-cp39-musllinux_1_2_i686.whl", hash = "sha256:82a5c2f4b87c26bb1a0ef3d16b5c4753434633b83d365cc0ddf2770c93829e3c", size = 2338126 },
    { url = "https://files.pythonhosted.org/packages/1a/cb/42b92fd5eadd708dd9107c089e817945500685f3437ce1fd387efebc6d6e/kiwisolver-1.4.7-cp39-cp39-musllinux_1_2_ppc64le.whl", hash = "sha256:ce8be0466f4c0d585cdb6c1e2ed07232221df101a4c6f28821d2aa754ca2d9e2", size = 2298313 },
    { url = "https://files.pythonhosted.org/packages/4f/eb/be25aa791fe5fc75a8b1e0c965e00f942496bc04635c9aae8035f6b76dcd/kiwisolver-1.4.7-cp39-cp39-musllinux_1_2_s390x.whl", hash = "sha256:409afdfe1e2e90e6ee7fc896f3df9a7fec8e793e58bfa0d052c8a82f99c37abb", size = 2437784 },
    { url = "https://files.pythonhosted.org/packages/c5/22/30a66be7f3368d76ff95689e1c2e28d382383952964ab15330a15d8bfd03/kiwisolver-1.4.7-cp39-cp39-musllinux_1_2_x86_64.whl", hash = "sha256:5b9c3f4ee0b9a439d2415012bd1b1cc2df59e4d6a9939f4d669241d30b414327", size = 2253988 },
    { url = "https://files.pythonhosted.org/packages/35/d3/5f2ecb94b5211c8a04f218a76133cc8d6d153b0f9cd0b45fad79907f0689/kiwisolver-1.4.7-cp39-cp39-win32.whl", hash = "sha256:a79ae34384df2b615eefca647a2873842ac3b596418032bef9a7283675962644", size = 46980 },
    { url = "https://files.pythonhosted.org/packages/ef/17/cd10d020578764ea91740204edc6b3236ed8106228a46f568d716b11feb2/kiwisolver-1.4.7-cp39-cp39-win_amd64.whl", hash = "sha256:cf0438b42121a66a3a667de17e779330fc0f20b0d97d59d2f2121e182b0505e4", size = 55847 },
    { url = "https://files.pythonhosted.org/packages/91/84/32232502020bd78d1d12be7afde15811c64a95ed1f606c10456db4e4c3ac/kiwisolver-1.4.7-cp39-cp39-win_arm64.whl", hash = "sha256:764202cc7e70f767dab49e8df52c7455e8de0df5d858fa801a11aa0d882ccf3f", size = 48494 },
    { url = "https://files.pythonhosted.org/packages/ac/59/741b79775d67ab67ced9bb38552da688c0305c16e7ee24bba7a2be253fb7/kiwisolver-1.4.7-pp310-pypy310_pp73-macosx_10_15_x86_64.whl", hash = "sha256:94252291e3fe68001b1dd747b4c0b3be12582839b95ad4d1b641924d68fd4643", size = 59491 },
    { url = "https://files.pythonhosted.org/packages/58/cc/fb239294c29a5656e99e3527f7369b174dd9cc7c3ef2dea7cb3c54a8737b/kiwisolver-1.4.7-pp310-pypy310_pp73-macosx_11_0_arm64.whl", hash = "sha256:5b7dfa3b546da08a9f622bb6becdb14b3e24aaa30adba66749d38f3cc7ea9706", size = 57648 },
    { url = "https://files.pythonhosted.org/packages/3b/ef/2f009ac1f7aab9f81efb2d837301d255279d618d27b6015780115ac64bdd/kiwisolver-1.4.7-pp310-pypy310_pp73-manylinux_2_12_i686.manylinux2010_i686.manylinux_2_17_i686.manylinux2014_i686.whl", hash = "sha256:bd3de6481f4ed8b734da5df134cd5a6a64fe32124fe83dde1e5b5f29fe30b1e6", size = 84257 },
    { url = "https://files.pythonhosted.org/packages/81/e1/c64f50987f85b68b1c52b464bb5bf73e71570c0f7782d626d1eb283ad620/kiwisolver-1.4.7-pp310-pypy310_pp73-manylinux_2_17_aarch64.manylinux2014_aarch64.whl", hash = "sha256:a91b5f9f1205845d488c928e8570dcb62b893372f63b8b6e98b863ebd2368ff2", size = 80906 },
    { url = "https://files.pythonhosted.org/packages/fd/71/1687c5c0a0be2cee39a5c9c389e546f9c6e215e46b691d00d9f646892083/kiwisolver-1.4.7-pp310-pypy310_pp73-manylinux_2_17_x86_64.manylinux2014_x86_64.whl", hash = "sha256:40fa14dbd66b8b8f470d5fc79c089a66185619d31645f9b0773b88b19f7223c4", size = 79951 },
    { url = "https://files.pythonhosted.org/packages/ea/8b/d7497df4a1cae9367adf21665dd1f896c2a7aeb8769ad77b662c5e2bcce7/kiwisolver-1.4.7-pp310-pypy310_pp73-win_amd64.whl", hash = "sha256:eb542fe7933aa09d8d8f9d9097ef37532a7df6497819d16efe4359890a2f417a", size = 55715 },
    { url = "https://files.pythonhosted.org/packages/d5/df/ce37d9b26f07ab90880923c94d12a6ff4d27447096b4c849bfc4339ccfdf/kiwisolver-1.4.7-pp39-pypy39_pp73-macosx_10_15_x86_64.whl", hash = "sha256:8b01aac285f91ca889c800042c35ad3b239e704b150cfd3382adfc9dcc780e39", size = 58666 },
    { url = "https://files.pythonhosted.org/packages/b0/d3/e4b04f43bc629ac8e186b77b2b1a251cdfa5b7610fa189dc0db622672ce6/kiwisolver-1.4.7-pp39-pypy39_pp73-macosx_11_0_arm64.whl", hash = "sha256:48be928f59a1f5c8207154f935334d374e79f2b5d212826307d072595ad76a2e", size = 57088 },
    { url = "https://files.pythonhosted.org/packages/30/1c/752df58e2d339e670a535514d2db4fe8c842ce459776b8080fbe08ebb98e/kiwisolver-1.4.7-pp39-pypy39_pp73-manylinux_2_12_i686.manylinux2010_i686.manylinux_2_17_i686.manylinux2014_i686.whl", hash = "sha256:f37cfe618a117e50d8c240555331160d73d0411422b59b5ee217843d7b693608", size = 84321 },
    { url = "https://files.pythonhosted.org/packages/f0/f8/fe6484e847bc6e238ec9f9828089fb2c0bb53f2f5f3a79351fde5b565e4f/kiwisolver-1.4.7-pp39-pypy39_pp73-manylinux_2_17_aarch64.manylinux2014_aarch64.whl", hash = "sha256:599b5c873c63a1f6ed7eead644a8a380cfbdf5db91dcb6f85707aaab213b1674", size = 80776 },
    { url = "https://files.pythonhosted.org/packages/9b/57/d7163c0379f250ef763aba85330a19feefb5ce6cb541ade853aaba881524/kiwisolver-1.4.7-pp39-pypy39_pp73-manylinux_2_17_x86_64.manylinux2014_x86_64.whl", hash = "sha256:801fa7802e5cfabe3ab0c81a34c323a319b097dfb5004be950482d882f3d7225", size = 79984 },
    { url = "https://files.pythonhosted.org/packages/8c/95/4a103776c265d13b3d2cd24fb0494d4e04ea435a8ef97e1b2c026d43250b/kiwisolver-1.4.7-pp39-pypy39_pp73-win_amd64.whl", hash = "sha256:0c6c43471bc764fad4bc99c5c2d6d16a676b1abf844ca7c8702bdae92df01ee0", size = 55811 },
]

[[package]]
name = "llvmlite"
version = "0.43.0"
source = { registry = "https://pypi.org/simple" }
sdist = { url = "https://files.pythonhosted.org/packages/9f/3d/f513755f285db51ab363a53e898b85562e950f79a2e6767a364530c2f645/llvmlite-0.43.0.tar.gz", hash = "sha256:ae2b5b5c3ef67354824fb75517c8db5fbe93bc02cd9671f3c62271626bc041d5", size = 157069 }
wheels = [
    { url = "https://files.pythonhosted.org/packages/23/ff/6ca7e98998b573b4bd6566f15c35e5c8bea829663a6df0c7aa55ab559da9/llvmlite-0.43.0-cp310-cp310-macosx_10_9_x86_64.whl", hash = "sha256:a289af9a1687c6cf463478f0fa8e8aa3b6fb813317b0d70bf1ed0759eab6f761", size = 31064408 },
    { url = "https://files.pythonhosted.org/packages/ca/5c/a27f9257f86f0cda3f764ff21d9f4217b9f6a0d45e7a39ecfa7905f524ce/llvmlite-0.43.0-cp310-cp310-macosx_11_0_arm64.whl", hash = "sha256:6d4fd101f571a31acb1559ae1af30f30b1dc4b3186669f92ad780e17c81e91bc", size = 28793153 },
    { url = "https://files.pythonhosted.org/packages/7e/3c/4410f670ad0a911227ea2ecfcba9f672a77cf1924df5280c4562032ec32d/llvmlite-0.43.0-cp310-cp310-manylinux_2_17_aarch64.manylinux2014_aarch64.whl", hash = "sha256:7d434ec7e2ce3cc8f452d1cd9a28591745de022f931d67be688a737320dfcead", size = 42857276 },
    { url = "https://files.pythonhosted.org/packages/c6/21/2ffbab5714e72f2483207b4a1de79b2eecd9debbf666ff4e7067bcc5c134/llvmlite-0.43.0-cp310-cp310-manylinux_2_17_x86_64.manylinux2014_x86_64.whl", hash = "sha256:6912a87782acdff6eb8bf01675ed01d60ca1f2551f8176a300a886f09e836a6a", size = 43871781 },
    { url = "https://files.pythonhosted.org/packages/f2/26/b5478037c453554a61625ef1125f7e12bb1429ae11c6376f47beba9b0179/llvmlite-0.43.0-cp310-cp310-win_amd64.whl", hash = "sha256:14f0e4bf2fd2d9a75a3534111e8ebeb08eda2f33e9bdd6dfa13282afacdde0ed", size = 28123487 },
    { url = "https://files.pythonhosted.org/packages/95/8c/de3276d773ab6ce3ad676df5fab5aac19696b2956319d65d7dd88fb10f19/llvmlite-0.43.0-cp311-cp311-macosx_10_9_x86_64.whl", hash = "sha256:3e8d0618cb9bfe40ac38a9633f2493d4d4e9fcc2f438d39a4e854f39cc0f5f98", size = 31064409 },
    { url = "https://files.pythonhosted.org/packages/ee/e1/38deed89ced4cf378c61e232265cfe933ccde56ae83c901aa68b477d14b1/llvmlite-0.43.0-cp311-cp311-macosx_11_0_arm64.whl", hash = "sha256:e0a9a1a39d4bf3517f2af9d23d479b4175ead205c592ceeb8b89af48a327ea57", size = 28793149 },
    { url = "https://files.pythonhosted.org/packages/2f/b2/4429433eb2dc8379e2cb582502dca074c23837f8fd009907f78a24de4c25/llvmlite-0.43.0-cp311-cp311-manylinux_2_17_aarch64.manylinux2014_aarch64.whl", hash = "sha256:c1da416ab53e4f7f3bc8d4eeba36d801cc1894b9fbfbf2022b29b6bad34a7df2", size = 42857277 },
    { url = "https://files.pythonhosted.org/packages/6b/99/5d00a7d671b1ba1751fc9f19d3b36f3300774c6eebe2bcdb5f6191763eb4/llvmlite-0.43.0-cp311-cp311-manylinux_2_17_x86_64.manylinux2014_x86_64.whl", hash = "sha256:977525a1e5f4059316b183fb4fd34fa858c9eade31f165427a3977c95e3ee749", size = 43871781 },
    { url = "https://files.pythonhosted.org/packages/20/ab/ed5ed3688c6ba4f0b8d789da19fd8e30a9cf7fc5852effe311bc5aefe73e/llvmlite-0.43.0-cp311-cp311-win_amd64.whl", hash = "sha256:d5bd550001d26450bd90777736c69d68c487d17bf371438f975229b2b8241a91", size = 28107433 },
    { url = "https://files.pythonhosted.org/packages/0b/67/9443509e5d2b6d8587bae3ede5598fa8bd586b1c7701696663ea8af15b5b/llvmlite-0.43.0-cp312-cp312-macosx_10_9_x86_64.whl", hash = "sha256:f99b600aa7f65235a5a05d0b9a9f31150c390f31261f2a0ba678e26823ec38f7", size = 31064409 },
    { url = "https://files.pythonhosted.org/packages/a2/9c/24139d3712d2d352e300c39c0e00d167472c08b3bd350c3c33d72c88ff8d/llvmlite-0.43.0-cp312-cp312-macosx_11_0_arm64.whl", hash = "sha256:35d80d61d0cda2d767f72de99450766250560399edc309da16937b93d3b676e7", size = 28793145 },
    { url = "https://files.pythonhosted.org/packages/bf/f1/4c205a48488e574ee9f6505d50e84370a978c90f08dab41a42d8f2c576b6/llvmlite-0.43.0-cp312-cp312-manylinux_2_17_aarch64.manylinux2014_aarch64.whl", hash = "sha256:eccce86bba940bae0d8d48ed925f21dbb813519169246e2ab292b5092aba121f", size = 42857276 },
    { url = "https://files.pythonhosted.org/packages/00/5f/323c4d56e8401c50185fd0e875fcf06b71bf825a863699be1eb10aa2a9cb/llvmlite-0.43.0-cp312-cp312-manylinux_2_17_x86_64.manylinux2014_x86_64.whl", hash = "sha256:df6509e1507ca0760787a199d19439cc887bfd82226f5af746d6977bd9f66844", size = 43871781 },
    { url = "https://files.pythonhosted.org/packages/c6/94/dea10e263655ce78d777e78d904903faae39d1fc440762be4a9dc46bed49/llvmlite-0.43.0-cp312-cp312-win_amd64.whl", hash = "sha256:7a2872ee80dcf6b5dbdc838763d26554c2a18aa833d31a2635bff16aafefb9c9", size = 28107442 },
    { url = "https://files.pythonhosted.org/packages/2a/73/12925b1bbb3c2beb6d96f892ef5b4d742c34f00ddb9f4a125e9e87b22f52/llvmlite-0.43.0-cp39-cp39-macosx_10_9_x86_64.whl", hash = "sha256:9cd2a7376f7b3367019b664c21f0c61766219faa3b03731113ead75107f3b66c", size = 31064410 },
    { url = "https://files.pythonhosted.org/packages/cc/61/58c70aa0808a8cba825a7d98cc65bef4801b99328fba80837bfcb5fc767f/llvmlite-0.43.0-cp39-cp39-macosx_11_0_arm64.whl", hash = "sha256:18e9953c748b105668487b7c81a3e97b046d8abf95c4ddc0cd3c94f4e4651ae8", size = 28793145 },
    { url = "https://files.pythonhosted.org/packages/c8/c6/9324eb5de2ba9d99cbed853d85ba7a318652a48e077797bec27cf40f911d/llvmlite-0.43.0-cp39-cp39-manylinux_2_17_aarch64.manylinux2014_aarch64.whl", hash = "sha256:74937acd22dc11b33946b67dca7680e6d103d6e90eeaaaf932603bec6fe7b03a", size = 42857276 },
    { url = "https://files.pythonhosted.org/packages/e0/d0/889e9705107db7b1ec0767b03f15d7b95b4c4f9fdf91928ab1c7e9ffacf6/llvmlite-0.43.0-cp39-cp39-manylinux_2_17_x86_64.manylinux2014_x86_64.whl", hash = "sha256:bc9efc739cc6ed760f795806f67889923f7274276f0eb45092a1473e40d9b867", size = 43871777 },
    { url = "https://files.pythonhosted.org/packages/df/41/73cc26a2634b538cfe813f618c91e7e9960b8c163f8f0c94a2b0f008b9da/llvmlite-0.43.0-cp39-cp39-win_amd64.whl", hash = "sha256:47e147cdda9037f94b399bf03bfd8a6b6b1f2f90be94a454e3386f006455a9b4", size = 28123489 },
]

[[package]]
name = "markdown"
version = "3.7"
source = { registry = "https://pypi.org/simple" }
dependencies = [
    { name = "importlib-metadata", marker = "python_full_version < '3.10'" },
]
sdist = { url = "https://files.pythonhosted.org/packages/54/28/3af612670f82f4c056911fbbbb42760255801b3068c48de792d354ff4472/markdown-3.7.tar.gz", hash = "sha256:2ae2471477cfd02dbbf038d5d9bc226d40def84b4fe2986e49b59b6b472bbed2", size = 357086 }
wheels = [
    { url = "https://files.pythonhosted.org/packages/3f/08/83871f3c50fc983b88547c196d11cf8c3340e37c32d2e9d6152abe2c61f7/Markdown-3.7-py3-none-any.whl", hash = "sha256:7eb6df5690b81a1d7942992c97fad2938e956e79df20cbc6186e9c3a77b1c803", size = 106349 },
]

[[package]]
name = "markdown-it-py"
version = "3.0.0"
source = { registry = "https://pypi.org/simple" }
dependencies = [
    { name = "mdurl" },
]
sdist = { url = "https://files.pythonhosted.org/packages/38/71/3b932df36c1a044d397a1f92d1cf91ee0a503d91e470cbd670aa66b07ed0/markdown-it-py-3.0.0.tar.gz", hash = "sha256:e3f60a94fa066dc52ec76661e37c851cb232d92f9886b15cb560aaada2df8feb", size = 74596 }
wheels = [
    { url = "https://files.pythonhosted.org/packages/42/d7/1ec15b46af6af88f19b8e5ffea08fa375d433c998b8a7639e76935c14f1f/markdown_it_py-3.0.0-py3-none-any.whl", hash = "sha256:355216845c60bd96232cd8d8c40e8f9765cc86f46880e43a8fd22dc1a1a8cab1", size = 87528 },
]

[[package]]
name = "markupsafe"
version = "3.0.2"
source = { registry = "https://pypi.org/simple" }
sdist = { url = "https://files.pythonhosted.org/packages/b2/97/5d42485e71dfc078108a86d6de8fa46db44a1a9295e89c5d6d4a06e23a62/markupsafe-3.0.2.tar.gz", hash = "sha256:ee55d3edf80167e48ea11a923c7386f4669df67d7994554387f84e7d8b0a2bf0", size = 20537 }
wheels = [
    { url = "https://files.pythonhosted.org/packages/04/90/d08277ce111dd22f77149fd1a5d4653eeb3b3eaacbdfcbae5afb2600eebd/MarkupSafe-3.0.2-cp310-cp310-macosx_10_9_universal2.whl", hash = "sha256:7e94c425039cde14257288fd61dcfb01963e658efbc0ff54f5306b06054700f8", size = 14357 },
    { url = "https://files.pythonhosted.org/packages/04/e1/6e2194baeae0bca1fae6629dc0cbbb968d4d941469cbab11a3872edff374/MarkupSafe-3.0.2-cp310-cp310-macosx_11_0_arm64.whl", hash = "sha256:9e2d922824181480953426608b81967de705c3cef4d1af983af849d7bd619158", size = 12393 },
    { url = "https://files.pythonhosted.org/packages/1d/69/35fa85a8ece0a437493dc61ce0bb6d459dcba482c34197e3efc829aa357f/MarkupSafe-3.0.2-cp310-cp310-manylinux_2_17_aarch64.manylinux2014_aarch64.whl", hash = "sha256:38a9ef736c01fccdd6600705b09dc574584b89bea478200c5fbf112a6b0d5579", size = 21732 },
    { url = "https://files.pythonhosted.org/packages/22/35/137da042dfb4720b638d2937c38a9c2df83fe32d20e8c8f3185dbfef05f7/MarkupSafe-3.0.2-cp310-cp310-manylinux_2_17_x86_64.manylinux2014_x86_64.whl", hash = "sha256:bbcb445fa71794da8f178f0f6d66789a28d7319071af7a496d4d507ed566270d", size = 20866 },
    { url = "https://files.pythonhosted.org/packages/29/28/6d029a903727a1b62edb51863232152fd335d602def598dade38996887f0/MarkupSafe-3.0.2-cp310-cp310-manylinux_2_5_i686.manylinux1_i686.manylinux_2_17_i686.manylinux2014_i686.whl", hash = "sha256:57cb5a3cf367aeb1d316576250f65edec5bb3be939e9247ae594b4bcbc317dfb", size = 20964 },
    { url = "https://files.pythonhosted.org/packages/cc/cd/07438f95f83e8bc028279909d9c9bd39e24149b0d60053a97b2bc4f8aa51/MarkupSafe-3.0.2-cp310-cp310-musllinux_1_2_aarch64.whl", hash = "sha256:3809ede931876f5b2ec92eef964286840ed3540dadf803dd570c3b7e13141a3b", size = 21977 },
    { url = "https://files.pythonhosted.org/packages/29/01/84b57395b4cc062f9c4c55ce0df7d3108ca32397299d9df00fedd9117d3d/MarkupSafe-3.0.2-cp310-cp310-musllinux_1_2_i686.whl", hash = "sha256:e07c3764494e3776c602c1e78e298937c3315ccc9043ead7e685b7f2b8d47b3c", size = 21366 },
    { url = "https://files.pythonhosted.org/packages/bd/6e/61ebf08d8940553afff20d1fb1ba7294b6f8d279df9fd0c0db911b4bbcfd/MarkupSafe-3.0.2-cp310-cp310-musllinux_1_2_x86_64.whl", hash = "sha256:b424c77b206d63d500bcb69fa55ed8d0e6a3774056bdc4839fc9298a7edca171", size = 21091 },
    { url = "https://files.pythonhosted.org/packages/11/23/ffbf53694e8c94ebd1e7e491de185124277964344733c45481f32ede2499/MarkupSafe-3.0.2-cp310-cp310-win32.whl", hash = "sha256:fcabf5ff6eea076f859677f5f0b6b5c1a51e70a376b0579e0eadef8db48c6b50", size = 15065 },
    { url = "https://files.pythonhosted.org/packages/44/06/e7175d06dd6e9172d4a69a72592cb3f7a996a9c396eee29082826449bbc3/MarkupSafe-3.0.2-cp310-cp310-win_amd64.whl", hash = "sha256:6af100e168aa82a50e186c82875a5893c5597a0c1ccdb0d8b40240b1f28b969a", size = 15514 },
    { url = "https://files.pythonhosted.org/packages/6b/28/bbf83e3f76936960b850435576dd5e67034e200469571be53f69174a2dfd/MarkupSafe-3.0.2-cp311-cp311-macosx_10_9_universal2.whl", hash = "sha256:9025b4018f3a1314059769c7bf15441064b2207cb3f065e6ea1e7359cb46db9d", size = 14353 },
    { url = "https://files.pythonhosted.org/packages/6c/30/316d194b093cde57d448a4c3209f22e3046c5bb2fb0820b118292b334be7/MarkupSafe-3.0.2-cp311-cp311-macosx_11_0_arm64.whl", hash = "sha256:93335ca3812df2f366e80509ae119189886b0f3c2b81325d39efdb84a1e2ae93", size = 12392 },
    { url = "https://files.pythonhosted.org/packages/f2/96/9cdafba8445d3a53cae530aaf83c38ec64c4d5427d975c974084af5bc5d2/MarkupSafe-3.0.2-cp311-cp311-manylinux_2_17_aarch64.manylinux2014_aarch64.whl", hash = "sha256:2cb8438c3cbb25e220c2ab33bb226559e7afb3baec11c4f218ffa7308603c832", size = 23984 },
    { url = "https://files.pythonhosted.org/packages/f1/a4/aefb044a2cd8d7334c8a47d3fb2c9f328ac48cb349468cc31c20b539305f/MarkupSafe-3.0.2-cp311-cp311-manylinux_2_17_x86_64.manylinux2014_x86_64.whl", hash = "sha256:a123e330ef0853c6e822384873bef7507557d8e4a082961e1defa947aa59ba84", size = 23120 },
    { url = "https://files.pythonhosted.org/packages/8d/21/5e4851379f88f3fad1de30361db501300d4f07bcad047d3cb0449fc51f8c/MarkupSafe-3.0.2-cp311-cp311-manylinux_2_5_i686.manylinux1_i686.manylinux_2_17_i686.manylinux2014_i686.whl", hash = "sha256:1e084f686b92e5b83186b07e8a17fc09e38fff551f3602b249881fec658d3eca", size = 23032 },
    { url = "https://files.pythonhosted.org/packages/00/7b/e92c64e079b2d0d7ddf69899c98842f3f9a60a1ae72657c89ce2655c999d/MarkupSafe-3.0.2-cp311-cp311-musllinux_1_2_aarch64.whl", hash = "sha256:d8213e09c917a951de9d09ecee036d5c7d36cb6cb7dbaece4c71a60d79fb9798", size = 24057 },
    { url = "https://files.pythonhosted.org/packages/f9/ac/46f960ca323037caa0a10662ef97d0a4728e890334fc156b9f9e52bcc4ca/MarkupSafe-3.0.2-cp311-cp311-musllinux_1_2_i686.whl", hash = "sha256:5b02fb34468b6aaa40dfc198d813a641e3a63b98c2b05a16b9f80b7ec314185e", size = 23359 },
    { url = "https://files.pythonhosted.org/packages/69/84/83439e16197337b8b14b6a5b9c2105fff81d42c2a7c5b58ac7b62ee2c3b1/MarkupSafe-3.0.2-cp311-cp311-musllinux_1_2_x86_64.whl", hash = "sha256:0bff5e0ae4ef2e1ae4fdf2dfd5b76c75e5c2fa4132d05fc1b0dabcd20c7e28c4", size = 23306 },
    { url = "https://files.pythonhosted.org/packages/9a/34/a15aa69f01e2181ed8d2b685c0d2f6655d5cca2c4db0ddea775e631918cd/MarkupSafe-3.0.2-cp311-cp311-win32.whl", hash = "sha256:6c89876f41da747c8d3677a2b540fb32ef5715f97b66eeb0c6b66f5e3ef6f59d", size = 15094 },
    { url = "https://files.pythonhosted.org/packages/da/b8/3a3bd761922d416f3dc5d00bfbed11f66b1ab89a0c2b6e887240a30b0f6b/MarkupSafe-3.0.2-cp311-cp311-win_amd64.whl", hash = "sha256:70a87b411535ccad5ef2f1df5136506a10775d267e197e4cf531ced10537bd6b", size = 15521 },
    { url = "https://files.pythonhosted.org/packages/22/09/d1f21434c97fc42f09d290cbb6350d44eb12f09cc62c9476effdb33a18aa/MarkupSafe-3.0.2-cp312-cp312-macosx_10_13_universal2.whl", hash = "sha256:9778bd8ab0a994ebf6f84c2b949e65736d5575320a17ae8984a77fab08db94cf", size = 14274 },
    { url = "https://files.pythonhosted.org/packages/6b/b0/18f76bba336fa5aecf79d45dcd6c806c280ec44538b3c13671d49099fdd0/MarkupSafe-3.0.2-cp312-cp312-macosx_11_0_arm64.whl", hash = "sha256:846ade7b71e3536c4e56b386c2a47adf5741d2d8b94ec9dc3e92e5e1ee1e2225", size = 12348 },
    { url = "https://files.pythonhosted.org/packages/e0/25/dd5c0f6ac1311e9b40f4af06c78efde0f3b5cbf02502f8ef9501294c425b/MarkupSafe-3.0.2-cp312-cp312-manylinux_2_17_aarch64.manylinux2014_aarch64.whl", hash = "sha256:1c99d261bd2d5f6b59325c92c73df481e05e57f19837bdca8413b9eac4bd8028", size = 24149 },
    { url = "https://files.pythonhosted.org/packages/f3/f0/89e7aadfb3749d0f52234a0c8c7867877876e0a20b60e2188e9850794c17/MarkupSafe-3.0.2-cp312-cp312-manylinux_2_17_x86_64.manylinux2014_x86_64.whl", hash = "sha256:e17c96c14e19278594aa4841ec148115f9c7615a47382ecb6b82bd8fea3ab0c8", size = 23118 },
    { url = "https://files.pythonhosted.org/packages/d5/da/f2eeb64c723f5e3777bc081da884b414671982008c47dcc1873d81f625b6/MarkupSafe-3.0.2-cp312-cp312-manylinux_2_5_i686.manylinux1_i686.manylinux_2_17_i686.manylinux2014_i686.whl", hash = "sha256:88416bd1e65dcea10bc7569faacb2c20ce071dd1f87539ca2ab364bf6231393c", size = 22993 },
    { url = "https://files.pythonhosted.org/packages/da/0e/1f32af846df486dce7c227fe0f2398dc7e2e51d4a370508281f3c1c5cddc/MarkupSafe-3.0.2-cp312-cp312-musllinux_1_2_aarch64.whl", hash = "sha256:2181e67807fc2fa785d0592dc2d6206c019b9502410671cc905d132a92866557", size = 24178 },
    { url = "https://files.pythonhosted.org/packages/c4/f6/bb3ca0532de8086cbff5f06d137064c8410d10779c4c127e0e47d17c0b71/MarkupSafe-3.0.2-cp312-cp312-musllinux_1_2_i686.whl", hash = "sha256:52305740fe773d09cffb16f8ed0427942901f00adedac82ec8b67752f58a1b22", size = 23319 },
    { url = "https://files.pythonhosted.org/packages/a2/82/8be4c96ffee03c5b4a034e60a31294daf481e12c7c43ab8e34a1453ee48b/MarkupSafe-3.0.2-cp312-cp312-musllinux_1_2_x86_64.whl", hash = "sha256:ad10d3ded218f1039f11a75f8091880239651b52e9bb592ca27de44eed242a48", size = 23352 },
    { url = "https://files.pythonhosted.org/packages/51/ae/97827349d3fcffee7e184bdf7f41cd6b88d9919c80f0263ba7acd1bbcb18/MarkupSafe-3.0.2-cp312-cp312-win32.whl", hash = "sha256:0f4ca02bea9a23221c0182836703cbf8930c5e9454bacce27e767509fa286a30", size = 15097 },
    { url = "https://files.pythonhosted.org/packages/c1/80/a61f99dc3a936413c3ee4e1eecac96c0da5ed07ad56fd975f1a9da5bc630/MarkupSafe-3.0.2-cp312-cp312-win_amd64.whl", hash = "sha256:8e06879fc22a25ca47312fbe7c8264eb0b662f6db27cb2d3bbbc74b1df4b9b87", size = 15601 },
    { url = "https://files.pythonhosted.org/packages/83/0e/67eb10a7ecc77a0c2bbe2b0235765b98d164d81600746914bebada795e97/MarkupSafe-3.0.2-cp313-cp313-macosx_10_13_universal2.whl", hash = "sha256:ba9527cdd4c926ed0760bc301f6728ef34d841f405abf9d4f959c478421e4efd", size = 14274 },
    { url = "https://files.pythonhosted.org/packages/2b/6d/9409f3684d3335375d04e5f05744dfe7e9f120062c9857df4ab490a1031a/MarkupSafe-3.0.2-cp313-cp313-macosx_11_0_arm64.whl", hash = "sha256:f8b3d067f2e40fe93e1ccdd6b2e1d16c43140e76f02fb1319a05cf2b79d99430", size = 12352 },
    { url = "https://files.pythonhosted.org/packages/d2/f5/6eadfcd3885ea85fe2a7c128315cc1bb7241e1987443d78c8fe712d03091/MarkupSafe-3.0.2-cp313-cp313-manylinux_2_17_aarch64.manylinux2014_aarch64.whl", hash = "sha256:569511d3b58c8791ab4c2e1285575265991e6d8f8700c7be0e88f86cb0672094", size = 24122 },
    { url = "https://files.pythonhosted.org/packages/0c/91/96cf928db8236f1bfab6ce15ad070dfdd02ed88261c2afafd4b43575e9e9/MarkupSafe-3.0.2-cp313-cp313-manylinux_2_17_x86_64.manylinux2014_x86_64.whl", hash = "sha256:15ab75ef81add55874e7ab7055e9c397312385bd9ced94920f2802310c930396", size = 23085 },
    { url = "https://files.pythonhosted.org/packages/c2/cf/c9d56af24d56ea04daae7ac0940232d31d5a8354f2b457c6d856b2057d69/MarkupSafe-3.0.2-cp313-cp313-manylinux_2_5_i686.manylinux1_i686.manylinux_2_17_i686.manylinux2014_i686.whl", hash = "sha256:f3818cb119498c0678015754eba762e0d61e5b52d34c8b13d770f0719f7b1d79", size = 22978 },
    { url = "https://files.pythonhosted.org/packages/2a/9f/8619835cd6a711d6272d62abb78c033bda638fdc54c4e7f4272cf1c0962b/MarkupSafe-3.0.2-cp313-cp313-musllinux_1_2_aarch64.whl", hash = "sha256:cdb82a876c47801bb54a690c5ae105a46b392ac6099881cdfb9f6e95e4014c6a", size = 24208 },
    { url = "https://files.pythonhosted.org/packages/f9/bf/176950a1792b2cd2102b8ffeb5133e1ed984547b75db47c25a67d3359f77/MarkupSafe-3.0.2-cp313-cp313-musllinux_1_2_i686.whl", hash = "sha256:cabc348d87e913db6ab4aa100f01b08f481097838bdddf7c7a84b7575b7309ca", size = 23357 },
    { url = "https://files.pythonhosted.org/packages/ce/4f/9a02c1d335caabe5c4efb90e1b6e8ee944aa245c1aaaab8e8a618987d816/MarkupSafe-3.0.2-cp313-cp313-musllinux_1_2_x86_64.whl", hash = "sha256:444dcda765c8a838eaae23112db52f1efaf750daddb2d9ca300bcae1039adc5c", size = 23344 },
    { url = "https://files.pythonhosted.org/packages/ee/55/c271b57db36f748f0e04a759ace9f8f759ccf22b4960c270c78a394f58be/MarkupSafe-3.0.2-cp313-cp313-win32.whl", hash = "sha256:bcf3e58998965654fdaff38e58584d8937aa3096ab5354d493c77d1fdd66d7a1", size = 15101 },
    { url = "https://files.pythonhosted.org/packages/29/88/07df22d2dd4df40aba9f3e402e6dc1b8ee86297dddbad4872bd5e7b0094f/MarkupSafe-3.0.2-cp313-cp313-win_amd64.whl", hash = "sha256:e6a2a455bd412959b57a172ce6328d2dd1f01cb2135efda2e4576e8a23fa3b0f", size = 15603 },
    { url = "https://files.pythonhosted.org/packages/62/6a/8b89d24db2d32d433dffcd6a8779159da109842434f1dd2f6e71f32f738c/MarkupSafe-3.0.2-cp313-cp313t-macosx_10_13_universal2.whl", hash = "sha256:b5a6b3ada725cea8a5e634536b1b01c30bcdcd7f9c6fff4151548d5bf6b3a36c", size = 14510 },
    { url = "https://files.pythonhosted.org/packages/7a/06/a10f955f70a2e5a9bf78d11a161029d278eeacbd35ef806c3fd17b13060d/MarkupSafe-3.0.2-cp313-cp313t-macosx_11_0_arm64.whl", hash = "sha256:a904af0a6162c73e3edcb969eeeb53a63ceeb5d8cf642fade7d39e7963a22ddb", size = 12486 },
    { url = "https://files.pythonhosted.org/packages/34/cf/65d4a571869a1a9078198ca28f39fba5fbb910f952f9dbc5220afff9f5e6/MarkupSafe-3.0.2-cp313-cp313t-manylinux_2_17_aarch64.manylinux2014_aarch64.whl", hash = "sha256:4aa4e5faecf353ed117801a068ebab7b7e09ffb6e1d5e412dc852e0da018126c", size = 25480 },
    { url = "https://files.pythonhosted.org/packages/0c/e3/90e9651924c430b885468b56b3d597cabf6d72be4b24a0acd1fa0e12af67/MarkupSafe-3.0.2-cp313-cp313t-manylinux_2_17_x86_64.manylinux2014_x86_64.whl", hash = "sha256:c0ef13eaeee5b615fb07c9a7dadb38eac06a0608b41570d8ade51c56539e509d", size = 23914 },
    { url = "https://files.pythonhosted.org/packages/66/8c/6c7cf61f95d63bb866db39085150df1f2a5bd3335298f14a66b48e92659c/MarkupSafe-3.0.2-cp313-cp313t-manylinux_2_5_i686.manylinux1_i686.manylinux_2_17_i686.manylinux2014_i686.whl", hash = "sha256:d16a81a06776313e817c951135cf7340a3e91e8c1ff2fac444cfd75fffa04afe", size = 23796 },
    { url = "https://files.pythonhosted.org/packages/bb/35/cbe9238ec3f47ac9a7c8b3df7a808e7cb50fe149dc7039f5f454b3fba218/MarkupSafe-3.0.2-cp313-cp313t-musllinux_1_2_aarch64.whl", hash = "sha256:6381026f158fdb7c72a168278597a5e3a5222e83ea18f543112b2662a9b699c5", size = 25473 },
    { url = "https://files.pythonhosted.org/packages/e6/32/7621a4382488aa283cc05e8984a9c219abad3bca087be9ec77e89939ded9/MarkupSafe-3.0.2-cp313-cp313t-musllinux_1_2_i686.whl", hash = "sha256:3d79d162e7be8f996986c064d1c7c817f6df3a77fe3d6859f6f9e7be4b8c213a", size = 24114 },
    { url = "https://files.pythonhosted.org/packages/0d/80/0985960e4b89922cb5a0bac0ed39c5b96cbc1a536a99f30e8c220a996ed9/MarkupSafe-3.0.2-cp313-cp313t-musllinux_1_2_x86_64.whl", hash = "sha256:131a3c7689c85f5ad20f9f6fb1b866f402c445b220c19fe4308c0b147ccd2ad9", size = 24098 },
    { url = "https://files.pythonhosted.org/packages/82/78/fedb03c7d5380df2427038ec8d973587e90561b2d90cd472ce9254cf348b/MarkupSafe-3.0.2-cp313-cp313t-win32.whl", hash = "sha256:ba8062ed2cf21c07a9e295d5b8a2a5ce678b913b45fdf68c32d95d6c1291e0b6", size = 15208 },
    { url = "https://files.pythonhosted.org/packages/4f/65/6079a46068dfceaeabb5dcad6d674f5f5c61a6fa5673746f42a9f4c233b3/MarkupSafe-3.0.2-cp313-cp313t-win_amd64.whl", hash = "sha256:e444a31f8db13eb18ada366ab3cf45fd4b31e4db1236a4448f68778c1d1a5a2f", size = 15739 },
    { url = "https://files.pythonhosted.org/packages/a7/ea/9b1530c3fdeeca613faeb0fb5cbcf2389d816072fab72a71b45749ef6062/MarkupSafe-3.0.2-cp39-cp39-macosx_10_9_universal2.whl", hash = "sha256:eaa0a10b7f72326f1372a713e73c3f739b524b3af41feb43e4921cb529f5929a", size = 14344 },
    { url = "https://files.pythonhosted.org/packages/4b/c2/fbdbfe48848e7112ab05e627e718e854d20192b674952d9042ebd8c9e5de/MarkupSafe-3.0.2-cp39-cp39-macosx_11_0_arm64.whl", hash = "sha256:48032821bbdf20f5799ff537c7ac3d1fba0ba032cfc06194faffa8cda8b560ff", size = 12389 },
    { url = "https://files.pythonhosted.org/packages/f0/25/7a7c6e4dbd4f867d95d94ca15449e91e52856f6ed1905d58ef1de5e211d0/MarkupSafe-3.0.2-cp39-cp39-manylinux_2_17_aarch64.manylinux2014_aarch64.whl", hash = "sha256:1a9d3f5f0901fdec14d8d2f66ef7d035f2157240a433441719ac9a3fba440b13", size = 21607 },
    { url = "https://files.pythonhosted.org/packages/53/8f/f339c98a178f3c1e545622206b40986a4c3307fe39f70ccd3d9df9a9e425/MarkupSafe-3.0.2-cp39-cp39-manylinux_2_17_x86_64.manylinux2014_x86_64.whl", hash = "sha256:88b49a3b9ff31e19998750c38e030fc7bb937398b1f78cfa599aaef92d693144", size = 20728 },
    { url = "https://files.pythonhosted.org/packages/1a/03/8496a1a78308456dbd50b23a385c69b41f2e9661c67ea1329849a598a8f9/MarkupSafe-3.0.2-cp39-cp39-manylinux_2_5_i686.manylinux1_i686.manylinux_2_17_i686.manylinux2014_i686.whl", hash = "sha256:cfad01eed2c2e0c01fd0ecd2ef42c492f7f93902e39a42fc9ee1692961443a29", size = 20826 },
    { url = "https://files.pythonhosted.org/packages/e6/cf/0a490a4bd363048c3022f2f475c8c05582179bb179defcee4766fb3dcc18/MarkupSafe-3.0.2-cp39-cp39-musllinux_1_2_aarch64.whl", hash = "sha256:1225beacc926f536dc82e45f8a4d68502949dc67eea90eab715dea3a21c1b5f0", size = 21843 },
    { url = "https://files.pythonhosted.org/packages/19/a3/34187a78613920dfd3cdf68ef6ce5e99c4f3417f035694074beb8848cd77/MarkupSafe-3.0.2-cp39-cp39-musllinux_1_2_i686.whl", hash = "sha256:3169b1eefae027567d1ce6ee7cae382c57fe26e82775f460f0b2778beaad66c0", size = 21219 },
    { url = "https://files.pythonhosted.org/packages/17/d8/5811082f85bb88410ad7e452263af048d685669bbbfb7b595e8689152498/MarkupSafe-3.0.2-cp39-cp39-musllinux_1_2_x86_64.whl", hash = "sha256:eb7972a85c54febfb25b5c4b4f3af4dcc731994c7da0d8a0b4a6eb0640e1d178", size = 20946 },
    { url = "https://files.pythonhosted.org/packages/7c/31/bd635fb5989440d9365c5e3c47556cfea121c7803f5034ac843e8f37c2f2/MarkupSafe-3.0.2-cp39-cp39-win32.whl", hash = "sha256:8c4e8c3ce11e1f92f6536ff07154f9d49677ebaaafc32db9db4620bc11ed480f", size = 15063 },
    { url = "https://files.pythonhosted.org/packages/b3/73/085399401383ce949f727afec55ec3abd76648d04b9f22e1c0e99cb4bec3/MarkupSafe-3.0.2-cp39-cp39-win_amd64.whl", hash = "sha256:6e296a513ca3d94054c2c881cc913116e90fd030ad1c656b3869762b754f5f8a", size = 15506 },
]

[[package]]
name = "matplotlib"
version = "3.9.4"
source = { registry = "https://pypi.org/simple" }
dependencies = [
    { name = "contourpy" },
    { name = "cycler" },
    { name = "fonttools" },
    { name = "importlib-resources", marker = "python_full_version < '3.10'" },
    { name = "kiwisolver" },
    { name = "numpy" },
    { name = "packaging" },
    { name = "pillow" },
    { name = "pyparsing" },
    { name = "python-dateutil" },
]
sdist = { url = "https://files.pythonhosted.org/packages/df/17/1747b4154034befd0ed33b52538f5eb7752d05bb51c5e2a31470c3bc7d52/matplotlib-3.9.4.tar.gz", hash = "sha256:1e00e8be7393cbdc6fedfa8a6fba02cf3e83814b285db1c60b906a023ba41bc3", size = 36106529 }
wheels = [
    { url = "https://files.pythonhosted.org/packages/7e/94/27d2e2c30d54b56c7b764acc1874a909e34d1965a427fc7092bb6a588b63/matplotlib-3.9.4-cp310-cp310-macosx_10_12_x86_64.whl", hash = "sha256:c5fdd7abfb706dfa8d307af64a87f1a862879ec3cd8d0ec8637458f0885b9c50", size = 7885089 },
    { url = "https://files.pythonhosted.org/packages/c6/25/828273307e40a68eb8e9df832b6b2aaad075864fdc1de4b1b81e40b09e48/matplotlib-3.9.4-cp310-cp310-macosx_11_0_arm64.whl", hash = "sha256:d89bc4e85e40a71d1477780366c27fb7c6494d293e1617788986f74e2a03d7ff", size = 7770600 },
    { url = "https://files.pythonhosted.org/packages/f2/65/f841a422ec994da5123368d76b126acf4fc02ea7459b6e37c4891b555b83/matplotlib-3.9.4-cp310-cp310-manylinux_2_17_aarch64.manylinux2014_aarch64.whl", hash = "sha256:ddf9f3c26aae695c5daafbf6b94e4c1a30d6cd617ba594bbbded3b33a1fcfa26", size = 8200138 },
    { url = "https://files.pythonhosted.org/packages/07/06/272aca07a38804d93b6050813de41ca7ab0e29ba7a9dd098e12037c919a9/matplotlib-3.9.4-cp310-cp310-manylinux_2_17_x86_64.manylinux2014_x86_64.whl", hash = "sha256:18ebcf248030173b59a868fda1fe42397253f6698995b55e81e1f57431d85e50", size = 8312711 },
    { url = "https://files.pythonhosted.org/packages/98/37/f13e23b233c526b7e27ad61be0a771894a079e0f7494a10d8d81557e0e9a/matplotlib-3.9.4-cp310-cp310-musllinux_1_2_x86_64.whl", hash = "sha256:974896ec43c672ec23f3f8c648981e8bc880ee163146e0312a9b8def2fac66f5", size = 9090622 },
    { url = "https://files.pythonhosted.org/packages/4f/8c/b1f5bd2bd70e60f93b1b54c4d5ba7a992312021d0ddddf572f9a1a6d9348/matplotlib-3.9.4-cp310-cp310-win_amd64.whl", hash = "sha256:4598c394ae9711cec135639374e70871fa36b56afae17bdf032a345be552a88d", size = 7828211 },
    { url = "https://files.pythonhosted.org/packages/74/4b/65be7959a8fa118a3929b49a842de5b78bb55475236fcf64f3e308ff74a0/matplotlib-3.9.4-cp311-cp311-macosx_10_12_x86_64.whl", hash = "sha256:d4dd29641d9fb8bc4492420c5480398dd40a09afd73aebe4eb9d0071a05fbe0c", size = 7894430 },
    { url = "https://files.pythonhosted.org/packages/e9/18/80f70d91896e0a517b4a051c3fd540daa131630fd75e02e250365353b253/matplotlib-3.9.4-cp311-cp311-macosx_11_0_arm64.whl", hash = "sha256:30e5b22e8bcfb95442bf7d48b0d7f3bdf4a450cbf68986ea45fca3d11ae9d099", size = 7780045 },
    { url = "https://files.pythonhosted.org/packages/a2/73/ccb381026e3238c5c25c3609ba4157b2d1a617ec98d65a8b4ee4e1e74d02/matplotlib-3.9.4-cp311-cp311-manylinux_2_17_aarch64.manylinux2014_aarch64.whl", hash = "sha256:2bb0030d1d447fd56dcc23b4c64a26e44e898f0416276cac1ebc25522e0ac249", size = 8209906 },
    { url = "https://files.pythonhosted.org/packages/ab/33/1648da77b74741c89f5ea95cbf42a291b4b364f2660b316318811404ed97/matplotlib-3.9.4-cp311-cp311-manylinux_2_17_x86_64.manylinux2014_x86_64.whl", hash = "sha256:aca90ed222ac3565d2752b83dbb27627480d27662671e4d39da72e97f657a423", size = 8322873 },
    { url = "https://files.pythonhosted.org/packages/57/d3/8447ba78bc6593c9044c372d1609f8ea10fb1e071e7a9e0747bea74fc16c/matplotlib-3.9.4-cp311-cp311-musllinux_1_2_x86_64.whl", hash = "sha256:a181b2aa2906c608fcae72f977a4a2d76e385578939891b91c2550c39ecf361e", size = 9099566 },
    { url = "https://files.pythonhosted.org/packages/23/e1/4f0e237bf349c02ff9d1b6e7109f1a17f745263809b9714a8576dc17752b/matplotlib-3.9.4-cp311-cp311-win_amd64.whl", hash = "sha256:1f6882828231eca17f501c4dcd98a05abb3f03d157fbc0769c6911fe08b6cfd3", size = 7838065 },
    { url = "https://files.pythonhosted.org/packages/1a/2b/c918bf6c19d6445d1cefe3d2e42cb740fb997e14ab19d4daeb6a7ab8a157/matplotlib-3.9.4-cp312-cp312-macosx_10_13_x86_64.whl", hash = "sha256:dfc48d67e6661378a21c2983200a654b72b5c5cdbd5d2cf6e5e1ece860f0cc70", size = 7891131 },
    { url = "https://files.pythonhosted.org/packages/c1/e5/b4e8fc601ca302afeeabf45f30e706a445c7979a180e3a978b78b2b681a4/matplotlib-3.9.4-cp312-cp312-macosx_11_0_arm64.whl", hash = "sha256:47aef0fab8332d02d68e786eba8113ffd6f862182ea2999379dec9e237b7e483", size = 7776365 },
    { url = "https://files.pythonhosted.org/packages/99/06/b991886c506506476e5d83625c5970c656a491b9f80161458fed94597808/matplotlib-3.9.4-cp312-cp312-manylinux_2_17_aarch64.manylinux2014_aarch64.whl", hash = "sha256:fba1f52c6b7dc764097f52fd9ab627b90db452c9feb653a59945de16752e965f", size = 8200707 },
    { url = "https://files.pythonhosted.org/packages/c3/e2/556b627498cb27e61026f2d1ba86a78ad1b836fef0996bef5440e8bc9559/matplotlib-3.9.4-cp312-cp312-manylinux_2_17_x86_64.manylinux2014_x86_64.whl", hash = "sha256:173ac3748acaac21afcc3fa1633924609ba1b87749006bc25051c52c422a5d00", size = 8313761 },
    { url = "https://files.pythonhosted.org/packages/58/ff/165af33ec766ff818306ea88e91f9f60d2a6ed543be1eb122a98acbf3b0d/matplotlib-3.9.4-cp312-cp312-musllinux_1_2_x86_64.whl", hash = "sha256:320edea0cadc07007765e33f878b13b3738ffa9745c5f707705692df70ffe0e0", size = 9095284 },
    { url = "https://files.pythonhosted.org/packages/9f/8b/3d0c7a002db3b1ed702731c2a9a06d78d035f1f2fb0fb936a8e43cc1e9f4/matplotlib-3.9.4-cp312-cp312-win_amd64.whl", hash = "sha256:a4a4cfc82330b27042a7169533da7991e8789d180dd5b3daeaee57d75cd5a03b", size = 7841160 },
    { url = "https://files.pythonhosted.org/packages/49/b1/999f89a7556d101b23a2f0b54f1b6e140d73f56804da1398f2f0bc0924bc/matplotlib-3.9.4-cp313-cp313-macosx_10_13_x86_64.whl", hash = "sha256:37eeffeeca3c940985b80f5b9a7b95ea35671e0e7405001f249848d2b62351b6", size = 7891499 },
    { url = "https://files.pythonhosted.org/packages/87/7b/06a32b13a684977653396a1bfcd34d4e7539c5d55c8cbfaa8ae04d47e4a9/matplotlib-3.9.4-cp313-cp313-macosx_11_0_arm64.whl", hash = "sha256:3e7465ac859ee4abcb0d836137cd8414e7bb7ad330d905abced457217d4f0f45", size = 7776802 },
    { url = "https://files.pythonhosted.org/packages/65/87/ac498451aff739e515891bbb92e566f3c7ef31891aaa878402a71f9b0910/matplotlib-3.9.4-cp313-cp313-manylinux_2_17_aarch64.manylinux2014_aarch64.whl", hash = "sha256:f4c12302c34afa0cf061bea23b331e747e5e554b0fa595c96e01c7b75bc3b858", size = 8200802 },
    { url = "https://files.pythonhosted.org/packages/f8/6b/9eb761c00e1cb838f6c92e5f25dcda3f56a87a52f6cb8fdfa561e6cf6a13/matplotlib-3.9.4-cp313-cp313-manylinux_2_17_x86_64.manylinux2014_x86_64.whl", hash = "sha256:2b8c97917f21b75e72108b97707ba3d48f171541a74aa2a56df7a40626bafc64", size = 8313880 },
    { url = "https://files.pythonhosted.org/packages/d7/a2/c8eaa600e2085eec7e38cbbcc58a30fc78f8224939d31d3152bdafc01fd1/matplotlib-3.9.4-cp313-cp313-musllinux_1_2_x86_64.whl", hash = "sha256:0229803bd7e19271b03cb09f27db76c918c467aa4ce2ae168171bc67c3f508df", size = 9094637 },
    { url = "https://files.pythonhosted.org/packages/71/1f/c6e1daea55b7bfeb3d84c6cb1abc449f6a02b181e7e2a5e4db34c3afb793/matplotlib-3.9.4-cp313-cp313-win_amd64.whl", hash = "sha256:7c0d8ef442ebf56ff5e206f8083d08252ee738e04f3dc88ea882853a05488799", size = 7841311 },
    { url = "https://files.pythonhosted.org/packages/c0/3a/2757d3f7d388b14dd48f5a83bea65b6d69f000e86b8f28f74d86e0d375bd/matplotlib-3.9.4-cp313-cp313t-macosx_10_13_x86_64.whl", hash = "sha256:a04c3b00066a688834356d196136349cb32f5e1003c55ac419e91585168b88fb", size = 7919989 },
    { url = "https://files.pythonhosted.org/packages/24/28/f5077c79a4f521589a37fe1062d6a6ea3534e068213f7357e7cfffc2e17a/matplotlib-3.9.4-cp313-cp313t-macosx_11_0_arm64.whl", hash = "sha256:04c519587f6c210626741a1e9a68eefc05966ede24205db8982841826af5871a", size = 7809417 },
    { url = "https://files.pythonhosted.org/packages/36/c8/c523fd2963156692916a8eb7d4069084cf729359f7955cf09075deddfeaf/matplotlib-3.9.4-cp313-cp313t-manylinux_2_17_aarch64.manylinux2014_aarch64.whl", hash = "sha256:308afbf1a228b8b525fcd5cec17f246bbbb63b175a3ef6eb7b4d33287ca0cf0c", size = 8226258 },
    { url = "https://files.pythonhosted.org/packages/f6/88/499bf4b8fa9349b6f5c0cf4cead0ebe5da9d67769129f1b5651e5ac51fbc/matplotlib-3.9.4-cp313-cp313t-manylinux_2_17_x86_64.manylinux2014_x86_64.whl", hash = "sha256:ddb3b02246ddcffd3ce98e88fed5b238bc5faff10dbbaa42090ea13241d15764", size = 8335849 },
    { url = "https://files.pythonhosted.org/packages/b8/9f/20a4156b9726188646a030774ee337d5ff695a965be45ce4dbcb9312c170/matplotlib-3.9.4-cp313-cp313t-musllinux_1_2_x86_64.whl", hash = "sha256:8a75287e9cb9eee48cb79ec1d806f75b29c0fde978cb7223a1f4c5848d696041", size = 9102152 },
    { url = "https://files.pythonhosted.org/packages/10/11/237f9c3a4e8d810b1759b67ff2da7c32c04f9c80aa475e7beb36ed43a8fb/matplotlib-3.9.4-cp313-cp313t-win_amd64.whl", hash = "sha256:488deb7af140f0ba86da003e66e10d55ff915e152c78b4b66d231638400b1965", size = 7896987 },
    { url = "https://files.pythonhosted.org/packages/56/eb/501b465c9fef28f158e414ea3a417913dc2ac748564c7ed41535f23445b4/matplotlib-3.9.4-cp39-cp39-macosx_10_12_x86_64.whl", hash = "sha256:3c3724d89a387ddf78ff88d2a30ca78ac2b4c89cf37f2db4bd453c34799e933c", size = 7885919 },
    { url = "https://files.pythonhosted.org/packages/da/36/236fbd868b6c91309a5206bd90c3f881f4f44b2d997cd1d6239ef652f878/matplotlib-3.9.4-cp39-cp39-macosx_11_0_arm64.whl", hash = "sha256:d5f0a8430ffe23d7e32cfd86445864ccad141797f7d25b7c41759a5b5d17cfd7", size = 7771486 },
    { url = "https://files.pythonhosted.org/packages/e0/4b/105caf2d54d5ed11d9f4335398f5103001a03515f2126c936a752ccf1461/matplotlib-3.9.4-cp39-cp39-manylinux_2_17_aarch64.manylinux2014_aarch64.whl", hash = "sha256:6bb0141a21aef3b64b633dc4d16cbd5fc538b727e4958be82a0e1c92a234160e", size = 8201838 },
    { url = "https://files.pythonhosted.org/packages/5d/a7/bb01188fb4013d34d274caf44a2f8091255b0497438e8b6c0a7c1710c692/matplotlib-3.9.4-cp39-cp39-manylinux_2_17_x86_64.manylinux2014_x86_64.whl", hash = "sha256:57aa235109e9eed52e2c2949db17da185383fa71083c00c6c143a60e07e0888c", size = 8314492 },
    { url = "https://files.pythonhosted.org/packages/33/19/02e1a37f7141fc605b193e927d0a9cdf9dc124a20b9e68793f4ffea19695/matplotlib-3.9.4-cp39-cp39-musllinux_1_2_x86_64.whl", hash = "sha256:b18c600061477ccfdd1e6fd050c33d8be82431700f3452b297a56d9ed7037abb", size = 9092500 },
    { url = "https://files.pythonhosted.org/packages/57/68/c2feb4667adbf882ffa4b3e0ac9967f848980d9f8b5bebd86644aa67ce6a/matplotlib-3.9.4-cp39-cp39-win_amd64.whl", hash = "sha256:ef5f2d1b67d2d2145ff75e10f8c008bfbf71d45137c4b648c87193e7dd053eac", size = 7822962 },
    { url = "https://files.pythonhosted.org/packages/0c/22/2ef6a364cd3f565442b0b055e0599744f1e4314ec7326cdaaa48a4d864d7/matplotlib-3.9.4-pp39-pypy39_pp73-macosx_10_15_x86_64.whl", hash = "sha256:44e0ed786d769d85bc787b0606a53f2d8d2d1d3c8a2608237365e9121c1a338c", size = 7877995 },
    { url = "https://files.pythonhosted.org/packages/87/b8/2737456e566e9f4d94ae76b8aa0d953d9acb847714f9a7ad80184474f5be/matplotlib-3.9.4-pp39-pypy39_pp73-macosx_11_0_arm64.whl", hash = "sha256:09debb9ce941eb23ecdbe7eab972b1c3e0276dcf01688073faff7b0f61d6c6ca", size = 7769300 },
    { url = "https://files.pythonhosted.org/packages/b2/1f/e709c6ec7b5321e6568769baa288c7178e60a93a9da9e682b39450da0e29/matplotlib-3.9.4-pp39-pypy39_pp73-manylinux_2_17_x86_64.manylinux2014_x86_64.whl", hash = "sha256:bcc53cf157a657bfd03afab14774d54ba73aa84d42cfe2480c91bd94873952db", size = 8313423 },
    { url = "https://files.pythonhosted.org/packages/5e/b6/5a1f868782cd13f053a679984e222007ecff654a9bfbac6b27a65f4eeb05/matplotlib-3.9.4-pp39-pypy39_pp73-win_amd64.whl", hash = "sha256:ad45da51be7ad02387801fd154ef74d942f49fe3fcd26a64c94842ba7ec0d865", size = 7854624 },
]

[[package]]
name = "matplotlib-inline"
version = "0.1.7"
source = { registry = "https://pypi.org/simple" }
dependencies = [
    { name = "traitlets" },
]
sdist = { url = "https://files.pythonhosted.org/packages/99/5b/a36a337438a14116b16480db471ad061c36c3694df7c2084a0da7ba538b7/matplotlib_inline-0.1.7.tar.gz", hash = "sha256:8423b23ec666be3d16e16b60bdd8ac4e86e840ebd1dd11a30b9f117f2fa0ab90", size = 8159 }
wheels = [
    { url = "https://files.pythonhosted.org/packages/8f/8e/9ad090d3553c280a8060fbf6e24dc1c0c29704ee7d1c372f0c174aa59285/matplotlib_inline-0.1.7-py3-none-any.whl", hash = "sha256:df192d39a4ff8f21b1895d72e6a13f5fcc5099f00fa84384e0ea28c2cc0653ca", size = 9899 },
]

[[package]]
name = "matplotx"
version = "0.3.10"
source = { registry = "https://pypi.org/simple" }
dependencies = [
    { name = "matplotlib" },
    { name = "numpy" },
]
sdist = { url = "https://files.pythonhosted.org/packages/c3/01/0e6938bb717fa7722d6d81336c62de71b815ce73e382aa1873a1e68ccc93/matplotx-0.3.10.tar.gz", hash = "sha256:b6926ce5274cf5da966cb46b90a8c7fefb761478c6c85c8f7ed3ee8ec90e86e5", size = 24041 }
wheels = [
    { url = "https://files.pythonhosted.org/packages/95/ef/e8a30503ae0c26681a9610c7f0be58646bea8119b98cc65c47661abc27a3/matplotx-0.3.10-py3-none-any.whl", hash = "sha256:4d7adafdb001c771d66d9362bb8ca99fcaed15319259223a714f36793dfabbb8", size = 25099 },
]

[[package]]
name = "mdit-py-plugins"
version = "0.4.2"
source = { registry = "https://pypi.org/simple" }
dependencies = [
    { name = "markdown-it-py" },
]
sdist = { url = "https://files.pythonhosted.org/packages/19/03/a2ecab526543b152300717cf232bb4bb8605b6edb946c845016fa9c9c9fd/mdit_py_plugins-0.4.2.tar.gz", hash = "sha256:5f2cd1fdb606ddf152d37ec30e46101a60512bc0e5fa1a7002c36647b09e26b5", size = 43542 }
wheels = [
    { url = "https://files.pythonhosted.org/packages/a7/f7/7782a043553ee469c1ff49cfa1cdace2d6bf99a1f333cf38676b3ddf30da/mdit_py_plugins-0.4.2-py3-none-any.whl", hash = "sha256:0c673c3f889399a33b95e88d2f0d111b4447bdfea7f237dab2d488f459835636", size = 55316 },
]

[[package]]
name = "mdurl"
version = "0.1.2"
source = { registry = "https://pypi.org/simple" }
sdist = { url = "https://files.pythonhosted.org/packages/d6/54/cfe61301667036ec958cb99bd3efefba235e65cdeb9c84d24a8293ba1d90/mdurl-0.1.2.tar.gz", hash = "sha256:bb413d29f5eea38f31dd4754dd7377d4465116fb207585f97bf925588687c1ba", size = 8729 }
wheels = [
    { url = "https://files.pythonhosted.org/packages/b3/38/89ba8ad64ae25be8de66a6d463314cf1eb366222074cfda9ee839c56a4b4/mdurl-0.1.2-py3-none-any.whl", hash = "sha256:84008a41e51615a49fc9966191ff91509e3c40b939176e643fd50a5c2196b8f8", size = 9979 },
]

[[package]]
name = "mergedeep"
version = "1.3.4"
source = { registry = "https://pypi.org/simple" }
sdist = { url = "https://files.pythonhosted.org/packages/3a/41/580bb4006e3ed0361b8151a01d324fb03f420815446c7def45d02f74c270/mergedeep-1.3.4.tar.gz", hash = "sha256:0096d52e9dad9939c3d975a774666af186eda617e6ca84df4c94dec30004f2a8", size = 4661 }
wheels = [
    { url = "https://files.pythonhosted.org/packages/2c/19/04f9b178c2d8a15b076c8b5140708fa6ffc5601fb6f1e975537072df5b2a/mergedeep-1.3.4-py3-none-any.whl", hash = "sha256:70775750742b25c0d8f36c55aed03d24c3384d17c951b3175d898bd778ef0307", size = 6354 },
]

[[package]]
name = "mesa"
version = "2.4.0"
source = { registry = "https://pypi.org/simple" }
dependencies = [
    { name = "click" },
    { name = "cookiecutter" },
    { name = "matplotlib" },
    { name = "mesa-viz-tornado" },
    { name = "networkx" },
    { name = "numpy" },
    { name = "pandas" },
    { name = "solara" },
    { name = "tqdm" },
]
sdist = { url = "https://files.pythonhosted.org/packages/4a/45/b6a925393ba3f4688a8af3dadb5777061e5fbea3a79c8ffb8d011d4cdc7f/mesa-2.4.0.tar.gz", hash = "sha256:165425c8dbed317452153de4330084023007e1bf990acc6589488f81b46c4a07", size = 1836237 }
wheels = [
    { url = "https://files.pythonhosted.org/packages/19/91/d04f7b5562e6817ef2bf4327104ea934751982acf33521ff947bd63cdffe/mesa-2.4.0-py3-none-any.whl", hash = "sha256:4b34c214a320c23cbe85447c12d8133ac754e70406fb4beea54eec4dbc55f05f", size = 69249 },
]

[[package]]
name = "mesa-frames"
version = "0.1.1.dev0"
source = { editable = "." }
dependencies = [
    { name = "numpy" },
    { name = "polars" },
    { name = "pyarrow" },
    { name = "typing-extensions" },
]

[package.optional-dependencies]
dev = [
    { name = "autodocsumm" },
    { name = "beartype" },
    { name = "mesa" },
    { name = "mkdocs-git-revision-date-localized-plugin" },
    { name = "mkdocs-include-markdown-plugin" },
    { name = "mkdocs-jupyter" },
    { name = "mkdocs-material" },
    { name = "mkdocs-minify-plugin" },
    { name = "numba" },
    { name = "numpydoc" },
    { name = "perfplot" },
    { name = "pydata-sphinx-theme" },
    { name = "pytest" },
    { name = "pytest-cov" },
    { name = "seaborn" },
    { name = "sphinx" },
    { name = "sphinx-copybutton" },
    { name = "sphinx-design" },
    { name = "sphinx-rtd-theme" },
]
docs = [
    { name = "autodocsumm" },
    { name = "mkdocs-git-revision-date-localized-plugin" },
    { name = "mkdocs-include-markdown-plugin" },
    { name = "mkdocs-jupyter" },
    { name = "mkdocs-material" },
    { name = "mkdocs-minify-plugin" },
    { name = "numpydoc" },
    { name = "perfplot" },
    { name = "pydata-sphinx-theme" },
    { name = "seaborn" },
    { name = "sphinx" },
    { name = "sphinx-copybutton" },
    { name = "sphinx-design" },
    { name = "sphinx-rtd-theme" },
]
mkdocs = [
    { name = "mkdocs-git-revision-date-localized-plugin" },
    { name = "mkdocs-include-markdown-plugin" },
    { name = "mkdocs-jupyter" },
    { name = "mkdocs-material" },
    { name = "mkdocs-minify-plugin" },
]
sphinx = [
    { name = "autodocsumm" },
    { name = "numpydoc" },
    { name = "pydata-sphinx-theme" },
    { name = "sphinx" },
    { name = "sphinx-copybutton" },
    { name = "sphinx-design" },
    { name = "sphinx-rtd-theme" },
]
test = [
    { name = "beartype" },
    { name = "pytest" },
    { name = "pytest-cov" },
]

[package.dev-dependencies]
dev = [
    { name = "mesa-frames", extra = ["dev"] },
]

[package.metadata]
requires-dist = [
    { name = "autodocsumm", marker = "extra == 'dev'" },
    { name = "autodocsumm", marker = "extra == 'docs'" },
    { name = "autodocsumm", marker = "extra == 'sphinx'" },
<<<<<<< HEAD
    { name = "beartype", marker = "extra == 'dev'" },
    { name = "beartype", marker = "extra == 'test'" },
    { name = "mesa", marker = "extra == 'dev'" },
=======
    { name = "mesa", marker = "extra == 'dev'", specifier = "~=2.4.0" },
>>>>>>> 622cff64
    { name = "mkdocs-git-revision-date-localized-plugin", marker = "extra == 'dev'" },
    { name = "mkdocs-git-revision-date-localized-plugin", marker = "extra == 'docs'" },
    { name = "mkdocs-git-revision-date-localized-plugin", marker = "extra == 'mkdocs'" },
    { name = "mkdocs-include-markdown-plugin", marker = "extra == 'dev'" },
    { name = "mkdocs-include-markdown-plugin", marker = "extra == 'docs'" },
    { name = "mkdocs-include-markdown-plugin", marker = "extra == 'mkdocs'" },
    { name = "mkdocs-jupyter", marker = "extra == 'dev'" },
    { name = "mkdocs-jupyter", marker = "extra == 'docs'" },
    { name = "mkdocs-jupyter", marker = "extra == 'mkdocs'" },
    { name = "mkdocs-material", marker = "extra == 'dev'" },
    { name = "mkdocs-material", marker = "extra == 'docs'" },
    { name = "mkdocs-material", marker = "extra == 'mkdocs'" },
    { name = "mkdocs-minify-plugin", marker = "extra == 'dev'" },
    { name = "mkdocs-minify-plugin", marker = "extra == 'docs'" },
    { name = "mkdocs-minify-plugin", marker = "extra == 'mkdocs'" },
    { name = "numba", marker = "extra == 'dev'" },
    { name = "numpy", specifier = "~=1.26" },
    { name = "numpydoc", marker = "extra == 'dev'" },
    { name = "numpydoc", marker = "extra == 'docs'" },
    { name = "numpydoc", marker = "extra == 'sphinx'" },
    { name = "perfplot", marker = "extra == 'dev'" },
    { name = "perfplot", marker = "extra == 'docs'" },
    { name = "polars", specifier = ">=1.0.0" },
    { name = "pyarrow" },
    { name = "pydata-sphinx-theme", marker = "extra == 'dev'" },
    { name = "pydata-sphinx-theme", marker = "extra == 'docs'" },
    { name = "pydata-sphinx-theme", marker = "extra == 'sphinx'" },
    { name = "pytest", marker = "extra == 'dev'" },
    { name = "pytest", marker = "extra == 'test'" },
    { name = "pytest-cov", marker = "extra == 'dev'" },
    { name = "pytest-cov", marker = "extra == 'test'" },
    { name = "seaborn", marker = "extra == 'dev'" },
    { name = "seaborn", marker = "extra == 'docs'" },
    { name = "sphinx", marker = "extra == 'dev'" },
    { name = "sphinx", marker = "extra == 'docs'" },
    { name = "sphinx", marker = "extra == 'sphinx'" },
    { name = "sphinx-copybutton", marker = "extra == 'dev'" },
    { name = "sphinx-copybutton", marker = "extra == 'docs'" },
    { name = "sphinx-copybutton", marker = "extra == 'sphinx'" },
    { name = "sphinx-design", marker = "extra == 'dev'" },
    { name = "sphinx-design", marker = "extra == 'docs'" },
    { name = "sphinx-design", marker = "extra == 'sphinx'" },
    { name = "sphinx-rtd-theme", marker = "extra == 'dev'" },
    { name = "sphinx-rtd-theme", marker = "extra == 'docs'" },
    { name = "sphinx-rtd-theme", marker = "extra == 'sphinx'" },
    { name = "typing-extensions", specifier = ">=4.9" },
]

[package.metadata.requires-dev]
dev = [{ name = "mesa-frames", extras = ["dev"], editable = "." }]

[[package]]
name = "mesa-viz-tornado"
version = "0.1.3"
source = { registry = "https://pypi.org/simple" }
dependencies = [
    { name = "tornado" },
]
sdist = { url = "https://files.pythonhosted.org/packages/7a/00/5493e6e2b89b989a98f624e114b64e3fc7877bc11cfc80f7d2c28c294264/Mesa-Viz-Tornado-0.1.3.tar.gz", hash = "sha256:adee8361310aefaf23d23d379e94113c6969b69e35054dcd035b6e0d82561788", size = 1583676 }
wheels = [
    { url = "https://files.pythonhosted.org/packages/cc/8e/6bbf2831dd60c53a8dc985ddb59ce397fd9cc1329036f53fbe9811eceee3/Mesa_Viz_Tornado-0.1.3-py3-none-any.whl", hash = "sha256:bfde49f0af55c2149a5b369431be7c14a65bc210eb85a9f97b452cf3cfdf6075", size = 1629796 },
]

[[package]]
name = "mistune"
version = "3.1.2"
source = { registry = "https://pypi.org/simple" }
dependencies = [
    { name = "typing-extensions", marker = "python_full_version < '3.11'" },
]
sdist = { url = "https://files.pythonhosted.org/packages/80/f7/f6d06304c61c2a73213c0a4815280f70d985429cda26272f490e42119c1a/mistune-3.1.2.tar.gz", hash = "sha256:733bf018ba007e8b5f2d3a9eb624034f6ee26c4ea769a98ec533ee111d504dff", size = 94613 }
wheels = [
    { url = "https://files.pythonhosted.org/packages/12/92/30b4e54c4d7c48c06db61595cffbbf4f19588ea177896f9b78f0fbe021fd/mistune-3.1.2-py3-none-any.whl", hash = "sha256:4b47731332315cdca99e0ded46fc0004001c1299ff773dfb48fbe1fd226de319", size = 53696 },
]

[[package]]
name = "mkdocs"
version = "1.6.1"
source = { registry = "https://pypi.org/simple" }
dependencies = [
    { name = "click" },
    { name = "colorama", marker = "platform_system == 'Windows'" },
    { name = "ghp-import" },
    { name = "importlib-metadata", marker = "python_full_version < '3.10'" },
    { name = "jinja2" },
    { name = "markdown" },
    { name = "markupsafe" },
    { name = "mergedeep" },
    { name = "mkdocs-get-deps" },
    { name = "packaging" },
    { name = "pathspec" },
    { name = "pyyaml" },
    { name = "pyyaml-env-tag" },
    { name = "watchdog" },
]
sdist = { url = "https://files.pythonhosted.org/packages/bc/c6/bbd4f061bd16b378247f12953ffcb04786a618ce5e904b8c5a01a0309061/mkdocs-1.6.1.tar.gz", hash = "sha256:7b432f01d928c084353ab39c57282f29f92136665bdd6abf7c1ec8d822ef86f2", size = 3889159 }
wheels = [
    { url = "https://files.pythonhosted.org/packages/22/5b/dbc6a8cddc9cfa9c4971d59fb12bb8d42e161b7e7f8cc89e49137c5b279c/mkdocs-1.6.1-py3-none-any.whl", hash = "sha256:db91759624d1647f3f34aa0c3f327dd2601beae39a366d6e064c03468d35c20e", size = 3864451 },
]

[[package]]
name = "mkdocs-get-deps"
version = "0.2.0"
source = { registry = "https://pypi.org/simple" }
dependencies = [
    { name = "importlib-metadata", marker = "python_full_version < '3.10'" },
    { name = "mergedeep" },
    { name = "platformdirs" },
    { name = "pyyaml" },
]
sdist = { url = "https://files.pythonhosted.org/packages/98/f5/ed29cd50067784976f25ed0ed6fcd3c2ce9eb90650aa3b2796ddf7b6870b/mkdocs_get_deps-0.2.0.tar.gz", hash = "sha256:162b3d129c7fad9b19abfdcb9c1458a651628e4b1dea628ac68790fb3061c60c", size = 10239 }
wheels = [
    { url = "https://files.pythonhosted.org/packages/9f/d4/029f984e8d3f3b6b726bd33cafc473b75e9e44c0f7e80a5b29abc466bdea/mkdocs_get_deps-0.2.0-py3-none-any.whl", hash = "sha256:2bf11d0b133e77a0dd036abeeb06dec8775e46efa526dc70667d8863eefc6134", size = 9521 },
]

[[package]]
name = "mkdocs-git-revision-date-localized-plugin"
version = "1.4.1"
source = { registry = "https://pypi.org/simple" }
dependencies = [
    { name = "babel" },
    { name = "gitpython" },
    { name = "mkdocs" },
    { name = "pytz" },
]
sdist = { url = "https://files.pythonhosted.org/packages/36/a3/72c60164445bb33ecc5513d1bf2bbf658d78f5254854d5d94692c239cf6a/mkdocs_git_revision_date_localized_plugin-1.4.1.tar.gz", hash = "sha256:364d7c4c45c4f333c750e34bc298ac685a7a8bf9b7b52890d52b2f90f1812c4b", size = 448702 }
wheels = [
    { url = "https://files.pythonhosted.org/packages/e4/44/c9d4e6ecb5da8b5f893cd3c5a4c13a487b7296dc872f3647e5ef4192d9b7/mkdocs_git_revision_date_localized_plugin-1.4.1-py3-none-any.whl", hash = "sha256:bb1eca7f156e0c8a587167662923d76efed7f7e0c06b84471aa5ae72a744a434", size = 25102 },
]

[[package]]
name = "mkdocs-include-markdown-plugin"
version = "7.1.4"
source = { registry = "https://pypi.org/simple" }
dependencies = [
    { name = "mkdocs" },
    { name = "wcmatch" },
]
sdist = { url = "https://files.pythonhosted.org/packages/a3/1c/aa8acf4c1fd36d2f99d260219561db4f0c97dede6e5db7a8edea7c9fba74/mkdocs_include_markdown_plugin-7.1.4.tar.gz", hash = "sha256:0aacae5b328b015569f13e55f8aaa35998ece3f9a41dcd5dc105825fc1aa89b0", size = 22589 }
wheels = [
    { url = "https://files.pythonhosted.org/packages/2d/76/8ed85cfd4692c45beacb7536f061d871402d10a0e2156ed5c76c609afa57/mkdocs_include_markdown_plugin-7.1.4-py3-none-any.whl", hash = "sha256:9c7046490ef89f7645d10a8b5db9f36ed0d5b8730c8dc55d4ded8e285f6c0baa", size = 26320 },
]

[[package]]
name = "mkdocs-jupyter"
version = "0.25.1"
source = { registry = "https://pypi.org/simple" }
dependencies = [
    { name = "ipykernel" },
    { name = "jupytext" },
    { name = "mkdocs" },
    { name = "mkdocs-material" },
    { name = "nbconvert" },
    { name = "pygments" },
]
sdist = { url = "https://files.pythonhosted.org/packages/6c/23/6ffb8d2fd2117aa860a04c6fe2510b21bc3c3c085907ffdd851caba53152/mkdocs_jupyter-0.25.1.tar.gz", hash = "sha256:0e9272ff4947e0ec683c92423a4bfb42a26477c103ab1a6ab8277e2dcc8f7afe", size = 1626747 }
wheels = [
    { url = "https://files.pythonhosted.org/packages/08/37/5f1fd5c3f6954b3256f8126275e62af493b96fb6aef6c0dbc4ee326032ad/mkdocs_jupyter-0.25.1-py3-none-any.whl", hash = "sha256:3f679a857609885d322880e72533ef5255561bbfdb13cfee2a1e92ef4d4ad8d8", size = 1456197 },
]

[[package]]
name = "mkdocs-material"
version = "9.6.7"
source = { registry = "https://pypi.org/simple" }
dependencies = [
    { name = "babel" },
    { name = "backrefs" },
    { name = "colorama" },
    { name = "jinja2" },
    { name = "markdown" },
    { name = "mkdocs" },
    { name = "mkdocs-material-extensions" },
    { name = "paginate" },
    { name = "pygments" },
    { name = "pymdown-extensions" },
    { name = "requests" },
]
sdist = { url = "https://files.pythonhosted.org/packages/9b/d7/93e19c9587e5f4ed25647890555d58cf484a4d412be7037dc17b9c9179d9/mkdocs_material-9.6.7.tar.gz", hash = "sha256:3e2c1fceb9410056c2d91f334a00cdea3215c28750e00c691c1e46b2a33309b4", size = 3947458 }
wheels = [
    { url = "https://files.pythonhosted.org/packages/aa/d3/12f22de41bdd9e576ddc459b38c651d68edfb840b32acaa1f46ae36845e3/mkdocs_material-9.6.7-py3-none-any.whl", hash = "sha256:8a159e45e80fcaadd9fbeef62cbf928569b93df954d4dc5ba76d46820caf7b47", size = 8696755 },
]

[[package]]
name = "mkdocs-material-extensions"
version = "1.3.1"
source = { registry = "https://pypi.org/simple" }
sdist = { url = "https://files.pythonhosted.org/packages/79/9b/9b4c96d6593b2a541e1cb8b34899a6d021d208bb357042823d4d2cabdbe7/mkdocs_material_extensions-1.3.1.tar.gz", hash = "sha256:10c9511cea88f568257f960358a467d12b970e1f7b2c0e5fb2bb48cab1928443", size = 11847 }
wheels = [
    { url = "https://files.pythonhosted.org/packages/5b/54/662a4743aa81d9582ee9339d4ffa3c8fd40a4965e033d77b9da9774d3960/mkdocs_material_extensions-1.3.1-py3-none-any.whl", hash = "sha256:adff8b62700b25cb77b53358dad940f3ef973dd6db797907c49e3c2ef3ab4e31", size = 8728 },
]

[[package]]
name = "mkdocs-minify-plugin"
version = "0.8.0"
source = { registry = "https://pypi.org/simple" }
dependencies = [
    { name = "csscompressor" },
    { name = "htmlmin2" },
    { name = "jsmin" },
    { name = "mkdocs" },
]
sdist = { url = "https://files.pythonhosted.org/packages/52/67/fe4b77e7a8ae7628392e28b14122588beaf6078b53eb91c7ed000fd158ac/mkdocs-minify-plugin-0.8.0.tar.gz", hash = "sha256:bc11b78b8120d79e817308e2b11539d790d21445eb63df831e393f76e52e753d", size = 8366 }
wheels = [
    { url = "https://files.pythonhosted.org/packages/1b/cd/2e8d0d92421916e2ea4ff97f10a544a9bd5588eb747556701c983581df13/mkdocs_minify_plugin-0.8.0-py3-none-any.whl", hash = "sha256:5fba1a3f7bd9a2142c9954a6559a57e946587b21f133165ece30ea145c66aee6", size = 6723 },
]

[[package]]
name = "nbclient"
version = "0.10.2"
source = { registry = "https://pypi.org/simple" }
dependencies = [
    { name = "jupyter-client" },
    { name = "jupyter-core" },
    { name = "nbformat" },
    { name = "traitlets" },
]
sdist = { url = "https://files.pythonhosted.org/packages/87/66/7ffd18d58eae90d5721f9f39212327695b749e23ad44b3881744eaf4d9e8/nbclient-0.10.2.tar.gz", hash = "sha256:90b7fc6b810630db87a6d0c2250b1f0ab4cf4d3c27a299b0cde78a4ed3fd9193", size = 62424 }
wheels = [
    { url = "https://files.pythonhosted.org/packages/34/6d/e7fa07f03a4a7b221d94b4d586edb754a9b0dc3c9e2c93353e9fa4e0d117/nbclient-0.10.2-py3-none-any.whl", hash = "sha256:4ffee11e788b4a27fabeb7955547e4318a5298f34342a4bfd01f2e1faaeadc3d", size = 25434 },
]

[[package]]
name = "nbconvert"
version = "7.16.6"
source = { registry = "https://pypi.org/simple" }
dependencies = [
    { name = "beautifulsoup4" },
    { name = "bleach", extra = ["css"] },
    { name = "defusedxml" },
    { name = "importlib-metadata", marker = "python_full_version < '3.10'" },
    { name = "jinja2" },
    { name = "jupyter-core" },
    { name = "jupyterlab-pygments" },
    { name = "markupsafe" },
    { name = "mistune" },
    { name = "nbclient" },
    { name = "nbformat" },
    { name = "packaging" },
    { name = "pandocfilters" },
    { name = "pygments" },
    { name = "traitlets" },
]
sdist = { url = "https://files.pythonhosted.org/packages/a3/59/f28e15fc47ffb73af68a8d9b47367a8630d76e97ae85ad18271b9db96fdf/nbconvert-7.16.6.tar.gz", hash = "sha256:576a7e37c6480da7b8465eefa66c17844243816ce1ccc372633c6b71c3c0f582", size = 857715 }
wheels = [
    { url = "https://files.pythonhosted.org/packages/cc/9a/cd673b2f773a12c992f41309ef81b99da1690426bd2f96957a7ade0d3ed7/nbconvert-7.16.6-py3-none-any.whl", hash = "sha256:1375a7b67e0c2883678c48e506dc320febb57685e5ee67faa51b18a90f3a712b", size = 258525 },
]

[[package]]
name = "nbformat"
version = "5.10.4"
source = { registry = "https://pypi.org/simple" }
dependencies = [
    { name = "fastjsonschema" },
    { name = "jsonschema" },
    { name = "jupyter-core" },
    { name = "traitlets" },
]
sdist = { url = "https://files.pythonhosted.org/packages/6d/fd/91545e604bc3dad7dca9ed03284086039b294c6b3d75c0d2fa45f9e9caf3/nbformat-5.10.4.tar.gz", hash = "sha256:322168b14f937a5d11362988ecac2a4952d3d8e3a2cbeb2319584631226d5b3a", size = 142749 }
wheels = [
    { url = "https://files.pythonhosted.org/packages/a9/82/0340caa499416c78e5d8f5f05947ae4bc3cba53c9f038ab6e9ed964e22f1/nbformat-5.10.4-py3-none-any.whl", hash = "sha256:3b48d6c8fbca4b299bf3982ea7db1af21580e4fec269ad087b9e81588891200b", size = 78454 },
]

[[package]]
name = "nest-asyncio"
version = "1.6.0"
source = { registry = "https://pypi.org/simple" }
sdist = { url = "https://files.pythonhosted.org/packages/83/f8/51569ac65d696c8ecbee95938f89d4abf00f47d58d48f6fbabfe8f0baefe/nest_asyncio-1.6.0.tar.gz", hash = "sha256:6f172d5449aca15afd6c646851f4e31e02c598d553a667e38cafa997cfec55fe", size = 7418 }
wheels = [
    { url = "https://files.pythonhosted.org/packages/a0/c4/c2971a3ba4c6103a3d10c4b0f24f461ddc027f0f09763220cf35ca1401b3/nest_asyncio-1.6.0-py3-none-any.whl", hash = "sha256:87af6efd6b5e897c81050477ef65c62e2b2f35d51703cae01aff2905b1852e1c", size = 5195 },
]

[[package]]
name = "networkx"
version = "3.2.1"
source = { registry = "https://pypi.org/simple" }
sdist = { url = "https://files.pythonhosted.org/packages/c4/80/a84676339aaae2f1cfdf9f418701dd634aef9cc76f708ef55c36ff39c3ca/networkx-3.2.1.tar.gz", hash = "sha256:9f1bb5cf3409bf324e0a722c20bdb4c20ee39bf1c30ce8ae499c8502b0b5e0c6", size = 2073928 }
wheels = [
    { url = "https://files.pythonhosted.org/packages/d5/f0/8fbc882ca80cf077f1b246c0e3c3465f7f415439bdea6b899f6b19f61f70/networkx-3.2.1-py3-none-any.whl", hash = "sha256:f18c69adc97877c42332c170849c96cefa91881c99a7cb3e95b7c659ebdc1ec2", size = 1647772 },
]

[[package]]
name = "numba"
version = "0.60.0"
source = { registry = "https://pypi.org/simple" }
dependencies = [
    { name = "llvmlite" },
    { name = "numpy" },
]
sdist = { url = "https://files.pythonhosted.org/packages/3c/93/2849300a9184775ba274aba6f82f303343669b0592b7bb0849ea713dabb0/numba-0.60.0.tar.gz", hash = "sha256:5df6158e5584eece5fc83294b949fd30b9f1125df7708862205217e068aabf16", size = 2702171 }
wheels = [
    { url = "https://files.pythonhosted.org/packages/f7/cf/baa13a7e3556d73d9e38021e6d6aa4aeb30d8b94545aa8b70d0f24a1ccc4/numba-0.60.0-cp310-cp310-macosx_10_9_x86_64.whl", hash = "sha256:5d761de835cd38fb400d2c26bb103a2726f548dc30368853121d66201672e651", size = 2647627 },
    { url = "https://files.pythonhosted.org/packages/ac/ba/4b57fa498564457c3cc9fc9e570a6b08e6086c74220f24baaf04e54b995f/numba-0.60.0-cp310-cp310-macosx_11_0_arm64.whl", hash = "sha256:159e618ef213fba758837f9837fb402bbe65326e60ba0633dbe6c7f274d42c1b", size = 2650322 },
    { url = "https://files.pythonhosted.org/packages/28/98/7ea97ee75870a54f938a8c70f7e0be4495ba5349c5f9db09d467c4a5d5b7/numba-0.60.0-cp310-cp310-manylinux2014_aarch64.manylinux_2_17_aarch64.whl", hash = "sha256:1527dc578b95c7c4ff248792ec33d097ba6bef9eda466c948b68dfc995c25781", size = 3407390 },
    { url = "https://files.pythonhosted.org/packages/79/58/cb4ac5b8f7ec64200460aef1fed88258fb872ceef504ab1f989d2ff0f684/numba-0.60.0-cp310-cp310-manylinux2014_x86_64.manylinux_2_17_x86_64.whl", hash = "sha256:fe0b28abb8d70f8160798f4de9d486143200f34458d34c4a214114e445d7124e", size = 3699694 },
    { url = "https://files.pythonhosted.org/packages/1c/b0/c61a93ca947d12233ff45de506ddbf52af3f752066a0b8be4d27426e16da/numba-0.60.0-cp310-cp310-win_amd64.whl", hash = "sha256:19407ced081d7e2e4b8d8c36aa57b7452e0283871c296e12d798852bc7d7f198", size = 2687030 },
    { url = "https://files.pythonhosted.org/packages/98/ad/df18d492a8f00d29a30db307904b9b296e37507034eedb523876f3a2e13e/numba-0.60.0-cp311-cp311-macosx_10_9_x86_64.whl", hash = "sha256:a17b70fc9e380ee29c42717e8cc0bfaa5556c416d94f9aa96ba13acb41bdece8", size = 2647254 },
    { url = "https://files.pythonhosted.org/packages/9a/51/a4dc2c01ce7a850b8e56ff6d5381d047a5daea83d12bad08aa071d34b2ee/numba-0.60.0-cp311-cp311-macosx_11_0_arm64.whl", hash = "sha256:3fb02b344a2a80efa6f677aa5c40cd5dd452e1b35f8d1c2af0dfd9ada9978e4b", size = 2649970 },
    { url = "https://files.pythonhosted.org/packages/f9/4c/8889ac94c0b33dca80bed11564b8c6d9ea14d7f094e674c58e5c5b05859b/numba-0.60.0-cp311-cp311-manylinux2014_aarch64.manylinux_2_17_aarch64.whl", hash = "sha256:5f4fde652ea604ea3c86508a3fb31556a6157b2c76c8b51b1d45eb40c8598703", size = 3412492 },
    { url = "https://files.pythonhosted.org/packages/57/03/2b4245b05b71c0cee667e6a0b51606dfa7f4157c9093d71c6b208385a611/numba-0.60.0-cp311-cp311-manylinux2014_x86_64.manylinux_2_17_x86_64.whl", hash = "sha256:4142d7ac0210cc86432b818338a2bc368dc773a2f5cf1e32ff7c5b378bd63ee8", size = 3705018 },
    { url = "https://files.pythonhosted.org/packages/79/89/2d924ca60dbf949f18a6fec223a2445f5f428d9a5f97a6b29c2122319015/numba-0.60.0-cp311-cp311-win_amd64.whl", hash = "sha256:cac02c041e9b5bc8cf8f2034ff6f0dbafccd1ae9590dc146b3a02a45e53af4e2", size = 2686920 },
    { url = "https://files.pythonhosted.org/packages/eb/5c/b5ec752c475e78a6c3676b67c514220dbde2725896bbb0b6ec6ea54b2738/numba-0.60.0-cp312-cp312-macosx_10_9_x86_64.whl", hash = "sha256:d7da4098db31182fc5ffe4bc42c6f24cd7d1cb8a14b59fd755bfee32e34b8404", size = 2647866 },
    { url = "https://files.pythonhosted.org/packages/65/42/39559664b2e7c15689a638c2a38b3b74c6e69a04e2b3019b9f7742479188/numba-0.60.0-cp312-cp312-macosx_11_0_arm64.whl", hash = "sha256:38d6ea4c1f56417076ecf8fc327c831ae793282e0ff51080c5094cb726507b1c", size = 2650208 },
    { url = "https://files.pythonhosted.org/packages/67/88/c4459ccc05674ef02119abf2888ccd3e2fed12a323f52255f4982fc95876/numba-0.60.0-cp312-cp312-manylinux2014_aarch64.manylinux_2_17_aarch64.whl", hash = "sha256:62908d29fb6a3229c242e981ca27e32a6e606cc253fc9e8faeb0e48760de241e", size = 3466946 },
    { url = "https://files.pythonhosted.org/packages/8b/41/ac11cf33524def12aa5bd698226ae196a1185831c05ed29dc0c56eaa308b/numba-0.60.0-cp312-cp312-manylinux2014_x86_64.manylinux_2_17_x86_64.whl", hash = "sha256:0ebaa91538e996f708f1ab30ef4d3ddc344b64b5227b67a57aa74f401bb68b9d", size = 3761463 },
    { url = "https://files.pythonhosted.org/packages/ca/bd/0fe29fcd1b6a8de479a4ed25c6e56470e467e3611c079d55869ceef2b6d1/numba-0.60.0-cp312-cp312-win_amd64.whl", hash = "sha256:f75262e8fe7fa96db1dca93d53a194a38c46da28b112b8a4aca168f0df860347", size = 2707588 },
    { url = "https://files.pythonhosted.org/packages/68/1a/87c53f836cdf557083248c3f47212271f220280ff766538795e77c8c6bbf/numba-0.60.0-cp39-cp39-macosx_10_9_x86_64.whl", hash = "sha256:01ef4cd7d83abe087d644eaa3d95831b777aa21d441a23703d649e06b8e06b74", size = 2647186 },
    { url = "https://files.pythonhosted.org/packages/28/14/a5baa1f2edea7b49afa4dc1bb1b126645198cf1075186853b5b497be826e/numba-0.60.0-cp39-cp39-macosx_11_0_arm64.whl", hash = "sha256:819a3dfd4630d95fd574036f99e47212a1af41cbcb019bf8afac63ff56834449", size = 2650038 },
    { url = "https://files.pythonhosted.org/packages/3b/bd/f1985719ff34e37e07bb18f9d3acd17e5a21da255f550c8eae031e2ddf5f/numba-0.60.0-cp39-cp39-manylinux2014_aarch64.manylinux_2_17_aarch64.whl", hash = "sha256:0b983bd6ad82fe868493012487f34eae8bf7dd94654951404114f23c3466d34b", size = 3403010 },
    { url = "https://files.pythonhosted.org/packages/54/9b/cd73d3f6617ddc8398a63ef97d8dc9139a9879b9ca8a7ca4b8789056ea46/numba-0.60.0-cp39-cp39-manylinux2014_x86_64.manylinux_2_17_x86_64.whl", hash = "sha256:c151748cd269ddeab66334bd754817ffc0cabd9433acb0f551697e5151917d25", size = 3695086 },
    { url = "https://files.pythonhosted.org/packages/01/01/8b7b670c77c5ea0e47e283d82332969bf672ab6410d0b2610cac5b7a3ded/numba-0.60.0-cp39-cp39-win_amd64.whl", hash = "sha256:3031547a015710140e8c87226b4cfe927cac199835e5bf7d4fe5cb64e814e3ab", size = 2686978 },
]

[[package]]
name = "numpy"
version = "1.26.4"
source = { registry = "https://pypi.org/simple" }
sdist = { url = "https://files.pythonhosted.org/packages/65/6e/09db70a523a96d25e115e71cc56a6f9031e7b8cd166c1ac8438307c14058/numpy-1.26.4.tar.gz", hash = "sha256:2a02aba9ed12e4ac4eb3ea9421c420301a0c6460d9830d74a9df87efa4912010", size = 15786129 }
wheels = [
    { url = "https://files.pythonhosted.org/packages/a7/94/ace0fdea5241a27d13543ee117cbc65868e82213fb31a8eb7fe9ff23f313/numpy-1.26.4-cp310-cp310-macosx_10_9_x86_64.whl", hash = "sha256:9ff0f4f29c51e2803569d7a51c2304de5554655a60c5d776e35b4a41413830d0", size = 20631468 },
    { url = "https://files.pythonhosted.org/packages/20/f7/b24208eba89f9d1b58c1668bc6c8c4fd472b20c45573cb767f59d49fb0f6/numpy-1.26.4-cp310-cp310-macosx_11_0_arm64.whl", hash = "sha256:2e4ee3380d6de9c9ec04745830fd9e2eccb3e6cf790d39d7b98ffd19b0dd754a", size = 13966411 },
    { url = "https://files.pythonhosted.org/packages/fc/a5/4beee6488160798683eed5bdb7eead455892c3b4e1f78d79d8d3f3b084ac/numpy-1.26.4-cp310-cp310-manylinux_2_17_aarch64.manylinux2014_aarch64.whl", hash = "sha256:d209d8969599b27ad20994c8e41936ee0964e6da07478d6c35016bc386b66ad4", size = 14219016 },
    { url = "https://files.pythonhosted.org/packages/4b/d7/ecf66c1cd12dc28b4040b15ab4d17b773b87fa9d29ca16125de01adb36cd/numpy-1.26.4-cp310-cp310-manylinux_2_17_x86_64.manylinux2014_x86_64.whl", hash = "sha256:ffa75af20b44f8dba823498024771d5ac50620e6915abac414251bd971b4529f", size = 18240889 },
    { url = "https://files.pythonhosted.org/packages/24/03/6f229fe3187546435c4f6f89f6d26c129d4f5bed40552899fcf1f0bf9e50/numpy-1.26.4-cp310-cp310-musllinux_1_1_aarch64.whl", hash = "sha256:62b8e4b1e28009ef2846b4c7852046736bab361f7aeadeb6a5b89ebec3c7055a", size = 13876746 },
    { url = "https://files.pythonhosted.org/packages/39/fe/39ada9b094f01f5a35486577c848fe274e374bbf8d8f472e1423a0bbd26d/numpy-1.26.4-cp310-cp310-musllinux_1_1_x86_64.whl", hash = "sha256:a4abb4f9001ad2858e7ac189089c42178fcce737e4169dc61321660f1a96c7d2", size = 18078620 },
    { url = "https://files.pythonhosted.org/packages/d5/ef/6ad11d51197aad206a9ad2286dc1aac6a378059e06e8cf22cd08ed4f20dc/numpy-1.26.4-cp310-cp310-win32.whl", hash = "sha256:bfe25acf8b437eb2a8b2d49d443800a5f18508cd811fea3181723922a8a82b07", size = 5972659 },
    { url = "https://files.pythonhosted.org/packages/19/77/538f202862b9183f54108557bfda67e17603fc560c384559e769321c9d92/numpy-1.26.4-cp310-cp310-win_amd64.whl", hash = "sha256:b97fe8060236edf3662adfc2c633f56a08ae30560c56310562cb4f95500022d5", size = 15808905 },
    { url = "https://files.pythonhosted.org/packages/11/57/baae43d14fe163fa0e4c47f307b6b2511ab8d7d30177c491960504252053/numpy-1.26.4-cp311-cp311-macosx_10_9_x86_64.whl", hash = "sha256:4c66707fabe114439db9068ee468c26bbdf909cac0fb58686a42a24de1760c71", size = 20630554 },
    { url = "https://files.pythonhosted.org/packages/1a/2e/151484f49fd03944c4a3ad9c418ed193cfd02724e138ac8a9505d056c582/numpy-1.26.4-cp311-cp311-macosx_11_0_arm64.whl", hash = "sha256:edd8b5fe47dab091176d21bb6de568acdd906d1887a4584a15a9a96a1dca06ef", size = 13997127 },
    { url = "https://files.pythonhosted.org/packages/79/ae/7e5b85136806f9dadf4878bf73cf223fe5c2636818ba3ab1c585d0403164/numpy-1.26.4-cp311-cp311-manylinux_2_17_aarch64.manylinux2014_aarch64.whl", hash = "sha256:7ab55401287bfec946ced39700c053796e7cc0e3acbef09993a9ad2adba6ca6e", size = 14222994 },
    { url = "https://files.pythonhosted.org/packages/3a/d0/edc009c27b406c4f9cbc79274d6e46d634d139075492ad055e3d68445925/numpy-1.26.4-cp311-cp311-manylinux_2_17_x86_64.manylinux2014_x86_64.whl", hash = "sha256:666dbfb6ec68962c033a450943ded891bed2d54e6755e35e5835d63f4f6931d5", size = 18252005 },
    { url = "https://files.pythonhosted.org/packages/09/bf/2b1aaf8f525f2923ff6cfcf134ae5e750e279ac65ebf386c75a0cf6da06a/numpy-1.26.4-cp311-cp311-musllinux_1_1_aarch64.whl", hash = "sha256:96ff0b2ad353d8f990b63294c8986f1ec3cb19d749234014f4e7eb0112ceba5a", size = 13885297 },
    { url = "https://files.pythonhosted.org/packages/df/a0/4e0f14d847cfc2a633a1c8621d00724f3206cfeddeb66d35698c4e2cf3d2/numpy-1.26.4-cp311-cp311-musllinux_1_1_x86_64.whl", hash = "sha256:60dedbb91afcbfdc9bc0b1f3f402804070deed7392c23eb7a7f07fa857868e8a", size = 18093567 },
    { url = "https://files.pythonhosted.org/packages/d2/b7/a734c733286e10a7f1a8ad1ae8c90f2d33bf604a96548e0a4a3a6739b468/numpy-1.26.4-cp311-cp311-win32.whl", hash = "sha256:1af303d6b2210eb850fcf03064d364652b7120803a0b872f5211f5234b399f20", size = 5968812 },
    { url = "https://files.pythonhosted.org/packages/3f/6b/5610004206cf7f8e7ad91c5a85a8c71b2f2f8051a0c0c4d5916b76d6cbb2/numpy-1.26.4-cp311-cp311-win_amd64.whl", hash = "sha256:cd25bcecc4974d09257ffcd1f098ee778f7834c3ad767fe5db785be9a4aa9cb2", size = 15811913 },
    { url = "https://files.pythonhosted.org/packages/95/12/8f2020a8e8b8383ac0177dc9570aad031a3beb12e38847f7129bacd96228/numpy-1.26.4-cp312-cp312-macosx_10_9_x86_64.whl", hash = "sha256:b3ce300f3644fb06443ee2222c2201dd3a89ea6040541412b8fa189341847218", size = 20335901 },
    { url = "https://files.pythonhosted.org/packages/75/5b/ca6c8bd14007e5ca171c7c03102d17b4f4e0ceb53957e8c44343a9546dcc/numpy-1.26.4-cp312-cp312-macosx_11_0_arm64.whl", hash = "sha256:03a8c78d01d9781b28a6989f6fa1bb2c4f2d51201cf99d3dd875df6fbd96b23b", size = 13685868 },
    { url = "https://files.pythonhosted.org/packages/79/f8/97f10e6755e2a7d027ca783f63044d5b1bc1ae7acb12afe6a9b4286eac17/numpy-1.26.4-cp312-cp312-manylinux_2_17_aarch64.manylinux2014_aarch64.whl", hash = "sha256:9fad7dcb1aac3c7f0584a5a8133e3a43eeb2fe127f47e3632d43d677c66c102b", size = 13925109 },
    { url = "https://files.pythonhosted.org/packages/0f/50/de23fde84e45f5c4fda2488c759b69990fd4512387a8632860f3ac9cd225/numpy-1.26.4-cp312-cp312-manylinux_2_17_x86_64.manylinux2014_x86_64.whl", hash = "sha256:675d61ffbfa78604709862923189bad94014bef562cc35cf61d3a07bba02a7ed", size = 17950613 },
    { url = "https://files.pythonhosted.org/packages/4c/0c/9c603826b6465e82591e05ca230dfc13376da512b25ccd0894709b054ed0/numpy-1.26.4-cp312-cp312-musllinux_1_1_aarch64.whl", hash = "sha256:ab47dbe5cc8210f55aa58e4805fe224dac469cde56b9f731a4c098b91917159a", size = 13572172 },
    { url = "https://files.pythonhosted.org/packages/76/8c/2ba3902e1a0fc1c74962ea9bb33a534bb05984ad7ff9515bf8d07527cadd/numpy-1.26.4-cp312-cp312-musllinux_1_1_x86_64.whl", hash = "sha256:1dda2e7b4ec9dd512f84935c5f126c8bd8b9f2fc001e9f54af255e8c5f16b0e0", size = 17786643 },
    { url = "https://files.pythonhosted.org/packages/28/4a/46d9e65106879492374999e76eb85f87b15328e06bd1550668f79f7b18c6/numpy-1.26.4-cp312-cp312-win32.whl", hash = "sha256:50193e430acfc1346175fcbdaa28ffec49947a06918b7b92130744e81e640110", size = 5677803 },
    { url = "https://files.pythonhosted.org/packages/16/2e/86f24451c2d530c88daf997cb8d6ac622c1d40d19f5a031ed68a4b73a374/numpy-1.26.4-cp312-cp312-win_amd64.whl", hash = "sha256:08beddf13648eb95f8d867350f6a018a4be2e5ad54c8d8caed89ebca558b2818", size = 15517754 },
    { url = "https://files.pythonhosted.org/packages/7d/24/ce71dc08f06534269f66e73c04f5709ee024a1afe92a7b6e1d73f158e1f8/numpy-1.26.4-cp39-cp39-macosx_10_9_x86_64.whl", hash = "sha256:7349ab0fa0c429c82442a27a9673fc802ffdb7c7775fad780226cb234965e53c", size = 20636301 },
    { url = "https://files.pythonhosted.org/packages/ae/8c/ab03a7c25741f9ebc92684a20125fbc9fc1b8e1e700beb9197d750fdff88/numpy-1.26.4-cp39-cp39-macosx_11_0_arm64.whl", hash = "sha256:52b8b60467cd7dd1e9ed082188b4e6bb35aa5cdd01777621a1658910745b90be", size = 13971216 },
    { url = "https://files.pythonhosted.org/packages/6d/64/c3bcdf822269421d85fe0d64ba972003f9bb4aa9a419da64b86856c9961f/numpy-1.26.4-cp39-cp39-manylinux_2_17_aarch64.manylinux2014_aarch64.whl", hash = "sha256:d5241e0a80d808d70546c697135da2c613f30e28251ff8307eb72ba696945764", size = 14226281 },
    { url = "https://files.pythonhosted.org/packages/54/30/c2a907b9443cf42b90c17ad10c1e8fa801975f01cb9764f3f8eb8aea638b/numpy-1.26.4-cp39-cp39-manylinux_2_17_x86_64.manylinux2014_x86_64.whl", hash = "sha256:f870204a840a60da0b12273ef34f7051e98c3b5961b61b0c2c1be6dfd64fbcd3", size = 18249516 },
    { url = "https://files.pythonhosted.org/packages/43/12/01a563fc44c07095996d0129b8899daf89e4742146f7044cdbdb3101c57f/numpy-1.26.4-cp39-cp39-musllinux_1_1_aarch64.whl", hash = "sha256:679b0076f67ecc0138fd2ede3a8fd196dddc2ad3254069bcb9faf9a79b1cebcd", size = 13882132 },
    { url = "https://files.pythonhosted.org/packages/16/ee/9df80b06680aaa23fc6c31211387e0db349e0e36d6a63ba3bd78c5acdf11/numpy-1.26.4-cp39-cp39-musllinux_1_1_x86_64.whl", hash = "sha256:47711010ad8555514b434df65f7d7b076bb8261df1ca9bb78f53d3b2db02e95c", size = 18084181 },
    { url = "https://files.pythonhosted.org/packages/28/7d/4b92e2fe20b214ffca36107f1a3e75ef4c488430e64de2d9af5db3a4637d/numpy-1.26.4-cp39-cp39-win32.whl", hash = "sha256:a354325ee03388678242a4d7ebcd08b5c727033fcff3b2f536aea978e15ee9e6", size = 5976360 },
    { url = "https://files.pythonhosted.org/packages/b5/42/054082bd8220bbf6f297f982f0a8f5479fcbc55c8b511d928df07b965869/numpy-1.26.4-cp39-cp39-win_amd64.whl", hash = "sha256:3373d5d70a5fe74a2c1bb6d2cfd9609ecf686d47a2d7b1d37a8f3b6bf6003aea", size = 15814633 },
    { url = "https://files.pythonhosted.org/packages/3f/72/3df6c1c06fc83d9cfe381cccb4be2532bbd38bf93fbc9fad087b6687f1c0/numpy-1.26.4-pp39-pypy39_pp73-macosx_10_9_x86_64.whl", hash = "sha256:afedb719a9dcfc7eaf2287b839d8198e06dcd4cb5d276a3df279231138e83d30", size = 20455961 },
    { url = "https://files.pythonhosted.org/packages/8e/02/570545bac308b58ffb21adda0f4e220ba716fb658a63c151daecc3293350/numpy-1.26.4-pp39-pypy39_pp73-manylinux_2_17_x86_64.manylinux2014_x86_64.whl", hash = "sha256:95a7476c59002f2f6c590b9b7b998306fba6a5aa646b1e22ddfeaf8f78c3a29c", size = 18061071 },
    { url = "https://files.pythonhosted.org/packages/f4/5f/fafd8c51235f60d49f7a88e2275e13971e90555b67da52dd6416caec32fe/numpy-1.26.4-pp39-pypy39_pp73-win_amd64.whl", hash = "sha256:7e50d0a0cc3189f9cb0aeb3a6a6af18c16f59f004b866cd2be1c14b36134a4a0", size = 15709730 },
]

[[package]]
name = "numpydoc"
version = "1.8.0"
source = { registry = "https://pypi.org/simple" }
dependencies = [
    { name = "sphinx" },
    { name = "tabulate" },
    { name = "tomli", marker = "python_full_version < '3.11'" },
]
sdist = { url = "https://files.pythonhosted.org/packages/ee/59/5d1d1afb0b9598e21e7cda477935188e39ef845bcf59cb65ac20845bfd45/numpydoc-1.8.0.tar.gz", hash = "sha256:022390ab7464a44f8737f79f8b31ce1d3cfa4b4af79ccaa1aac5e8368db587fb", size = 90445 }
wheels = [
    { url = "https://files.pythonhosted.org/packages/6c/45/56d99ba9366476cd8548527667f01869279cedb9e66b28eb4dfb27701679/numpydoc-1.8.0-py3-none-any.whl", hash = "sha256:72024c7fd5e17375dec3608a27c03303e8ad00c81292667955c6fea7a3ccf541", size = 64003 },
]

[[package]]
name = "packaging"
version = "24.2"
source = { registry = "https://pypi.org/simple" }
sdist = { url = "https://files.pythonhosted.org/packages/d0/63/68dbb6eb2de9cb10ee4c9c14a0148804425e13c4fb20d61cce69f53106da/packaging-24.2.tar.gz", hash = "sha256:c228a6dc5e932d346bc5739379109d49e8853dd8223571c7c5b55260edc0b97f", size = 163950 }
wheels = [
    { url = "https://files.pythonhosted.org/packages/88/ef/eb23f262cca3c0c4eb7ab1933c3b1f03d021f2c48f54763065b6f0e321be/packaging-24.2-py3-none-any.whl", hash = "sha256:09abb1bccd265c01f4a3aa3f7a7db064b36514d2cba19a2f694fe6150451a759", size = 65451 },
]

[[package]]
name = "paginate"
version = "0.5.7"
source = { registry = "https://pypi.org/simple" }
sdist = { url = "https://files.pythonhosted.org/packages/ec/46/68dde5b6bc00c1296ec6466ab27dddede6aec9af1b99090e1107091b3b84/paginate-0.5.7.tar.gz", hash = "sha256:22bd083ab41e1a8b4f3690544afb2c60c25e5c9a63a30fa2f483f6c60c8e5945", size = 19252 }
wheels = [
    { url = "https://files.pythonhosted.org/packages/90/96/04b8e52da071d28f5e21a805b19cb9390aa17a47462ac87f5e2696b9566d/paginate-0.5.7-py2.py3-none-any.whl", hash = "sha256:b885e2af73abcf01d9559fd5216b57ef722f8c42affbb63942377668e35c7591", size = 13746 },
]

[[package]]
name = "pandas"
version = "2.2.3"
source = { registry = "https://pypi.org/simple" }
dependencies = [
    { name = "numpy" },
    { name = "python-dateutil" },
    { name = "pytz" },
    { name = "tzdata" },
]
sdist = { url = "https://files.pythonhosted.org/packages/9c/d6/9f8431bacc2e19dca897724cd097b1bb224a6ad5433784a44b587c7c13af/pandas-2.2.3.tar.gz", hash = "sha256:4f18ba62b61d7e192368b84517265a99b4d7ee8912f8708660fb4a366cc82667", size = 4399213 }
wheels = [
    { url = "https://files.pythonhosted.org/packages/aa/70/c853aec59839bceed032d52010ff5f1b8d87dc3114b762e4ba2727661a3b/pandas-2.2.3-cp310-cp310-macosx_10_9_x86_64.whl", hash = "sha256:1948ddde24197a0f7add2bdc4ca83bf2b1ef84a1bc8ccffd95eda17fd836ecb5", size = 12580827 },
    { url = "https://files.pythonhosted.org/packages/99/f2/c4527768739ffa4469b2b4fff05aa3768a478aed89a2f271a79a40eee984/pandas-2.2.3-cp310-cp310-macosx_11_0_arm64.whl", hash = "sha256:381175499d3802cde0eabbaf6324cce0c4f5d52ca6f8c377c29ad442f50f6348", size = 11303897 },
    { url = "https://files.pythonhosted.org/packages/ed/12/86c1747ea27989d7a4064f806ce2bae2c6d575b950be087837bdfcabacc9/pandas-2.2.3-cp310-cp310-manylinux2014_aarch64.manylinux_2_17_aarch64.whl", hash = "sha256:d9c45366def9a3dd85a6454c0e7908f2b3b8e9c138f5dc38fed7ce720d8453ed", size = 66480908 },
    { url = "https://files.pythonhosted.org/packages/44/50/7db2cd5e6373ae796f0ddad3675268c8d59fb6076e66f0c339d61cea886b/pandas-2.2.3-cp310-cp310-manylinux_2_17_x86_64.manylinux2014_x86_64.whl", hash = "sha256:86976a1c5b25ae3f8ccae3a5306e443569ee3c3faf444dfd0f41cda24667ad57", size = 13064210 },
    { url = "https://files.pythonhosted.org/packages/61/61/a89015a6d5536cb0d6c3ba02cebed51a95538cf83472975275e28ebf7d0c/pandas-2.2.3-cp310-cp310-musllinux_1_2_aarch64.whl", hash = "sha256:b8661b0238a69d7aafe156b7fa86c44b881387509653fdf857bebc5e4008ad42", size = 16754292 },
    { url = "https://files.pythonhosted.org/packages/ce/0d/4cc7b69ce37fac07645a94e1d4b0880b15999494372c1523508511b09e40/pandas-2.2.3-cp310-cp310-musllinux_1_2_x86_64.whl", hash = "sha256:37e0aced3e8f539eccf2e099f65cdb9c8aa85109b0be6e93e2baff94264bdc6f", size = 14416379 },
    { url = "https://files.pythonhosted.org/packages/31/9e/6ebb433de864a6cd45716af52a4d7a8c3c9aaf3a98368e61db9e69e69a9c/pandas-2.2.3-cp310-cp310-win_amd64.whl", hash = "sha256:56534ce0746a58afaf7942ba4863e0ef81c9c50d3f0ae93e9497d6a41a057645", size = 11598471 },
    { url = "https://files.pythonhosted.org/packages/a8/44/d9502bf0ed197ba9bf1103c9867d5904ddcaf869e52329787fc54ed70cc8/pandas-2.2.3-cp311-cp311-macosx_10_9_x86_64.whl", hash = "sha256:66108071e1b935240e74525006034333f98bcdb87ea116de573a6a0dccb6c039", size = 12602222 },
    { url = "https://files.pythonhosted.org/packages/52/11/9eac327a38834f162b8250aab32a6781339c69afe7574368fffe46387edf/pandas-2.2.3-cp311-cp311-macosx_11_0_arm64.whl", hash = "sha256:7c2875855b0ff77b2a64a0365e24455d9990730d6431b9e0ee18ad8acee13dbd", size = 11321274 },
    { url = "https://files.pythonhosted.org/packages/45/fb/c4beeb084718598ba19aa9f5abbc8aed8b42f90930da861fcb1acdb54c3a/pandas-2.2.3-cp311-cp311-manylinux2014_aarch64.manylinux_2_17_aarch64.whl", hash = "sha256:cd8d0c3be0515c12fed0bdbae072551c8b54b7192c7b1fda0ba56059a0179698", size = 15579836 },
    { url = "https://files.pythonhosted.org/packages/cd/5f/4dba1d39bb9c38d574a9a22548c540177f78ea47b32f99c0ff2ec499fac5/pandas-2.2.3-cp311-cp311-manylinux_2_17_x86_64.manylinux2014_x86_64.whl", hash = "sha256:c124333816c3a9b03fbeef3a9f230ba9a737e9e5bb4060aa2107a86cc0a497fc", size = 13058505 },
    { url = "https://files.pythonhosted.org/packages/b9/57/708135b90391995361636634df1f1130d03ba456e95bcf576fada459115a/pandas-2.2.3-cp311-cp311-musllinux_1_2_aarch64.whl", hash = "sha256:63cc132e40a2e084cf01adf0775b15ac515ba905d7dcca47e9a251819c575ef3", size = 16744420 },
    { url = "https://files.pythonhosted.org/packages/86/4a/03ed6b7ee323cf30404265c284cee9c65c56a212e0a08d9ee06984ba2240/pandas-2.2.3-cp311-cp311-musllinux_1_2_x86_64.whl", hash = "sha256:29401dbfa9ad77319367d36940cd8a0b3a11aba16063e39632d98b0e931ddf32", size = 14440457 },
    { url = "https://files.pythonhosted.org/packages/ed/8c/87ddf1fcb55d11f9f847e3c69bb1c6f8e46e2f40ab1a2d2abadb2401b007/pandas-2.2.3-cp311-cp311-win_amd64.whl", hash = "sha256:3fc6873a41186404dad67245896a6e440baacc92f5b716ccd1bc9ed2995ab2c5", size = 11617166 },
    { url = "https://files.pythonhosted.org/packages/17/a3/fb2734118db0af37ea7433f57f722c0a56687e14b14690edff0cdb4b7e58/pandas-2.2.3-cp312-cp312-macosx_10_9_x86_64.whl", hash = "sha256:b1d432e8d08679a40e2a6d8b2f9770a5c21793a6f9f47fdd52c5ce1948a5a8a9", size = 12529893 },
    { url = "https://files.pythonhosted.org/packages/e1/0c/ad295fd74bfac85358fd579e271cded3ac969de81f62dd0142c426b9da91/pandas-2.2.3-cp312-cp312-macosx_11_0_arm64.whl", hash = "sha256:a5a1595fe639f5988ba6a8e5bc9649af3baf26df3998a0abe56c02609392e0a4", size = 11363475 },
    { url = "https://files.pythonhosted.org/packages/c6/2a/4bba3f03f7d07207481fed47f5b35f556c7441acddc368ec43d6643c5777/pandas-2.2.3-cp312-cp312-manylinux2014_aarch64.manylinux_2_17_aarch64.whl", hash = "sha256:5de54125a92bb4d1c051c0659e6fcb75256bf799a732a87184e5ea503965bce3", size = 15188645 },
    { url = "https://files.pythonhosted.org/packages/38/f8/d8fddee9ed0d0c0f4a2132c1dfcf0e3e53265055da8df952a53e7eaf178c/pandas-2.2.3-cp312-cp312-manylinux_2_17_x86_64.manylinux2014_x86_64.whl", hash = "sha256:fffb8ae78d8af97f849404f21411c95062db1496aeb3e56f146f0355c9989319", size = 12739445 },
    { url = "https://files.pythonhosted.org/packages/20/e8/45a05d9c39d2cea61ab175dbe6a2de1d05b679e8de2011da4ee190d7e748/pandas-2.2.3-cp312-cp312-musllinux_1_2_aarch64.whl", hash = "sha256:6dfcb5ee8d4d50c06a51c2fffa6cff6272098ad6540aed1a76d15fb9318194d8", size = 16359235 },
    { url = "https://files.pythonhosted.org/packages/1d/99/617d07a6a5e429ff90c90da64d428516605a1ec7d7bea494235e1c3882de/pandas-2.2.3-cp312-cp312-musllinux_1_2_x86_64.whl", hash = "sha256:062309c1b9ea12a50e8ce661145c6aab431b1e99530d3cd60640e255778bd43a", size = 14056756 },
    { url = "https://files.pythonhosted.org/packages/29/d4/1244ab8edf173a10fd601f7e13b9566c1b525c4f365d6bee918e68381889/pandas-2.2.3-cp312-cp312-win_amd64.whl", hash = "sha256:59ef3764d0fe818125a5097d2ae867ca3fa64df032331b7e0917cf5d7bf66b13", size = 11504248 },
    { url = "https://files.pythonhosted.org/packages/64/22/3b8f4e0ed70644e85cfdcd57454686b9057c6c38d2f74fe4b8bc2527214a/pandas-2.2.3-cp313-cp313-macosx_10_13_x86_64.whl", hash = "sha256:f00d1345d84d8c86a63e476bb4955e46458b304b9575dcf71102b5c705320015", size = 12477643 },
    { url = "https://files.pythonhosted.org/packages/e4/93/b3f5d1838500e22c8d793625da672f3eec046b1a99257666c94446969282/pandas-2.2.3-cp313-cp313-macosx_11_0_arm64.whl", hash = "sha256:3508d914817e153ad359d7e069d752cdd736a247c322d932eb89e6bc84217f28", size = 11281573 },
    { url = "https://files.pythonhosted.org/packages/f5/94/6c79b07f0e5aab1dcfa35a75f4817f5c4f677931d4234afcd75f0e6a66ca/pandas-2.2.3-cp313-cp313-manylinux2014_aarch64.manylinux_2_17_aarch64.whl", hash = "sha256:22a9d949bfc9a502d320aa04e5d02feab689d61da4e7764b62c30b991c42c5f0", size = 15196085 },
    { url = "https://files.pythonhosted.org/packages/e8/31/aa8da88ca0eadbabd0a639788a6da13bb2ff6edbbb9f29aa786450a30a91/pandas-2.2.3-cp313-cp313-manylinux_2_17_x86_64.manylinux2014_x86_64.whl", hash = "sha256:f3a255b2c19987fbbe62a9dfd6cff7ff2aa9ccab3fc75218fd4b7530f01efa24", size = 12711809 },
    { url = "https://files.pythonhosted.org/packages/ee/7c/c6dbdb0cb2a4344cacfb8de1c5808ca885b2e4dcfde8008266608f9372af/pandas-2.2.3-cp313-cp313-musllinux_1_2_aarch64.whl", hash = "sha256:800250ecdadb6d9c78eae4990da62743b857b470883fa27f652db8bdde7f6659", size = 16356316 },
    { url = "https://files.pythonhosted.org/packages/57/b7/8b757e7d92023b832869fa8881a992696a0bfe2e26f72c9ae9f255988d42/pandas-2.2.3-cp313-cp313-musllinux_1_2_x86_64.whl", hash = "sha256:6374c452ff3ec675a8f46fd9ab25c4ad0ba590b71cf0656f8b6daa5202bca3fb", size = 14022055 },
    { url = "https://files.pythonhosted.org/packages/3b/bc/4b18e2b8c002572c5a441a64826252ce5da2aa738855747247a971988043/pandas-2.2.3-cp313-cp313-win_amd64.whl", hash = "sha256:61c5ad4043f791b61dd4752191d9f07f0ae412515d59ba8f005832a532f8736d", size = 11481175 },
    { url = "https://files.pythonhosted.org/packages/76/a3/a5d88146815e972d40d19247b2c162e88213ef51c7c25993942c39dbf41d/pandas-2.2.3-cp313-cp313t-macosx_10_13_x86_64.whl", hash = "sha256:3b71f27954685ee685317063bf13c7709a7ba74fc996b84fc6821c59b0f06468", size = 12615650 },
    { url = "https://files.pythonhosted.org/packages/9c/8c/f0fd18f6140ddafc0c24122c8a964e48294acc579d47def376fef12bcb4a/pandas-2.2.3-cp313-cp313t-macosx_11_0_arm64.whl", hash = "sha256:38cf8125c40dae9d5acc10fa66af8ea6fdf760b2714ee482ca691fc66e6fcb18", size = 11290177 },
    { url = "https://files.pythonhosted.org/packages/ed/f9/e995754eab9c0f14c6777401f7eece0943840b7a9fc932221c19d1abee9f/pandas-2.2.3-cp313-cp313t-manylinux2014_aarch64.manylinux_2_17_aarch64.whl", hash = "sha256:ba96630bc17c875161df3818780af30e43be9b166ce51c9a18c1feae342906c2", size = 14651526 },
    { url = "https://files.pythonhosted.org/packages/25/b0/98d6ae2e1abac4f35230aa756005e8654649d305df9a28b16b9ae4353bff/pandas-2.2.3-cp313-cp313t-manylinux_2_17_x86_64.manylinux2014_x86_64.whl", hash = "sha256:1db71525a1538b30142094edb9adc10be3f3e176748cd7acc2240c2f2e5aa3a4", size = 11871013 },
    { url = "https://files.pythonhosted.org/packages/cc/57/0f72a10f9db6a4628744c8e8f0df4e6e21de01212c7c981d31e50ffc8328/pandas-2.2.3-cp313-cp313t-musllinux_1_2_aarch64.whl", hash = "sha256:15c0e1e02e93116177d29ff83e8b1619c93ddc9c49083f237d4312337a61165d", size = 15711620 },
    { url = "https://files.pythonhosted.org/packages/ab/5f/b38085618b950b79d2d9164a711c52b10aefc0ae6833b96f626b7021b2ed/pandas-2.2.3-cp313-cp313t-musllinux_1_2_x86_64.whl", hash = "sha256:ad5b65698ab28ed8d7f18790a0dc58005c7629f227be9ecc1072aa74c0c1d43a", size = 13098436 },
    { url = "https://files.pythonhosted.org/packages/ca/8c/8848a4c9b8fdf5a534fe2077af948bf53cd713d77ffbcd7bd15710348fd7/pandas-2.2.3-cp39-cp39-macosx_10_9_x86_64.whl", hash = "sha256:bc6b93f9b966093cb0fd62ff1a7e4c09e6d546ad7c1de191767baffc57628f39", size = 12595535 },
    { url = "https://files.pythonhosted.org/packages/9c/b9/5cead4f63b6d31bdefeb21a679bc5a7f4aaf262ca7e07e2bc1c341b68470/pandas-2.2.3-cp39-cp39-macosx_11_0_arm64.whl", hash = "sha256:5dbca4c1acd72e8eeef4753eeca07de9b1db4f398669d5994086f788a5d7cc30", size = 11319822 },
    { url = "https://files.pythonhosted.org/packages/31/af/89e35619fb573366fa68dc26dad6ad2c08c17b8004aad6d98f1a31ce4bb3/pandas-2.2.3-cp39-cp39-manylinux2014_aarch64.manylinux_2_17_aarch64.whl", hash = "sha256:8cd6d7cc958a3910f934ea8dbdf17b2364827bb4dafc38ce6eef6bb3d65ff09c", size = 15625439 },
    { url = "https://files.pythonhosted.org/packages/3d/dd/bed19c2974296661493d7acc4407b1d2db4e2a482197df100f8f965b6225/pandas-2.2.3-cp39-cp39-manylinux_2_17_x86_64.manylinux2014_x86_64.whl", hash = "sha256:99df71520d25fade9db7c1076ac94eb994f4d2673ef2aa2e86ee039b6746d20c", size = 13068928 },
    { url = "https://files.pythonhosted.org/packages/31/a3/18508e10a31ea108d746c848b5a05c0711e0278fa0d6f1c52a8ec52b80a5/pandas-2.2.3-cp39-cp39-musllinux_1_2_aarch64.whl", hash = "sha256:31d0ced62d4ea3e231a9f228366919a5ea0b07440d9d4dac345376fd8e1477ea", size = 16783266 },
    { url = "https://files.pythonhosted.org/packages/c4/a5/3429bd13d82bebc78f4d78c3945efedef63a7cd0c15c17b2eeb838d1121f/pandas-2.2.3-cp39-cp39-musllinux_1_2_x86_64.whl", hash = "sha256:7eee9e7cea6adf3e3d24e304ac6b8300646e2a5d1cd3a3c2abed9101b0846761", size = 14450871 },
    { url = "https://files.pythonhosted.org/packages/2f/49/5c30646e96c684570925b772eac4eb0a8cb0ca590fa978f56c5d3ae73ea1/pandas-2.2.3-cp39-cp39-win_amd64.whl", hash = "sha256:4850ba03528b6dd51d6c5d273c46f183f39a9baf3f0143e566b89450965b105e", size = 11618011 },
]

[[package]]
name = "pandocfilters"
version = "1.5.1"
source = { registry = "https://pypi.org/simple" }
sdist = { url = "https://files.pythonhosted.org/packages/70/6f/3dd4940bbe001c06a65f88e36bad298bc7a0de5036115639926b0c5c0458/pandocfilters-1.5.1.tar.gz", hash = "sha256:002b4a555ee4ebc03f8b66307e287fa492e4a77b4ea14d3f934328297bb4939e", size = 8454 }
wheels = [
    { url = "https://files.pythonhosted.org/packages/ef/af/4fbc8cab944db5d21b7e2a5b8e9211a03a79852b1157e2c102fcc61ac440/pandocfilters-1.5.1-py2.py3-none-any.whl", hash = "sha256:93be382804a9cdb0a7267585f157e5d1731bbe5545a85b268d6f5fe6232de2bc", size = 8663 },
]

[[package]]
name = "parso"
version = "0.8.4"
source = { registry = "https://pypi.org/simple" }
sdist = { url = "https://files.pythonhosted.org/packages/66/94/68e2e17afaa9169cf6412ab0f28623903be73d1b32e208d9e8e541bb086d/parso-0.8.4.tar.gz", hash = "sha256:eb3a7b58240fb99099a345571deecc0f9540ea5f4dd2fe14c2a99d6b281ab92d", size = 400609 }
wheels = [
    { url = "https://files.pythonhosted.org/packages/c6/ac/dac4a63f978e4dcb3c6d3a78c4d8e0192a113d288502a1216950c41b1027/parso-0.8.4-py2.py3-none-any.whl", hash = "sha256:a418670a20291dacd2dddc80c377c5c3791378ee1e8d12bffc35420643d43f18", size = 103650 },
]

[[package]]
name = "pathspec"
version = "0.12.1"
source = { registry = "https://pypi.org/simple" }
sdist = { url = "https://files.pythonhosted.org/packages/ca/bc/f35b8446f4531a7cb215605d100cd88b7ac6f44ab3fc94870c120ab3adbf/pathspec-0.12.1.tar.gz", hash = "sha256:a482d51503a1ab33b1c67a6c3813a26953dbdc71c31dacaef9a838c4e29f5712", size = 51043 }
wheels = [
    { url = "https://files.pythonhosted.org/packages/cc/20/ff623b09d963f88bfde16306a54e12ee5ea43e9b597108672ff3a408aad6/pathspec-0.12.1-py3-none-any.whl", hash = "sha256:a0d503e138a4c123b27490a4f7beda6a01c6f288df0e4a8b79c7eb0dc7b4cc08", size = 31191 },
]

[[package]]
name = "perfplot"
version = "0.10.2"
source = { registry = "https://pypi.org/simple" }
dependencies = [
    { name = "matplotlib" },
    { name = "matplotx" },
    { name = "numpy" },
    { name = "rich" },
]
sdist = { url = "https://files.pythonhosted.org/packages/97/41/51d8b9caa150a050de16a229f627e4b37515dbff0075259e4e75aff7218b/perfplot-0.10.2.tar.gz", hash = "sha256:d76daa72334564b5c8825663f24d15db55ea33e938b34595a146e5e44ed87e41", size = 25044 }
wheels = [
    { url = "https://files.pythonhosted.org/packages/20/85/ffaf2c1f92d17916c089a5c860d23b3117398f19f467fd1de1026d03aebc/perfplot-0.10.2-py3-none-any.whl", hash = "sha256:545ce0f7f22509ad00092d79a794cdc6e9805383e6cedab2bfed3519a7ef4e19", size = 21198 },
]

[[package]]
name = "pexpect"
version = "4.9.0"
source = { registry = "https://pypi.org/simple" }
dependencies = [
    { name = "ptyprocess" },
]
sdist = { url = "https://files.pythonhosted.org/packages/42/92/cc564bf6381ff43ce1f4d06852fc19a2f11d180f23dc32d9588bee2f149d/pexpect-4.9.0.tar.gz", hash = "sha256:ee7d41123f3c9911050ea2c2dac107568dc43b2d3b0c7557a33212c398ead30f", size = 166450 }
wheels = [
    { url = "https://files.pythonhosted.org/packages/9e/c3/059298687310d527a58bb01f3b1965787ee3b40dce76752eda8b44e9a2c5/pexpect-4.9.0-py2.py3-none-any.whl", hash = "sha256:7236d1e080e4936be2dc3e326cec0af72acf9212a7e1d060210e70a47e253523", size = 63772 },
]

[[package]]
name = "pillow"
version = "11.1.0"
source = { registry = "https://pypi.org/simple" }
sdist = { url = "https://files.pythonhosted.org/packages/f3/af/c097e544e7bd278333db77933e535098c259609c4eb3b85381109602fb5b/pillow-11.1.0.tar.gz", hash = "sha256:368da70808b36d73b4b390a8ffac11069f8a5c85f29eff1f1b01bcf3ef5b2a20", size = 46742715 }
wheels = [
    { url = "https://files.pythonhosted.org/packages/50/1c/2dcea34ac3d7bc96a1fd1bd0a6e06a57c67167fec2cff8d95d88229a8817/pillow-11.1.0-cp310-cp310-macosx_10_10_x86_64.whl", hash = "sha256:e1abe69aca89514737465752b4bcaf8016de61b3be1397a8fc260ba33321b3a8", size = 3229983 },
    { url = "https://files.pythonhosted.org/packages/14/ca/6bec3df25e4c88432681de94a3531cc738bd85dea6c7aa6ab6f81ad8bd11/pillow-11.1.0-cp310-cp310-macosx_11_0_arm64.whl", hash = "sha256:c640e5a06869c75994624551f45e5506e4256562ead981cce820d5ab39ae2192", size = 3101831 },
    { url = "https://files.pythonhosted.org/packages/d4/2c/668e18e5521e46eb9667b09e501d8e07049eb5bfe39d56be0724a43117e6/pillow-11.1.0-cp310-cp310-manylinux_2_17_aarch64.manylinux2014_aarch64.whl", hash = "sha256:a07dba04c5e22824816b2615ad7a7484432d7f540e6fa86af60d2de57b0fcee2", size = 4314074 },
    { url = "https://files.pythonhosted.org/packages/02/80/79f99b714f0fc25f6a8499ecfd1f810df12aec170ea1e32a4f75746051ce/pillow-11.1.0-cp310-cp310-manylinux_2_17_x86_64.manylinux2014_x86_64.whl", hash = "sha256:e267b0ed063341f3e60acd25c05200df4193e15a4a5807075cd71225a2386e26", size = 4394933 },
    { url = "https://files.pythonhosted.org/packages/81/aa/8d4ad25dc11fd10a2001d5b8a80fdc0e564ac33b293bdfe04ed387e0fd95/pillow-11.1.0-cp310-cp310-manylinux_2_28_aarch64.whl", hash = "sha256:bd165131fd51697e22421d0e467997ad31621b74bfc0b75956608cb2906dda07", size = 4353349 },
    { url = "https://files.pythonhosted.org/packages/84/7a/cd0c3eaf4a28cb2a74bdd19129f7726277a7f30c4f8424cd27a62987d864/pillow-11.1.0-cp310-cp310-manylinux_2_28_x86_64.whl", hash = "sha256:abc56501c3fd148d60659aae0af6ddc149660469082859fa7b066a298bde9482", size = 4476532 },
    { url = "https://files.pythonhosted.org/packages/8f/8b/a907fdd3ae8f01c7670dfb1499c53c28e217c338b47a813af8d815e7ce97/pillow-11.1.0-cp310-cp310-musllinux_1_2_aarch64.whl", hash = "sha256:54ce1c9a16a9561b6d6d8cb30089ab1e5eb66918cb47d457bd996ef34182922e", size = 4279789 },
    { url = "https://files.pythonhosted.org/packages/6f/9a/9f139d9e8cccd661c3efbf6898967a9a337eb2e9be2b454ba0a09533100d/pillow-11.1.0-cp310-cp310-musllinux_1_2_x86_64.whl", hash = "sha256:73ddde795ee9b06257dac5ad42fcb07f3b9b813f8c1f7f870f402f4dc54b5269", size = 4413131 },
    { url = "https://files.pythonhosted.org/packages/a8/68/0d8d461f42a3f37432203c8e6df94da10ac8081b6d35af1c203bf3111088/pillow-11.1.0-cp310-cp310-win32.whl", hash = "sha256:3a5fe20a7b66e8135d7fd617b13272626a28278d0e578c98720d9ba4b2439d49", size = 2291213 },
    { url = "https://files.pythonhosted.org/packages/14/81/d0dff759a74ba87715509af9f6cb21fa21d93b02b3316ed43bda83664db9/pillow-11.1.0-cp310-cp310-win_amd64.whl", hash = "sha256:b6123aa4a59d75f06e9dd3dac5bf8bc9aa383121bb3dd9a7a612e05eabc9961a", size = 2625725 },
    { url = "https://files.pythonhosted.org/packages/ce/1f/8d50c096a1d58ef0584ddc37e6f602828515219e9d2428e14ce50f5ecad1/pillow-11.1.0-cp310-cp310-win_arm64.whl", hash = "sha256:a76da0a31da6fcae4210aa94fd779c65c75786bc9af06289cd1c184451ef7a65", size = 2375213 },
    { url = "https://files.pythonhosted.org/packages/dd/d6/2000bfd8d5414fb70cbbe52c8332f2283ff30ed66a9cde42716c8ecbe22c/pillow-11.1.0-cp311-cp311-macosx_10_10_x86_64.whl", hash = "sha256:e06695e0326d05b06833b40b7ef477e475d0b1ba3a6d27da1bb48c23209bf457", size = 3229968 },
    { url = "https://files.pythonhosted.org/packages/d9/45/3fe487010dd9ce0a06adf9b8ff4f273cc0a44536e234b0fad3532a42c15b/pillow-11.1.0-cp311-cp311-macosx_11_0_arm64.whl", hash = "sha256:96f82000e12f23e4f29346e42702b6ed9a2f2fea34a740dd5ffffcc8c539eb35", size = 3101806 },
    { url = "https://files.pythonhosted.org/packages/e3/72/776b3629c47d9d5f1c160113158a7a7ad177688d3a1159cd3b62ded5a33a/pillow-11.1.0-cp311-cp311-manylinux_2_17_aarch64.manylinux2014_aarch64.whl", hash = "sha256:a3cd561ded2cf2bbae44d4605837221b987c216cff94f49dfeed63488bb228d2", size = 4322283 },
    { url = "https://files.pythonhosted.org/packages/e4/c2/e25199e7e4e71d64eeb869f5b72c7ddec70e0a87926398785ab944d92375/pillow-11.1.0-cp311-cp311-manylinux_2_17_x86_64.manylinux2014_x86_64.whl", hash = "sha256:f189805c8be5ca5add39e6f899e6ce2ed824e65fb45f3c28cb2841911da19070", size = 4402945 },
    { url = "https://files.pythonhosted.org/packages/c1/ed/51d6136c9d5911f78632b1b86c45241c712c5a80ed7fa7f9120a5dff1eba/pillow-11.1.0-cp311-cp311-manylinux_2_28_aarch64.whl", hash = "sha256:dd0052e9db3474df30433f83a71b9b23bd9e4ef1de13d92df21a52c0303b8ab6", size = 4361228 },
    { url = "https://files.pythonhosted.org/packages/48/a4/fbfe9d5581d7b111b28f1d8c2762dee92e9821bb209af9fa83c940e507a0/pillow-11.1.0-cp311-cp311-manylinux_2_28_x86_64.whl", hash = "sha256:837060a8599b8f5d402e97197d4924f05a2e0d68756998345c829c33186217b1", size = 4484021 },
    { url = "https://files.pythonhosted.org/packages/39/db/0b3c1a5018117f3c1d4df671fb8e47d08937f27519e8614bbe86153b65a5/pillow-11.1.0-cp311-cp311-musllinux_1_2_aarch64.whl", hash = "sha256:aa8dd43daa836b9a8128dbe7d923423e5ad86f50a7a14dc688194b7be5c0dea2", size = 4287449 },
    { url = "https://files.pythonhosted.org/packages/d9/58/bc128da7fea8c89fc85e09f773c4901e95b5936000e6f303222490c052f3/pillow-11.1.0-cp311-cp311-musllinux_1_2_x86_64.whl", hash = "sha256:0a2f91f8a8b367e7a57c6e91cd25af510168091fb89ec5146003e424e1558a96", size = 4419972 },
    { url = "https://files.pythonhosted.org/packages/5f/bb/58f34379bde9fe197f51841c5bbe8830c28bbb6d3801f16a83b8f2ad37df/pillow-11.1.0-cp311-cp311-win32.whl", hash = "sha256:c12fc111ef090845de2bb15009372175d76ac99969bdf31e2ce9b42e4b8cd88f", size = 2291201 },
    { url = "https://files.pythonhosted.org/packages/3a/c6/fce9255272bcf0c39e15abd2f8fd8429a954cf344469eaceb9d0d1366913/pillow-11.1.0-cp311-cp311-win_amd64.whl", hash = "sha256:fbd43429d0d7ed6533b25fc993861b8fd512c42d04514a0dd6337fb3ccf22761", size = 2625686 },
    { url = "https://files.pythonhosted.org/packages/c8/52/8ba066d569d932365509054859f74f2a9abee273edcef5cd75e4bc3e831e/pillow-11.1.0-cp311-cp311-win_arm64.whl", hash = "sha256:f7955ecf5609dee9442cbface754f2c6e541d9e6eda87fad7f7a989b0bdb9d71", size = 2375194 },
    { url = "https://files.pythonhosted.org/packages/95/20/9ce6ed62c91c073fcaa23d216e68289e19d95fb8188b9fb7a63d36771db8/pillow-11.1.0-cp312-cp312-macosx_10_13_x86_64.whl", hash = "sha256:2062ffb1d36544d42fcaa277b069c88b01bb7298f4efa06731a7fd6cc290b81a", size = 3226818 },
    { url = "https://files.pythonhosted.org/packages/b9/d8/f6004d98579a2596c098d1e30d10b248798cceff82d2b77aa914875bfea1/pillow-11.1.0-cp312-cp312-macosx_11_0_arm64.whl", hash = "sha256:a85b653980faad27e88b141348707ceeef8a1186f75ecc600c395dcac19f385b", size = 3101662 },
    { url = "https://files.pythonhosted.org/packages/08/d9/892e705f90051c7a2574d9f24579c9e100c828700d78a63239676f960b74/pillow-11.1.0-cp312-cp312-manylinux_2_17_aarch64.manylinux2014_aarch64.whl", hash = "sha256:9409c080586d1f683df3f184f20e36fb647f2e0bc3988094d4fd8c9f4eb1b3b3", size = 4329317 },
    { url = "https://files.pythonhosted.org/packages/8c/aa/7f29711f26680eab0bcd3ecdd6d23ed6bce180d82e3f6380fb7ae35fcf3b/pillow-11.1.0-cp312-cp312-manylinux_2_17_x86_64.manylinux2014_x86_64.whl", hash = "sha256:7fdadc077553621911f27ce206ffcbec7d3f8d7b50e0da39f10997e8e2bb7f6a", size = 4412999 },
    { url = "https://files.pythonhosted.org/packages/c8/c4/8f0fe3b9e0f7196f6d0bbb151f9fba323d72a41da068610c4c960b16632a/pillow-11.1.0-cp312-cp312-manylinux_2_28_aarch64.whl", hash = "sha256:93a18841d09bcdd774dcdc308e4537e1f867b3dec059c131fde0327899734aa1", size = 4368819 },
    { url = "https://files.pythonhosted.org/packages/38/0d/84200ed6a871ce386ddc82904bfadc0c6b28b0c0ec78176871a4679e40b3/pillow-11.1.0-cp312-cp312-manylinux_2_28_x86_64.whl", hash = "sha256:9aa9aeddeed452b2f616ff5507459e7bab436916ccb10961c4a382cd3e03f47f", size = 4496081 },
    { url = "https://files.pythonhosted.org/packages/84/9c/9bcd66f714d7e25b64118e3952d52841a4babc6d97b6d28e2261c52045d4/pillow-11.1.0-cp312-cp312-musllinux_1_2_aarch64.whl", hash = "sha256:3cdcdb0b896e981678eee140d882b70092dac83ac1cdf6b3a60e2216a73f2b91", size = 4296513 },
    { url = "https://files.pythonhosted.org/packages/db/61/ada2a226e22da011b45f7104c95ebda1b63dcbb0c378ad0f7c2a710f8fd2/pillow-11.1.0-cp312-cp312-musllinux_1_2_x86_64.whl", hash = "sha256:36ba10b9cb413e7c7dfa3e189aba252deee0602c86c309799da5a74009ac7a1c", size = 4431298 },
    { url = "https://files.pythonhosted.org/packages/e7/c4/fc6e86750523f367923522014b821c11ebc5ad402e659d8c9d09b3c9d70c/pillow-11.1.0-cp312-cp312-win32.whl", hash = "sha256:cfd5cd998c2e36a862d0e27b2df63237e67273f2fc78f47445b14e73a810e7e6", size = 2291630 },
    { url = "https://files.pythonhosted.org/packages/08/5c/2104299949b9d504baf3f4d35f73dbd14ef31bbd1ddc2c1b66a5b7dfda44/pillow-11.1.0-cp312-cp312-win_amd64.whl", hash = "sha256:a697cd8ba0383bba3d2d3ada02b34ed268cb548b369943cd349007730c92bddf", size = 2626369 },
    { url = "https://files.pythonhosted.org/packages/37/f3/9b18362206b244167c958984b57c7f70a0289bfb59a530dd8af5f699b910/pillow-11.1.0-cp312-cp312-win_arm64.whl", hash = "sha256:4dd43a78897793f60766563969442020e90eb7847463eca901e41ba186a7d4a5", size = 2375240 },
    { url = "https://files.pythonhosted.org/packages/b3/31/9ca79cafdce364fd5c980cd3416c20ce1bebd235b470d262f9d24d810184/pillow-11.1.0-cp313-cp313-macosx_10_13_x86_64.whl", hash = "sha256:ae98e14432d458fc3de11a77ccb3ae65ddce70f730e7c76140653048c71bfcbc", size = 3226640 },
    { url = "https://files.pythonhosted.org/packages/ac/0f/ff07ad45a1f172a497aa393b13a9d81a32e1477ef0e869d030e3c1532521/pillow-11.1.0-cp313-cp313-macosx_11_0_arm64.whl", hash = "sha256:cc1331b6d5a6e144aeb5e626f4375f5b7ae9934ba620c0ac6b3e43d5e683a0f0", size = 3101437 },
    { url = "https://files.pythonhosted.org/packages/08/2f/9906fca87a68d29ec4530be1f893149e0cb64a86d1f9f70a7cfcdfe8ae44/pillow-11.1.0-cp313-cp313-manylinux_2_17_aarch64.manylinux2014_aarch64.whl", hash = "sha256:758e9d4ef15d3560214cddbc97b8ef3ef86ce04d62ddac17ad39ba87e89bd3b1", size = 4326605 },
    { url = "https://files.pythonhosted.org/packages/b0/0f/f3547ee15b145bc5c8b336401b2d4c9d9da67da9dcb572d7c0d4103d2c69/pillow-11.1.0-cp313-cp313-manylinux_2_17_x86_64.manylinux2014_x86_64.whl", hash = "sha256:b523466b1a31d0dcef7c5be1f20b942919b62fd6e9a9be199d035509cbefc0ec", size = 4411173 },
    { url = "https://files.pythonhosted.org/packages/b1/df/bf8176aa5db515c5de584c5e00df9bab0713548fd780c82a86cba2c2fedb/pillow-11.1.0-cp313-cp313-manylinux_2_28_aarch64.whl", hash = "sha256:9044b5e4f7083f209c4e35aa5dd54b1dd5b112b108648f5c902ad586d4f945c5", size = 4369145 },
    { url = "https://files.pythonhosted.org/packages/de/7c/7433122d1cfadc740f577cb55526fdc39129a648ac65ce64db2eb7209277/pillow-11.1.0-cp313-cp313-manylinux_2_28_x86_64.whl", hash = "sha256:3764d53e09cdedd91bee65c2527815d315c6b90d7b8b79759cc48d7bf5d4f114", size = 4496340 },
    { url = "https://files.pythonhosted.org/packages/25/46/dd94b93ca6bd555588835f2504bd90c00d5438fe131cf01cfa0c5131a19d/pillow-11.1.0-cp313-cp313-musllinux_1_2_aarch64.whl", hash = "sha256:31eba6bbdd27dde97b0174ddf0297d7a9c3a507a8a1480e1e60ef914fe23d352", size = 4296906 },
    { url = "https://files.pythonhosted.org/packages/a8/28/2f9d32014dfc7753e586db9add35b8a41b7a3b46540e965cb6d6bc607bd2/pillow-11.1.0-cp313-cp313-musllinux_1_2_x86_64.whl", hash = "sha256:b5d658fbd9f0d6eea113aea286b21d3cd4d3fd978157cbf2447a6035916506d3", size = 4431759 },
    { url = "https://files.pythonhosted.org/packages/33/48/19c2cbe7403870fbe8b7737d19eb013f46299cdfe4501573367f6396c775/pillow-11.1.0-cp313-cp313-win32.whl", hash = "sha256:f86d3a7a9af5d826744fabf4afd15b9dfef44fe69a98541f666f66fbb8d3fef9", size = 2291657 },
    { url = "https://files.pythonhosted.org/packages/3b/ad/285c556747d34c399f332ba7c1a595ba245796ef3e22eae190f5364bb62b/pillow-11.1.0-cp313-cp313-win_amd64.whl", hash = "sha256:593c5fd6be85da83656b93ffcccc2312d2d149d251e98588b14fbc288fd8909c", size = 2626304 },
    { url = "https://files.pythonhosted.org/packages/e5/7b/ef35a71163bf36db06e9c8729608f78dedf032fc8313d19bd4be5c2588f3/pillow-11.1.0-cp313-cp313-win_arm64.whl", hash = "sha256:11633d58b6ee5733bde153a8dafd25e505ea3d32e261accd388827ee987baf65", size = 2375117 },
    { url = "https://files.pythonhosted.org/packages/79/30/77f54228401e84d6791354888549b45824ab0ffde659bafa67956303a09f/pillow-11.1.0-cp313-cp313t-macosx_10_13_x86_64.whl", hash = "sha256:70ca5ef3b3b1c4a0812b5c63c57c23b63e53bc38e758b37a951e5bc466449861", size = 3230060 },
    { url = "https://files.pythonhosted.org/packages/ce/b1/56723b74b07dd64c1010fee011951ea9c35a43d8020acd03111f14298225/pillow-11.1.0-cp313-cp313t-macosx_11_0_arm64.whl", hash = "sha256:8000376f139d4d38d6851eb149b321a52bb8893a88dae8ee7d95840431977081", size = 3106192 },
    { url = "https://files.pythonhosted.org/packages/e1/cd/7bf7180e08f80a4dcc6b4c3a0aa9e0b0ae57168562726a05dc8aa8fa66b0/pillow-11.1.0-cp313-cp313t-manylinux_2_17_x86_64.manylinux2014_x86_64.whl", hash = "sha256:9ee85f0696a17dd28fbcfceb59f9510aa71934b483d1f5601d1030c3c8304f3c", size = 4446805 },
    { url = "https://files.pythonhosted.org/packages/97/42/87c856ea30c8ed97e8efbe672b58c8304dee0573f8c7cab62ae9e31db6ae/pillow-11.1.0-cp313-cp313t-manylinux_2_28_x86_64.whl", hash = "sha256:dd0e081319328928531df7a0e63621caf67652c8464303fd102141b785ef9547", size = 4530623 },
    { url = "https://files.pythonhosted.org/packages/ff/41/026879e90c84a88e33fb00cc6bd915ac2743c67e87a18f80270dfe3c2041/pillow-11.1.0-cp313-cp313t-musllinux_1_2_x86_64.whl", hash = "sha256:e63e4e5081de46517099dc30abe418122f54531a6ae2ebc8680bcd7096860eab", size = 4465191 },
    { url = "https://files.pythonhosted.org/packages/e5/fb/a7960e838bc5df57a2ce23183bfd2290d97c33028b96bde332a9057834d3/pillow-11.1.0-cp313-cp313t-win32.whl", hash = "sha256:dda60aa465b861324e65a78c9f5cf0f4bc713e4309f83bc387be158b077963d9", size = 2295494 },
    { url = "https://files.pythonhosted.org/packages/d7/6c/6ec83ee2f6f0fda8d4cf89045c6be4b0373ebfc363ba8538f8c999f63fcd/pillow-11.1.0-cp313-cp313t-win_amd64.whl", hash = "sha256:ad5db5781c774ab9a9b2c4302bbf0c1014960a0a7be63278d13ae6fdf88126fe", size = 2631595 },
    { url = "https://files.pythonhosted.org/packages/cf/6c/41c21c6c8af92b9fea313aa47c75de49e2f9a467964ee33eb0135d47eb64/pillow-11.1.0-cp313-cp313t-win_arm64.whl", hash = "sha256:67cd427c68926108778a9005f2a04adbd5e67c442ed21d95389fe1d595458756", size = 2377651 },
    { url = "https://files.pythonhosted.org/packages/9a/1f/9df5ac77491fddd2e36c352d16976dc11fbe6ab842f5df85fd7e31b847b9/pillow-11.1.0-cp39-cp39-macosx_10_10_x86_64.whl", hash = "sha256:bf902d7413c82a1bfa08b06a070876132a5ae6b2388e2712aab3a7cbc02205c6", size = 3229995 },
    { url = "https://files.pythonhosted.org/packages/a6/62/c7b359e924dca274173b04922ac06aa63614f7e934d132f2fe1d852509aa/pillow-11.1.0-cp39-cp39-macosx_11_0_arm64.whl", hash = "sha256:c1eec9d950b6fe688edee07138993e54ee4ae634c51443cfb7c1e7613322718e", size = 3101890 },
    { url = "https://files.pythonhosted.org/packages/7b/63/136f21340a434de895b62bcf2c386005a8aa24066c4facd619f5e0e9f283/pillow-11.1.0-cp39-cp39-manylinux_2_17_aarch64.manylinux2014_aarch64.whl", hash = "sha256:8e275ee4cb11c262bd108ab2081f750db2a1c0b8c12c1897f27b160c8bd57bbc", size = 4310366 },
    { url = "https://files.pythonhosted.org/packages/f6/46/0bd0ca03d9d1164a7fa33d285ef6d1c438e963d0c8770e4c5b3737ef5abe/pillow-11.1.0-cp39-cp39-manylinux_2_17_x86_64.manylinux2014_x86_64.whl", hash = "sha256:4db853948ce4e718f2fc775b75c37ba2efb6aaea41a1a5fc57f0af59eee774b2", size = 4391582 },
    { url = "https://files.pythonhosted.org/packages/0c/55/f182db572b28bd833b8e806f933f782ceb2df64c40e4d8bd3d4226a46eca/pillow-11.1.0-cp39-cp39-manylinux_2_28_aarch64.whl", hash = "sha256:ab8a209b8485d3db694fa97a896d96dd6533d63c22829043fd9de627060beade", size = 4350278 },
    { url = "https://files.pythonhosted.org/packages/75/fb/e330fdbbcbc4744214b5f53b84d9d8a9f4ffbebc2e9c2ac10475386e3296/pillow-11.1.0-cp39-cp39-manylinux_2_28_x86_64.whl", hash = "sha256:54251ef02a2309b5eec99d151ebf5c9904b77976c8abdcbce7891ed22df53884", size = 4471768 },
    { url = "https://files.pythonhosted.org/packages/eb/51/20ee6c4da4448d7a67ffb720a5fcdb965115a78e211a1f58f9845ae15f86/pillow-11.1.0-cp39-cp39-musllinux_1_2_aarch64.whl", hash = "sha256:5bb94705aea800051a743aa4874bb1397d4695fb0583ba5e425ee0328757f196", size = 4276549 },
    { url = "https://files.pythonhosted.org/packages/37/f2/a25c0bdaa6d6fd5cc3d4a6f65b5a7ea46e7af58bee00a98efe0a5af79c58/pillow-11.1.0-cp39-cp39-musllinux_1_2_x86_64.whl", hash = "sha256:89dbdb3e6e9594d512780a5a1c42801879628b38e3efc7038094430844e271d8", size = 4409350 },
    { url = "https://files.pythonhosted.org/packages/12/a7/06687947604cd3e47abeea1b78b65d34ffce7feab03cfe0dd985f115dca3/pillow-11.1.0-cp39-cp39-win32.whl", hash = "sha256:e5449ca63da169a2e6068dd0e2fcc8d91f9558aba89ff6d02121ca8ab11e79e5", size = 2291271 },
    { url = "https://files.pythonhosted.org/packages/21/a6/f51d47675940b5c63b08ff0575b3518428b4acb891f88526fa4ee1edab6f/pillow-11.1.0-cp39-cp39-win_amd64.whl", hash = "sha256:3362c6ca227e65c54bf71a5f88b3d4565ff1bcbc63ae72c34b07bbb1cc59a43f", size = 2625783 },
    { url = "https://files.pythonhosted.org/packages/95/56/97750bd33e68648fa432dfadcb8ede7624bd905822d42262d34bcebdd9d7/pillow-11.1.0-cp39-cp39-win_arm64.whl", hash = "sha256:b20be51b37a75cc54c2c55def3fa2c65bb94ba859dde241cd0a4fd302de5ae0a", size = 2375193 },
    { url = "https://files.pythonhosted.org/packages/fa/c5/389961578fb677b8b3244fcd934f720ed25a148b9a5cc81c91bdf59d8588/pillow-11.1.0-pp310-pypy310_pp73-macosx_10_15_x86_64.whl", hash = "sha256:8c730dc3a83e5ac137fbc92dfcfe1511ce3b2b5d7578315b63dbbb76f7f51d90", size = 3198345 },
    { url = "https://files.pythonhosted.org/packages/c4/fa/803c0e50ffee74d4b965229e816af55276eac1d5806712de86f9371858fd/pillow-11.1.0-pp310-pypy310_pp73-macosx_11_0_arm64.whl", hash = "sha256:7d33d2fae0e8b170b6a6c57400e077412240f6f5bb2a342cf1ee512a787942bb", size = 3072938 },
    { url = "https://files.pythonhosted.org/packages/dc/67/2a3a5f8012b5d8c63fe53958ba906c1b1d0482ebed5618057ef4d22f8076/pillow-11.1.0-pp310-pypy310_pp73-manylinux_2_17_aarch64.manylinux2014_aarch64.whl", hash = "sha256:a8d65b38173085f24bc07f8b6c505cbb7418009fa1a1fcb111b1f4961814a442", size = 3400049 },
    { url = "https://files.pythonhosted.org/packages/e5/a0/514f0d317446c98c478d1872497eb92e7cde67003fed74f696441e647446/pillow-11.1.0-pp310-pypy310_pp73-manylinux_2_17_x86_64.manylinux2014_x86_64.whl", hash = "sha256:015c6e863faa4779251436db398ae75051469f7c903b043a48f078e437656f83", size = 3422431 },
    { url = "https://files.pythonhosted.org/packages/cd/00/20f40a935514037b7d3f87adfc87d2c538430ea625b63b3af8c3f5578e72/pillow-11.1.0-pp310-pypy310_pp73-manylinux_2_28_aarch64.whl", hash = "sha256:d44ff19eea13ae4acdaaab0179fa68c0c6f2f45d66a4d8ec1eda7d6cecbcc15f", size = 3446208 },
    { url = "https://files.pythonhosted.org/packages/28/3c/7de681727963043e093c72e6c3348411b0185eab3263100d4490234ba2f6/pillow-11.1.0-pp310-pypy310_pp73-manylinux_2_28_x86_64.whl", hash = "sha256:d3d8da4a631471dfaf94c10c85f5277b1f8e42ac42bade1ac67da4b4a7359b73", size = 3509746 },
    { url = "https://files.pythonhosted.org/packages/41/67/936f9814bdd74b2dfd4822f1f7725ab5d8ff4103919a1664eb4874c58b2f/pillow-11.1.0-pp310-pypy310_pp73-win_amd64.whl", hash = "sha256:4637b88343166249fe8aa94e7c4a62a180c4b3898283bb5d3d2fd5fe10d8e4e0", size = 2626353 },
]

[[package]]
name = "platformdirs"
version = "4.3.6"
source = { registry = "https://pypi.org/simple" }
sdist = { url = "https://files.pythonhosted.org/packages/13/fc/128cc9cb8f03208bdbf93d3aa862e16d376844a14f9a0ce5cf4507372de4/platformdirs-4.3.6.tar.gz", hash = "sha256:357fb2acbc885b0419afd3ce3ed34564c13c9b95c89360cd9563f73aa5e2b907", size = 21302 }
wheels = [
    { url = "https://files.pythonhosted.org/packages/3c/a6/bc1012356d8ece4d66dd75c4b9fc6c1f6650ddd5991e421177d9f8f671be/platformdirs-4.3.6-py3-none-any.whl", hash = "sha256:73e575e1408ab8103900836b97580d5307456908a03e92031bab39e4554cc3fb", size = 18439 },
]

[[package]]
name = "pluggy"
version = "1.5.0"
source = { registry = "https://pypi.org/simple" }
sdist = { url = "https://files.pythonhosted.org/packages/96/2d/02d4312c973c6050a18b314a5ad0b3210edb65a906f868e31c111dede4a6/pluggy-1.5.0.tar.gz", hash = "sha256:2cffa88e94fdc978c4c574f15f9e59b7f4201d439195c3715ca9e2486f1d0cf1", size = 67955 }
wheels = [
    { url = "https://files.pythonhosted.org/packages/88/5f/e351af9a41f866ac3f1fac4ca0613908d9a41741cfcf2228f4ad853b697d/pluggy-1.5.0-py3-none-any.whl", hash = "sha256:44e1ad92c8ca002de6377e165f3e0f1be63266ab4d554740532335b9d75ea669", size = 20556 },
]

[[package]]
name = "polars"
version = "1.24.0"
source = { registry = "https://pypi.org/simple" }
sdist = { url = "https://files.pythonhosted.org/packages/bf/d3/453bcecbe14a5aba6be47c99d81f4e1f941d3de729d5e0ce5c7d527c05ed/polars-1.24.0.tar.gz", hash = "sha256:6e7553789495081c998f5e4ad4ebc7e19e970a9cc83326d40461564e85ad226d", size = 4446066 }
wheels = [
    { url = "https://files.pythonhosted.org/packages/a9/3f/16f87d9ec4707d717a434bc54307506594522de99fdfe3d5d76233912c94/polars-1.24.0-cp39-abi3-macosx_10_12_x86_64.whl", hash = "sha256:563b99a6597fe77a3c89d478e4a6fb49c063f44ef84d4adefe490e14626e2f99", size = 33792674 },
    { url = "https://files.pythonhosted.org/packages/35/cd/27353d0b9331d60a95f5708370441348d4a3af0f609961ceaaa3b583190f/polars-1.24.0-cp39-abi3-macosx_11_0_arm64.whl", hash = "sha256:6ad64d938d60b7fda39b60892ef67bc6a9942e0c7170db593a65d019e8730b09", size = 30469541 },
    { url = "https://files.pythonhosted.org/packages/a7/db/668d8328b1c3d8381023fc4ed905a88b93cca041c088f42a94dbd6822469/polars-1.24.0-cp39-abi3-manylinux_2_17_x86_64.manylinux2014_x86_64.whl", hash = "sha256:331e737465b8d954bec51e6906bdc6e979a6ee52f97ffe5e8d0c10794a46bfd9", size = 34313540 },
    { url = "https://files.pythonhosted.org/packages/12/16/f95207616b2e802c381459cf01f0d233daa98bdc4e394ec88044af9e927f/polars-1.24.0-cp39-abi3-manylinux_2_24_aarch64.whl", hash = "sha256:3c6c774aebdd5cd601839594986648789352f72b8893f4b7e34224e75b060c8d", size = 31490266 },
    { url = "https://files.pythonhosted.org/packages/8b/82/cb0512747ec5508a4f840a521feb27f28a81eac1aef6c92fc25643073579/polars-1.24.0-cp39-abi3-win_amd64.whl", hash = "sha256:a5a473ff44fe1b9e3e7a9013a9321efe841d858e89cf33d424e6f3fef3ea4d5e", size = 34678593 },
    { url = "https://files.pythonhosted.org/packages/67/00/db3810803938467a215c1f161ff21ad6fef581d5ac1381ee2990d0180c19/polars-1.24.0-cp39-abi3-win_arm64.whl", hash = "sha256:5ea781ca8e0a39c3b677171dbd852e5fa2d5c53417b5fbd69d711b6044a49eaa", size = 30892251 },
]

[[package]]
name = "prompt-toolkit"
version = "3.0.50"
source = { registry = "https://pypi.org/simple" }
dependencies = [
    { name = "wcwidth" },
]
sdist = { url = "https://files.pythonhosted.org/packages/a1/e1/bd15cb8ffdcfeeb2bdc215de3c3cffca11408d829e4b8416dcfe71ba8854/prompt_toolkit-3.0.50.tar.gz", hash = "sha256:544748f3860a2623ca5cd6d2795e7a14f3d0e1c3c9728359013f79877fc89bab", size = 429087 }
wheels = [
    { url = "https://files.pythonhosted.org/packages/e4/ea/d836f008d33151c7a1f62caf3d8dd782e4d15f6a43897f64480c2b8de2ad/prompt_toolkit-3.0.50-py3-none-any.whl", hash = "sha256:9b6427eb19e479d98acff65196a307c555eb567989e6d88ebbb1b509d9779198", size = 387816 },
]

[[package]]
name = "psutil"
version = "7.0.0"
source = { registry = "https://pypi.org/simple" }
sdist = { url = "https://files.pythonhosted.org/packages/2a/80/336820c1ad9286a4ded7e845b2eccfcb27851ab8ac6abece774a6ff4d3de/psutil-7.0.0.tar.gz", hash = "sha256:7be9c3eba38beccb6495ea33afd982a44074b78f28c434a1f51cc07fd315c456", size = 497003 }
wheels = [
    { url = "https://files.pythonhosted.org/packages/ed/e6/2d26234410f8b8abdbf891c9da62bee396583f713fb9f3325a4760875d22/psutil-7.0.0-cp36-abi3-macosx_10_9_x86_64.whl", hash = "sha256:101d71dc322e3cffd7cea0650b09b3d08b8e7c4109dd6809fe452dfd00e58b25", size = 238051 },
    { url = "https://files.pythonhosted.org/packages/04/8b/30f930733afe425e3cbfc0e1468a30a18942350c1a8816acfade80c005c4/psutil-7.0.0-cp36-abi3-macosx_11_0_arm64.whl", hash = "sha256:39db632f6bb862eeccf56660871433e111b6ea58f2caea825571951d4b6aa3da", size = 239535 },
    { url = "https://files.pythonhosted.org/packages/2a/ed/d362e84620dd22876b55389248e522338ed1bf134a5edd3b8231d7207f6d/psutil-7.0.0-cp36-abi3-manylinux_2_12_i686.manylinux2010_i686.manylinux_2_17_i686.manylinux2014_i686.whl", hash = "sha256:1fcee592b4c6f146991ca55919ea3d1f8926497a713ed7faaf8225e174581e91", size = 275004 },
    { url = "https://files.pythonhosted.org/packages/bf/b9/b0eb3f3cbcb734d930fdf839431606844a825b23eaf9a6ab371edac8162c/psutil-7.0.0-cp36-abi3-manylinux_2_12_x86_64.manylinux2010_x86_64.manylinux_2_17_x86_64.manylinux2014_x86_64.whl", hash = "sha256:4b1388a4f6875d7e2aff5c4ca1cc16c545ed41dd8bb596cefea80111db353a34", size = 277986 },
    { url = "https://files.pythonhosted.org/packages/eb/a2/709e0fe2f093556c17fbafda93ac032257242cabcc7ff3369e2cb76a97aa/psutil-7.0.0-cp36-abi3-manylinux_2_17_aarch64.manylinux2014_aarch64.whl", hash = "sha256:a5f098451abc2828f7dc6b58d44b532b22f2088f4999a937557b603ce72b1993", size = 279544 },
    { url = "https://files.pythonhosted.org/packages/50/e6/eecf58810b9d12e6427369784efe814a1eec0f492084ce8eb8f4d89d6d61/psutil-7.0.0-cp37-abi3-win32.whl", hash = "sha256:ba3fcef7523064a6c9da440fc4d6bd07da93ac726b5733c29027d7dc95b39d99", size = 241053 },
    { url = "https://files.pythonhosted.org/packages/50/1b/6921afe68c74868b4c9fa424dad3be35b095e16687989ebbb50ce4fceb7c/psutil-7.0.0-cp37-abi3-win_amd64.whl", hash = "sha256:4cf3d4eb1aa9b348dec30105c55cd9b7d4629285735a102beb4441e38db90553", size = 244885 },
]

[[package]]
name = "ptyprocess"
version = "0.7.0"
source = { registry = "https://pypi.org/simple" }
sdist = { url = "https://files.pythonhosted.org/packages/20/e5/16ff212c1e452235a90aeb09066144d0c5a6a8c0834397e03f5224495c4e/ptyprocess-0.7.0.tar.gz", hash = "sha256:5c5d0a3b48ceee0b48485e0c26037c0acd7d29765ca3fbb5cb3831d347423220", size = 70762 }
wheels = [
    { url = "https://files.pythonhosted.org/packages/22/a6/858897256d0deac81a172289110f31629fc4cee19b6f01283303e18c8db3/ptyprocess-0.7.0-py2.py3-none-any.whl", hash = "sha256:4b41f3967fce3af57cc7e94b888626c18bf37a083e3651ca8feeb66d492fef35", size = 13993 },
]

[[package]]
name = "pure-eval"
version = "0.2.3"
source = { registry = "https://pypi.org/simple" }
sdist = { url = "https://files.pythonhosted.org/packages/cd/05/0a34433a064256a578f1783a10da6df098ceaa4a57bbeaa96a6c0352786b/pure_eval-0.2.3.tar.gz", hash = "sha256:5f4e983f40564c576c7c8635ae88db5956bb2229d7e9237d03b3c0b0190eaf42", size = 19752 }
wheels = [
    { url = "https://files.pythonhosted.org/packages/8e/37/efad0257dc6e593a18957422533ff0f87ede7c9c6ea010a2177d738fb82f/pure_eval-0.2.3-py3-none-any.whl", hash = "sha256:1db8e35b67b3d218d818ae653e27f06c3aa420901fa7b081ca98cbedc874e0d0", size = 11842 },
]

[[package]]
name = "pyarrow"
version = "19.0.1"
source = { registry = "https://pypi.org/simple" }
sdist = { url = "https://files.pythonhosted.org/packages/7f/09/a9046344212690f0632b9c709f9bf18506522feb333c894d0de81d62341a/pyarrow-19.0.1.tar.gz", hash = "sha256:3bf266b485df66a400f282ac0b6d1b500b9d2ae73314a153dbe97d6d5cc8a99e", size = 1129437 }
wheels = [
    { url = "https://files.pythonhosted.org/packages/36/01/b23b514d86b839956238d3f8ef206fd2728eee87ff1b8ce150a5678d9721/pyarrow-19.0.1-cp310-cp310-macosx_12_0_arm64.whl", hash = "sha256:fc28912a2dc924dddc2087679cc8b7263accc71b9ff025a1362b004711661a69", size = 30688914 },
    { url = "https://files.pythonhosted.org/packages/c6/68/218ff7cf4a0652a933e5f2ed11274f724dd43b9813cb18dd72c0a35226a2/pyarrow-19.0.1-cp310-cp310-macosx_12_0_x86_64.whl", hash = "sha256:fca15aabbe9b8355800d923cc2e82c8ef514af321e18b437c3d782aa884eaeec", size = 32102866 },
    { url = "https://files.pythonhosted.org/packages/98/01/c295050d183014f4a2eb796d7d2bbfa04b6cccde7258bb68aacf6f18779b/pyarrow-19.0.1-cp310-cp310-manylinux_2_17_aarch64.manylinux2014_aarch64.whl", hash = "sha256:ad76aef7f5f7e4a757fddcdcf010a8290958f09e3470ea458c80d26f4316ae89", size = 41147682 },
    { url = "https://files.pythonhosted.org/packages/40/17/a6c3db0b5f3678f33bbb552d2acbc16def67f89a72955b67b0109af23eb0/pyarrow-19.0.1-cp310-cp310-manylinux_2_17_x86_64.manylinux2014_x86_64.whl", hash = "sha256:d03c9d6f2a3dffbd62671ca070f13fc527bb1867b4ec2b98c7eeed381d4f389a", size = 42179192 },
    { url = "https://files.pythonhosted.org/packages/cf/75/c7c8e599300d8cebb6cb339014800e1c720c9db2a3fcb66aa64ec84bac72/pyarrow-19.0.1-cp310-cp310-manylinux_2_28_aarch64.whl", hash = "sha256:65cf9feebab489b19cdfcfe4aa82f62147218558d8d3f0fc1e9dea0ab8e7905a", size = 40517272 },
    { url = "https://files.pythonhosted.org/packages/ef/c9/68ab123ee1528699c4d5055f645ecd1dd68ff93e4699527249d02f55afeb/pyarrow-19.0.1-cp310-cp310-manylinux_2_28_x86_64.whl", hash = "sha256:41f9706fbe505e0abc10e84bf3a906a1338905cbbcf1177b71486b03e6ea6608", size = 42069036 },
    { url = "https://files.pythonhosted.org/packages/54/e3/d5cfd7654084e6c0d9c3ce949e5d9e0ccad569ae1e2d5a68a3ec03b2be89/pyarrow-19.0.1-cp310-cp310-win_amd64.whl", hash = "sha256:c6cb2335a411b713fdf1e82a752162f72d4a7b5dbc588e32aa18383318b05866", size = 25277951 },
    { url = "https://files.pythonhosted.org/packages/a0/55/f1a8d838ec07fe3ca53edbe76f782df7b9aafd4417080eebf0b42aab0c52/pyarrow-19.0.1-cp311-cp311-macosx_12_0_arm64.whl", hash = "sha256:cc55d71898ea30dc95900297d191377caba257612f384207fe9f8293b5850f90", size = 30713987 },
    { url = "https://files.pythonhosted.org/packages/13/12/428861540bb54c98a140ae858a11f71d041ef9e501e6b7eb965ca7909505/pyarrow-19.0.1-cp311-cp311-macosx_12_0_x86_64.whl", hash = "sha256:7a544ec12de66769612b2d6988c36adc96fb9767ecc8ee0a4d270b10b1c51e00", size = 32135613 },
    { url = "https://files.pythonhosted.org/packages/2f/8a/23d7cc5ae2066c6c736bce1db8ea7bc9ac3ef97ac7e1c1667706c764d2d9/pyarrow-19.0.1-cp311-cp311-manylinux_2_17_aarch64.manylinux2014_aarch64.whl", hash = "sha256:0148bb4fc158bfbc3d6dfe5001d93ebeed253793fff4435167f6ce1dc4bddeae", size = 41149147 },
    { url = "https://files.pythonhosted.org/packages/a2/7a/845d151bb81a892dfb368bf11db584cf8b216963ccce40a5cf50a2492a18/pyarrow-19.0.1-cp311-cp311-manylinux_2_17_x86_64.manylinux2014_x86_64.whl", hash = "sha256:f24faab6ed18f216a37870d8c5623f9c044566d75ec586ef884e13a02a9d62c5", size = 42178045 },
    { url = "https://files.pythonhosted.org/packages/a7/31/e7282d79a70816132cf6cae7e378adfccce9ae10352d21c2fecf9d9756dd/pyarrow-19.0.1-cp311-cp311-manylinux_2_28_aarch64.whl", hash = "sha256:4982f8e2b7afd6dae8608d70ba5bd91699077323f812a0448d8b7abdff6cb5d3", size = 40532998 },
    { url = "https://files.pythonhosted.org/packages/b8/82/20f3c290d6e705e2ee9c1fa1d5a0869365ee477e1788073d8b548da8b64c/pyarrow-19.0.1-cp311-cp311-manylinux_2_28_x86_64.whl", hash = "sha256:49a3aecb62c1be1d822f8bf629226d4a96418228a42f5b40835c1f10d42e4db6", size = 42084055 },
    { url = "https://files.pythonhosted.org/packages/ff/77/e62aebd343238863f2c9f080ad2ef6ace25c919c6ab383436b5b81cbeef7/pyarrow-19.0.1-cp311-cp311-win_amd64.whl", hash = "sha256:008a4009efdb4ea3d2e18f05cd31f9d43c388aad29c636112c2966605ba33466", size = 25283133 },
    { url = "https://files.pythonhosted.org/packages/78/b4/94e828704b050e723f67d67c3535cf7076c7432cd4cf046e4bb3b96a9c9d/pyarrow-19.0.1-cp312-cp312-macosx_12_0_arm64.whl", hash = "sha256:80b2ad2b193e7d19e81008a96e313fbd53157945c7be9ac65f44f8937a55427b", size = 30670749 },
    { url = "https://files.pythonhosted.org/packages/7e/3b/4692965e04bb1df55e2c314c4296f1eb12b4f3052d4cf43d29e076aedf66/pyarrow-19.0.1-cp312-cp312-macosx_12_0_x86_64.whl", hash = "sha256:ee8dec072569f43835932a3b10c55973593abc00936c202707a4ad06af7cb294", size = 32128007 },
    { url = "https://files.pythonhosted.org/packages/22/f7/2239af706252c6582a5635c35caa17cb4d401cd74a87821ef702e3888957/pyarrow-19.0.1-cp312-cp312-manylinux_2_17_aarch64.manylinux2014_aarch64.whl", hash = "sha256:4d5d1ec7ec5324b98887bdc006f4d2ce534e10e60f7ad995e7875ffa0ff9cb14", size = 41144566 },
    { url = "https://files.pythonhosted.org/packages/fb/e3/c9661b2b2849cfefddd9fd65b64e093594b231b472de08ff658f76c732b2/pyarrow-19.0.1-cp312-cp312-manylinux_2_17_x86_64.manylinux2014_x86_64.whl", hash = "sha256:f3ad4c0eb4e2a9aeb990af6c09e6fa0b195c8c0e7b272ecc8d4d2b6574809d34", size = 42202991 },
    { url = "https://files.pythonhosted.org/packages/fe/4f/a2c0ed309167ef436674782dfee4a124570ba64299c551e38d3fdaf0a17b/pyarrow-19.0.1-cp312-cp312-manylinux_2_28_aarch64.whl", hash = "sha256:d383591f3dcbe545f6cc62daaef9c7cdfe0dff0fb9e1c8121101cabe9098cfa6", size = 40507986 },
    { url = "https://files.pythonhosted.org/packages/27/2e/29bb28a7102a6f71026a9d70d1d61df926887e36ec797f2e6acfd2dd3867/pyarrow-19.0.1-cp312-cp312-manylinux_2_28_x86_64.whl", hash = "sha256:b4c4156a625f1e35d6c0b2132635a237708944eb41df5fbe7d50f20d20c17832", size = 42087026 },
    { url = "https://files.pythonhosted.org/packages/16/33/2a67c0f783251106aeeee516f4806161e7b481f7d744d0d643d2f30230a5/pyarrow-19.0.1-cp312-cp312-win_amd64.whl", hash = "sha256:5bd1618ae5e5476b7654c7b55a6364ae87686d4724538c24185bbb2952679960", size = 25250108 },
    { url = "https://files.pythonhosted.org/packages/2b/8d/275c58d4b00781bd36579501a259eacc5c6dfb369be4ddeb672ceb551d2d/pyarrow-19.0.1-cp313-cp313-macosx_12_0_arm64.whl", hash = "sha256:e45274b20e524ae5c39d7fc1ca2aa923aab494776d2d4b316b49ec7572ca324c", size = 30653552 },
    { url = "https://files.pythonhosted.org/packages/a0/9e/e6aca5cc4ef0c7aec5f8db93feb0bde08dbad8c56b9014216205d271101b/pyarrow-19.0.1-cp313-cp313-macosx_12_0_x86_64.whl", hash = "sha256:d9dedeaf19097a143ed6da37f04f4051aba353c95ef507764d344229b2b740ae", size = 32103413 },
    { url = "https://files.pythonhosted.org/packages/6a/fa/a7033f66e5d4f1308c7eb0dfcd2ccd70f881724eb6fd1776657fdf65458f/pyarrow-19.0.1-cp313-cp313-manylinux_2_17_aarch64.manylinux2014_aarch64.whl", hash = "sha256:6ebfb5171bb5f4a52319344ebbbecc731af3f021e49318c74f33d520d31ae0c4", size = 41134869 },
    { url = "https://files.pythonhosted.org/packages/2d/92/34d2569be8e7abdc9d145c98dc410db0071ac579b92ebc30da35f500d630/pyarrow-19.0.1-cp313-cp313-manylinux_2_17_x86_64.manylinux2014_x86_64.whl", hash = "sha256:f2a21d39fbdb948857f67eacb5bbaaf36802de044ec36fbef7a1c8f0dd3a4ab2", size = 42192626 },
    { url = "https://files.pythonhosted.org/packages/0a/1f/80c617b1084fc833804dc3309aa9d8daacd46f9ec8d736df733f15aebe2c/pyarrow-19.0.1-cp313-cp313-manylinux_2_28_aarch64.whl", hash = "sha256:99bc1bec6d234359743b01e70d4310d0ab240c3d6b0da7e2a93663b0158616f6", size = 40496708 },
    { url = "https://files.pythonhosted.org/packages/e6/90/83698fcecf939a611c8d9a78e38e7fed7792dcc4317e29e72cf8135526fb/pyarrow-19.0.1-cp313-cp313-manylinux_2_28_x86_64.whl", hash = "sha256:1b93ef2c93e77c442c979b0d596af45e4665d8b96da598db145b0fec014b9136", size = 42075728 },
    { url = "https://files.pythonhosted.org/packages/40/49/2325f5c9e7a1c125c01ba0c509d400b152c972a47958768e4e35e04d13d8/pyarrow-19.0.1-cp313-cp313-win_amd64.whl", hash = "sha256:d9d46e06846a41ba906ab25302cf0fd522f81aa2a85a71021826f34639ad31ef", size = 25242568 },
    { url = "https://files.pythonhosted.org/packages/3f/72/135088d995a759d4d916ec4824cb19e066585b4909ebad4ab196177aa825/pyarrow-19.0.1-cp313-cp313t-macosx_12_0_arm64.whl", hash = "sha256:c0fe3dbbf054a00d1f162fda94ce236a899ca01123a798c561ba307ca38af5f0", size = 30702371 },
    { url = "https://files.pythonhosted.org/packages/2e/01/00beeebd33d6bac701f20816a29d2018eba463616bbc07397fdf99ac4ce3/pyarrow-19.0.1-cp313-cp313t-macosx_12_0_x86_64.whl", hash = "sha256:96606c3ba57944d128e8a8399da4812f56c7f61de8c647e3470b417f795d0ef9", size = 32116046 },
    { url = "https://files.pythonhosted.org/packages/1f/c9/23b1ea718dfe967cbd986d16cf2a31fe59d015874258baae16d7ea0ccabc/pyarrow-19.0.1-cp313-cp313t-manylinux_2_17_aarch64.manylinux2014_aarch64.whl", hash = "sha256:8f04d49a6b64cf24719c080b3c2029a3a5b16417fd5fd7c4041f94233af732f3", size = 41091183 },
    { url = "https://files.pythonhosted.org/packages/3a/d4/b4a3aa781a2c715520aa8ab4fe2e7fa49d33a1d4e71c8fc6ab7b5de7a3f8/pyarrow-19.0.1-cp313-cp313t-manylinux_2_17_x86_64.manylinux2014_x86_64.whl", hash = "sha256:5a9137cf7e1640dce4c190551ee69d478f7121b5c6f323553b319cac936395f6", size = 42171896 },
    { url = "https://files.pythonhosted.org/packages/23/1b/716d4cd5a3cbc387c6e6745d2704c4b46654ba2668260d25c402626c5ddb/pyarrow-19.0.1-cp313-cp313t-manylinux_2_28_aarch64.whl", hash = "sha256:7c1bca1897c28013db5e4c83944a2ab53231f541b9e0c3f4791206d0c0de389a", size = 40464851 },
    { url = "https://files.pythonhosted.org/packages/ed/bd/54907846383dcc7ee28772d7e646f6c34276a17da740002a5cefe90f04f7/pyarrow-19.0.1-cp313-cp313t-manylinux_2_28_x86_64.whl", hash = "sha256:58d9397b2e273ef76264b45531e9d552d8ec8a6688b7390b5be44c02a37aade8", size = 42085744 },
    { url = "https://files.pythonhosted.org/packages/16/26/0ec396ebe98adefaffc0fff8e0dc14c8912e61093226284cf4b76faffd22/pyarrow-19.0.1-cp39-cp39-macosx_12_0_arm64.whl", hash = "sha256:b9766a47a9cb56fefe95cb27f535038b5a195707a08bf61b180e642324963b46", size = 30701112 },
    { url = "https://files.pythonhosted.org/packages/ba/10/c35d96686bf7f13e55bb87f06fe06e7d95533c271ef7f9a5a76e26b16fc2/pyarrow-19.0.1-cp39-cp39-macosx_12_0_x86_64.whl", hash = "sha256:6c5941c1aac89a6c2f2b16cd64fe76bcdb94b2b1e99ca6459de4e6f07638d755", size = 32117180 },
    { url = "https://files.pythonhosted.org/packages/8c/0d/81881a55302b6847ea2ea187517faa039c219d80b55050904e354c2eddde/pyarrow-19.0.1-cp39-cp39-manylinux_2_17_aarch64.manylinux2014_aarch64.whl", hash = "sha256:fd44d66093a239358d07c42a91eebf5015aa54fccba959db899f932218ac9cc8", size = 41161334 },
    { url = "https://files.pythonhosted.org/packages/af/17/ea60a07ec6f6bb0740f11715e0d22ab8fdfcc94bc729832321f498370d75/pyarrow-19.0.1-cp39-cp39-manylinux_2_17_x86_64.manylinux2014_x86_64.whl", hash = "sha256:335d170e050bcc7da867a1ed8ffb8b44c57aaa6e0843b156a501298657b1e972", size = 42190375 },
    { url = "https://files.pythonhosted.org/packages/f2/87/4ef05a088b18082cde4950bdfca752dd31effb3ec201b8026e4816d0f3fa/pyarrow-19.0.1-cp39-cp39-manylinux_2_28_aarch64.whl", hash = "sha256:1c7556165bd38cf0cd992df2636f8bcdd2d4b26916c6b7e646101aff3c16f76f", size = 40530649 },
    { url = "https://files.pythonhosted.org/packages/59/1e/9fb9a66a64eae4ff332a8f149d803d8c6c556714803d20d54ed2e9524a3b/pyarrow-19.0.1-cp39-cp39-manylinux_2_28_x86_64.whl", hash = "sha256:699799f9c80bebcf1da0983ba86d7f289c5a2a5c04b945e2f2bcf7e874a91911", size = 42081576 },
    { url = "https://files.pythonhosted.org/packages/1b/ee/c110d8da8bdde8e832ccf1ff90be747cb684874e2dc8acf26840058b0c32/pyarrow-19.0.1-cp39-cp39-win_amd64.whl", hash = "sha256:8464c9fbe6d94a7fe1599e7e8965f350fd233532868232ab2596a71586c5a429", size = 25465593 },
]

[[package]]
name = "pycparser"
version = "2.22"
source = { registry = "https://pypi.org/simple" }
sdist = { url = "https://files.pythonhosted.org/packages/1d/b2/31537cf4b1ca988837256c910a668b553fceb8f069bedc4b1c826024b52c/pycparser-2.22.tar.gz", hash = "sha256:491c8be9c040f5390f5bf44a5b07752bd07f56edf992381b05c701439eec10f6", size = 172736 }
wheels = [
    { url = "https://files.pythonhosted.org/packages/13/a3/a812df4e2dd5696d1f351d58b8fe16a405b234ad2886a0dab9183fb78109/pycparser-2.22-py3-none-any.whl", hash = "sha256:c3702b6d3dd8c7abc1afa565d7e63d53a1d0bd86cdc24edd75470f4de499cfcc", size = 117552 },
]

[[package]]
name = "pydata-sphinx-theme"
version = "0.16.1"
source = { registry = "https://pypi.org/simple" }
dependencies = [
    { name = "accessible-pygments" },
    { name = "babel" },
    { name = "beautifulsoup4" },
    { name = "docutils" },
    { name = "pygments" },
    { name = "sphinx" },
    { name = "typing-extensions" },
]
sdist = { url = "https://files.pythonhosted.org/packages/00/20/bb50f9de3a6de69e6abd6b087b52fa2418a0418b19597601605f855ad044/pydata_sphinx_theme-0.16.1.tar.gz", hash = "sha256:a08b7f0b7f70387219dc659bff0893a7554d5eb39b59d3b8ef37b8401b7642d7", size = 2412693 }
wheels = [
    { url = "https://files.pythonhosted.org/packages/e2/0d/8ba33fa83a7dcde13eb3c1c2a0c1cc29950a048bfed6d9b0d8b6bd710b4c/pydata_sphinx_theme-0.16.1-py3-none-any.whl", hash = "sha256:225331e8ac4b32682c18fcac5a57a6f717c4e632cea5dd0e247b55155faeccde", size = 6723264 },
]

[[package]]
name = "pygments"
version = "2.19.1"
source = { registry = "https://pypi.org/simple" }
sdist = { url = "https://files.pythonhosted.org/packages/7c/2d/c3338d48ea6cc0feb8446d8e6937e1408088a72a39937982cc6111d17f84/pygments-2.19.1.tar.gz", hash = "sha256:61c16d2a8576dc0649d9f39e089b5f02bcd27fba10d8fb4dcc28173f7a45151f", size = 4968581 }
wheels = [
    { url = "https://files.pythonhosted.org/packages/8a/0b/9fcc47d19c48b59121088dd6da2488a49d5f72dacf8262e2790a1d2c7d15/pygments-2.19.1-py3-none-any.whl", hash = "sha256:9ea1544ad55cecf4b8242fab6dd35a93bbce657034b0611ee383099054ab6d8c", size = 1225293 },
]

[[package]]
name = "pymdown-extensions"
version = "10.14.3"
source = { registry = "https://pypi.org/simple" }
dependencies = [
    { name = "markdown" },
    { name = "pyyaml" },
]
sdist = { url = "https://files.pythonhosted.org/packages/7c/44/e6de2fdc880ad0ec7547ca2e087212be815efbc9a425a8d5ba9ede602cbb/pymdown_extensions-10.14.3.tar.gz", hash = "sha256:41e576ce3f5d650be59e900e4ceff231e0aed2a88cf30acaee41e02f063a061b", size = 846846 }
wheels = [
    { url = "https://files.pythonhosted.org/packages/eb/f5/b9e2a42aa8f9e34d52d66de87941ecd236570c7ed2e87775ed23bbe4e224/pymdown_extensions-10.14.3-py3-none-any.whl", hash = "sha256:05e0bee73d64b9c71a4ae17c72abc2f700e8bc8403755a00580b49a4e9f189e9", size = 264467 },
]

[[package]]
name = "pyparsing"
version = "3.2.1"
source = { registry = "https://pypi.org/simple" }
sdist = { url = "https://files.pythonhosted.org/packages/8b/1a/3544f4f299a47911c2ab3710f534e52fea62a633c96806995da5d25be4b2/pyparsing-3.2.1.tar.gz", hash = "sha256:61980854fd66de3a90028d679a954d5f2623e83144b5afe5ee86f43d762e5f0a", size = 1067694 }
wheels = [
    { url = "https://files.pythonhosted.org/packages/1c/a7/c8a2d361bf89c0d9577c934ebb7421b25dc84bf3a8e3ac0a40aed9acc547/pyparsing-3.2.1-py3-none-any.whl", hash = "sha256:506ff4f4386c4cec0590ec19e6302d3aedb992fdc02c761e90416f158dacf8e1", size = 107716 },
]

[[package]]
name = "pytest"
version = "8.3.5"
source = { registry = "https://pypi.org/simple" }
dependencies = [
    { name = "colorama", marker = "sys_platform == 'win32'" },
    { name = "exceptiongroup", marker = "python_full_version < '3.11'" },
    { name = "iniconfig" },
    { name = "packaging" },
    { name = "pluggy" },
    { name = "tomli", marker = "python_full_version < '3.11'" },
]
sdist = { url = "https://files.pythonhosted.org/packages/ae/3c/c9d525a414d506893f0cd8a8d0de7706446213181570cdbd766691164e40/pytest-8.3.5.tar.gz", hash = "sha256:f4efe70cc14e511565ac476b57c279e12a855b11f48f212af1080ef2263d3845", size = 1450891 }
wheels = [
    { url = "https://files.pythonhosted.org/packages/30/3d/64ad57c803f1fa1e963a7946b6e0fea4a70df53c1a7fed304586539c2bac/pytest-8.3.5-py3-none-any.whl", hash = "sha256:c69214aa47deac29fad6c2a4f590b9c4a9fdb16a403176fe154b79c0b4d4d820", size = 343634 },
]

[[package]]
name = "pytest-cov"
version = "6.0.0"
source = { registry = "https://pypi.org/simple" }
dependencies = [
    { name = "coverage", extra = ["toml"] },
    { name = "pytest" },
]
sdist = { url = "https://files.pythonhosted.org/packages/be/45/9b538de8cef30e17c7b45ef42f538a94889ed6a16f2387a6c89e73220651/pytest-cov-6.0.0.tar.gz", hash = "sha256:fde0b595ca248bb8e2d76f020b465f3b107c9632e6a1d1705f17834c89dcadc0", size = 66945 }
wheels = [
    { url = "https://files.pythonhosted.org/packages/36/3b/48e79f2cd6a61dbbd4807b4ed46cb564b4fd50a76166b1c4ea5c1d9e2371/pytest_cov-6.0.0-py3-none-any.whl", hash = "sha256:eee6f1b9e61008bd34975a4d5bab25801eb31898b032dd55addc93e96fcaaa35", size = 22949 },
]

[[package]]
name = "python-dateutil"
version = "2.9.0.post0"
source = { registry = "https://pypi.org/simple" }
dependencies = [
    { name = "six" },
]
sdist = { url = "https://files.pythonhosted.org/packages/66/c0/0c8b6ad9f17a802ee498c46e004a0eb49bc148f2fd230864601a86dcf6db/python-dateutil-2.9.0.post0.tar.gz", hash = "sha256:37dd54208da7e1cd875388217d5e00ebd4179249f90fb72437e91a35459a0ad3", size = 342432 }
wheels = [
    { url = "https://files.pythonhosted.org/packages/ec/57/56b9bcc3c9c6a792fcbaf139543cee77261f3651ca9da0c93f5c1221264b/python_dateutil-2.9.0.post0-py2.py3-none-any.whl", hash = "sha256:a8b2bc7bffae282281c8140a97d3aa9c14da0b136dfe83f850eea9a5f7470427", size = 229892 },
]

[[package]]
name = "python-slugify"
version = "8.0.4"
source = { registry = "https://pypi.org/simple" }
dependencies = [
    { name = "text-unidecode" },
]
sdist = { url = "https://files.pythonhosted.org/packages/87/c7/5e1547c44e31da50a460df93af11a535ace568ef89d7a811069ead340c4a/python-slugify-8.0.4.tar.gz", hash = "sha256:59202371d1d05b54a9e7720c5e038f928f45daaffe41dd10822f3907b937c856", size = 10921 }
wheels = [
    { url = "https://files.pythonhosted.org/packages/a4/62/02da182e544a51a5c3ccf4b03ab79df279f9c60c5e82d5e8bec7ca26ac11/python_slugify-8.0.4-py2.py3-none-any.whl", hash = "sha256:276540b79961052b66b7d116620b36518847f52d5fd9e3a70164fc8c50faa6b8", size = 10051 },
]

[[package]]
name = "pytz"
version = "2025.1"
source = { registry = "https://pypi.org/simple" }
sdist = { url = "https://files.pythonhosted.org/packages/5f/57/df1c9157c8d5a05117e455d66fd7cf6dbc46974f832b1058ed4856785d8a/pytz-2025.1.tar.gz", hash = "sha256:c2db42be2a2518b28e65f9207c4d05e6ff547d1efa4086469ef855e4ab70178e", size = 319617 }
wheels = [
    { url = "https://files.pythonhosted.org/packages/eb/38/ac33370d784287baa1c3d538978b5e2ea064d4c1b93ffbd12826c190dd10/pytz-2025.1-py2.py3-none-any.whl", hash = "sha256:89dd22dca55b46eac6eda23b2d72721bf1bdfef212645d81513ef5d03038de57", size = 507930 },
]

[[package]]
name = "pywin32"
version = "308"
source = { registry = "https://pypi.org/simple" }
wheels = [
    { url = "https://files.pythonhosted.org/packages/72/a6/3e9f2c474895c1bb61b11fa9640be00067b5c5b363c501ee9c3fa53aec01/pywin32-308-cp310-cp310-win32.whl", hash = "sha256:796ff4426437896550d2981b9c2ac0ffd75238ad9ea2d3bfa67a1abd546d262e", size = 5927028 },
    { url = "https://files.pythonhosted.org/packages/d9/b4/84e2463422f869b4b718f79eb7530a4c1693e96b8a4e5e968de38be4d2ba/pywin32-308-cp310-cp310-win_amd64.whl", hash = "sha256:4fc888c59b3c0bef905ce7eb7e2106a07712015ea1c8234b703a088d46110e8e", size = 6558484 },
    { url = "https://files.pythonhosted.org/packages/9f/8f/fb84ab789713f7c6feacaa08dad3ec8105b88ade8d1c4f0f0dfcaaa017d6/pywin32-308-cp310-cp310-win_arm64.whl", hash = "sha256:a5ab5381813b40f264fa3495b98af850098f814a25a63589a8e9eb12560f450c", size = 7971454 },
    { url = "https://files.pythonhosted.org/packages/eb/e2/02652007469263fe1466e98439831d65d4ca80ea1a2df29abecedf7e47b7/pywin32-308-cp311-cp311-win32.whl", hash = "sha256:5d8c8015b24a7d6855b1550d8e660d8daa09983c80e5daf89a273e5c6fb5095a", size = 5928156 },
    { url = "https://files.pythonhosted.org/packages/48/ef/f4fb45e2196bc7ffe09cad0542d9aff66b0e33f6c0954b43e49c33cad7bd/pywin32-308-cp311-cp311-win_amd64.whl", hash = "sha256:575621b90f0dc2695fec346b2d6302faebd4f0f45c05ea29404cefe35d89442b", size = 6559559 },
    { url = "https://files.pythonhosted.org/packages/79/ef/68bb6aa865c5c9b11a35771329e95917b5559845bd75b65549407f9fc6b4/pywin32-308-cp311-cp311-win_arm64.whl", hash = "sha256:100a5442b7332070983c4cd03f2e906a5648a5104b8a7f50175f7906efd16bb6", size = 7972495 },
    { url = "https://files.pythonhosted.org/packages/00/7c/d00d6bdd96de4344e06c4afbf218bc86b54436a94c01c71a8701f613aa56/pywin32-308-cp312-cp312-win32.whl", hash = "sha256:587f3e19696f4bf96fde9d8a57cec74a57021ad5f204c9e627e15c33ff568897", size = 5939729 },
    { url = "https://files.pythonhosted.org/packages/21/27/0c8811fbc3ca188f93b5354e7c286eb91f80a53afa4e11007ef661afa746/pywin32-308-cp312-cp312-win_amd64.whl", hash = "sha256:00b3e11ef09ede56c6a43c71f2d31857cf7c54b0ab6e78ac659497abd2834f47", size = 6543015 },
    { url = "https://files.pythonhosted.org/packages/9d/0f/d40f8373608caed2255781a3ad9a51d03a594a1248cd632d6a298daca693/pywin32-308-cp312-cp312-win_arm64.whl", hash = "sha256:9b4de86c8d909aed15b7011182c8cab38c8850de36e6afb1f0db22b8959e3091", size = 7976033 },
    { url = "https://files.pythonhosted.org/packages/a9/a4/aa562d8935e3df5e49c161b427a3a2efad2ed4e9cf81c3de636f1fdddfd0/pywin32-308-cp313-cp313-win32.whl", hash = "sha256:1c44539a37a5b7b21d02ab34e6a4d314e0788f1690d65b48e9b0b89f31abbbed", size = 5938579 },
    { url = "https://files.pythonhosted.org/packages/c7/50/b0efb8bb66210da67a53ab95fd7a98826a97ee21f1d22949863e6d588b22/pywin32-308-cp313-cp313-win_amd64.whl", hash = "sha256:fd380990e792eaf6827fcb7e187b2b4b1cede0585e3d0c9e84201ec27b9905e4", size = 6542056 },
    { url = "https://files.pythonhosted.org/packages/26/df/2b63e3e4f2df0224f8aaf6d131f54fe4e8c96400eb9df563e2aae2e1a1f9/pywin32-308-cp313-cp313-win_arm64.whl", hash = "sha256:ef313c46d4c18dfb82a2431e3051ac8f112ccee1a34f29c263c583c568db63cd", size = 7974986 },
    { url = "https://files.pythonhosted.org/packages/a8/41/ead05a7657ffdbb1edabb954ab80825c4f87a3de0285d59f8290457f9016/pywin32-308-cp39-cp39-win32.whl", hash = "sha256:7873ca4dc60ab3287919881a7d4f88baee4a6e639aa6962de25a98ba6b193341", size = 5991824 },
    { url = "https://files.pythonhosted.org/packages/e4/cd/0838c9a6063bff2e9bac2388ae36524c26c50288b5d7b6aebb6cdf8d375d/pywin32-308-cp39-cp39-win_amd64.whl", hash = "sha256:71b3322d949b4cc20776436a9c9ba0eeedcbc9c650daa536df63f0ff111bb920", size = 6640327 },
]

[[package]]
name = "pyyaml"
version = "6.0.2"
source = { registry = "https://pypi.org/simple" }
sdist = { url = "https://files.pythonhosted.org/packages/54/ed/79a089b6be93607fa5cdaedf301d7dfb23af5f25c398d5ead2525b063e17/pyyaml-6.0.2.tar.gz", hash = "sha256:d584d9ec91ad65861cc08d42e834324ef890a082e591037abe114850ff7bbc3e", size = 130631 }
wheels = [
    { url = "https://files.pythonhosted.org/packages/9b/95/a3fac87cb7158e231b5a6012e438c647e1a87f09f8e0d123acec8ab8bf71/PyYAML-6.0.2-cp310-cp310-macosx_10_9_x86_64.whl", hash = "sha256:0a9a2848a5b7feac301353437eb7d5957887edbf81d56e903999a75a3d743086", size = 184199 },
    { url = "https://files.pythonhosted.org/packages/c7/7a/68bd47624dab8fd4afbfd3c48e3b79efe09098ae941de5b58abcbadff5cb/PyYAML-6.0.2-cp310-cp310-macosx_11_0_arm64.whl", hash = "sha256:29717114e51c84ddfba879543fb232a6ed60086602313ca38cce623c1d62cfbf", size = 171758 },
    { url = "https://files.pythonhosted.org/packages/49/ee/14c54df452143b9ee9f0f29074d7ca5516a36edb0b4cc40c3f280131656f/PyYAML-6.0.2-cp310-cp310-manylinux_2_17_aarch64.manylinux2014_aarch64.whl", hash = "sha256:8824b5a04a04a047e72eea5cec3bc266db09e35de6bdfe34c9436ac5ee27d237", size = 718463 },
    { url = "https://files.pythonhosted.org/packages/4d/61/de363a97476e766574650d742205be468921a7b532aa2499fcd886b62530/PyYAML-6.0.2-cp310-cp310-manylinux_2_17_s390x.manylinux2014_s390x.whl", hash = "sha256:7c36280e6fb8385e520936c3cb3b8042851904eba0e58d277dca80a5cfed590b", size = 719280 },
    { url = "https://files.pythonhosted.org/packages/6b/4e/1523cb902fd98355e2e9ea5e5eb237cbc5f3ad5f3075fa65087aa0ecb669/PyYAML-6.0.2-cp310-cp310-manylinux_2_17_x86_64.manylinux2014_x86_64.whl", hash = "sha256:ec031d5d2feb36d1d1a24380e4db6d43695f3748343d99434e6f5f9156aaa2ed", size = 751239 },
    { url = "https://files.pythonhosted.org/packages/b7/33/5504b3a9a4464893c32f118a9cc045190a91637b119a9c881da1cf6b7a72/PyYAML-6.0.2-cp310-cp310-musllinux_1_1_aarch64.whl", hash = "sha256:936d68689298c36b53b29f23c6dbb74de12b4ac12ca6cfe0e047bedceea56180", size = 695802 },
    { url = "https://files.pythonhosted.org/packages/5c/20/8347dcabd41ef3a3cdc4f7b7a2aff3d06598c8779faa189cdbf878b626a4/PyYAML-6.0.2-cp310-cp310-musllinux_1_1_x86_64.whl", hash = "sha256:23502f431948090f597378482b4812b0caae32c22213aecf3b55325e049a6c68", size = 720527 },
    { url = "https://files.pythonhosted.org/packages/be/aa/5afe99233fb360d0ff37377145a949ae258aaab831bde4792b32650a4378/PyYAML-6.0.2-cp310-cp310-win32.whl", hash = "sha256:2e99c6826ffa974fe6e27cdb5ed0021786b03fc98e5ee3c5bfe1fd5015f42b99", size = 144052 },
    { url = "https://files.pythonhosted.org/packages/b5/84/0fa4b06f6d6c958d207620fc60005e241ecedceee58931bb20138e1e5776/PyYAML-6.0.2-cp310-cp310-win_amd64.whl", hash = "sha256:a4d3091415f010369ae4ed1fc6b79def9416358877534caf6a0fdd2146c87a3e", size = 161774 },
    { url = "https://files.pythonhosted.org/packages/f8/aa/7af4e81f7acba21a4c6be026da38fd2b872ca46226673c89a758ebdc4fd2/PyYAML-6.0.2-cp311-cp311-macosx_10_9_x86_64.whl", hash = "sha256:cc1c1159b3d456576af7a3e4d1ba7e6924cb39de8f67111c735f6fc832082774", size = 184612 },
    { url = "https://files.pythonhosted.org/packages/8b/62/b9faa998fd185f65c1371643678e4d58254add437edb764a08c5a98fb986/PyYAML-6.0.2-cp311-cp311-macosx_11_0_arm64.whl", hash = "sha256:1e2120ef853f59c7419231f3bf4e7021f1b936f6ebd222406c3b60212205d2ee", size = 172040 },
    { url = "https://files.pythonhosted.org/packages/ad/0c/c804f5f922a9a6563bab712d8dcc70251e8af811fce4524d57c2c0fd49a4/PyYAML-6.0.2-cp311-cp311-manylinux_2_17_aarch64.manylinux2014_aarch64.whl", hash = "sha256:5d225db5a45f21e78dd9358e58a98702a0302f2659a3c6cd320564b75b86f47c", size = 736829 },
    { url = "https://files.pythonhosted.org/packages/51/16/6af8d6a6b210c8e54f1406a6b9481febf9c64a3109c541567e35a49aa2e7/PyYAML-6.0.2-cp311-cp311-manylinux_2_17_s390x.manylinux2014_s390x.whl", hash = "sha256:5ac9328ec4831237bec75defaf839f7d4564be1e6b25ac710bd1a96321cc8317", size = 764167 },
    { url = "https://files.pythonhosted.org/packages/75/e4/2c27590dfc9992f73aabbeb9241ae20220bd9452df27483b6e56d3975cc5/PyYAML-6.0.2-cp311-cp311-manylinux_2_17_x86_64.manylinux2014_x86_64.whl", hash = "sha256:3ad2a3decf9aaba3d29c8f537ac4b243e36bef957511b4766cb0057d32b0be85", size = 762952 },
    { url = "https://files.pythonhosted.org/packages/9b/97/ecc1abf4a823f5ac61941a9c00fe501b02ac3ab0e373c3857f7d4b83e2b6/PyYAML-6.0.2-cp311-cp311-musllinux_1_1_aarch64.whl", hash = "sha256:ff3824dc5261f50c9b0dfb3be22b4567a6f938ccce4587b38952d85fd9e9afe4", size = 735301 },
    { url = "https://files.pythonhosted.org/packages/45/73/0f49dacd6e82c9430e46f4a027baa4ca205e8b0a9dce1397f44edc23559d/PyYAML-6.0.2-cp311-cp311-musllinux_1_1_x86_64.whl", hash = "sha256:797b4f722ffa07cc8d62053e4cff1486fa6dc094105d13fea7b1de7d8bf71c9e", size = 756638 },
    { url = "https://files.pythonhosted.org/packages/22/5f/956f0f9fc65223a58fbc14459bf34b4cc48dec52e00535c79b8db361aabd/PyYAML-6.0.2-cp311-cp311-win32.whl", hash = "sha256:11d8f3dd2b9c1207dcaf2ee0bbbfd5991f571186ec9cc78427ba5bd32afae4b5", size = 143850 },
    { url = "https://files.pythonhosted.org/packages/ed/23/8da0bbe2ab9dcdd11f4f4557ccaf95c10b9811b13ecced089d43ce59c3c8/PyYAML-6.0.2-cp311-cp311-win_amd64.whl", hash = "sha256:e10ce637b18caea04431ce14fabcf5c64a1c61ec9c56b071a4b7ca131ca52d44", size = 161980 },
    { url = "https://files.pythonhosted.org/packages/86/0c/c581167fc46d6d6d7ddcfb8c843a4de25bdd27e4466938109ca68492292c/PyYAML-6.0.2-cp312-cp312-macosx_10_9_x86_64.whl", hash = "sha256:c70c95198c015b85feafc136515252a261a84561b7b1d51e3384e0655ddf25ab", size = 183873 },
    { url = "https://files.pythonhosted.org/packages/a8/0c/38374f5bb272c051e2a69281d71cba6fdb983413e6758b84482905e29a5d/PyYAML-6.0.2-cp312-cp312-macosx_11_0_arm64.whl", hash = "sha256:ce826d6ef20b1bc864f0a68340c8b3287705cae2f8b4b1d932177dcc76721725", size = 173302 },
    { url = "https://files.pythonhosted.org/packages/c3/93/9916574aa8c00aa06bbac729972eb1071d002b8e158bd0e83a3b9a20a1f7/PyYAML-6.0.2-cp312-cp312-manylinux_2_17_aarch64.manylinux2014_aarch64.whl", hash = "sha256:1f71ea527786de97d1a0cc0eacd1defc0985dcf6b3f17bb77dcfc8c34bec4dc5", size = 739154 },
    { url = "https://files.pythonhosted.org/packages/95/0f/b8938f1cbd09739c6da569d172531567dbcc9789e0029aa070856f123984/PyYAML-6.0.2-cp312-cp312-manylinux_2_17_s390x.manylinux2014_s390x.whl", hash = "sha256:9b22676e8097e9e22e36d6b7bda33190d0d400f345f23d4065d48f4ca7ae0425", size = 766223 },
    { url = "https://files.pythonhosted.org/packages/b9/2b/614b4752f2e127db5cc206abc23a8c19678e92b23c3db30fc86ab731d3bd/PyYAML-6.0.2-cp312-cp312-manylinux_2_17_x86_64.manylinux2014_x86_64.whl", hash = "sha256:80bab7bfc629882493af4aa31a4cfa43a4c57c83813253626916b8c7ada83476", size = 767542 },
    { url = "https://files.pythonhosted.org/packages/d4/00/dd137d5bcc7efea1836d6264f049359861cf548469d18da90cd8216cf05f/PyYAML-6.0.2-cp312-cp312-musllinux_1_1_aarch64.whl", hash = "sha256:0833f8694549e586547b576dcfaba4a6b55b9e96098b36cdc7ebefe667dfed48", size = 731164 },
    { url = "https://files.pythonhosted.org/packages/c9/1f/4f998c900485e5c0ef43838363ba4a9723ac0ad73a9dc42068b12aaba4e4/PyYAML-6.0.2-cp312-cp312-musllinux_1_1_x86_64.whl", hash = "sha256:8b9c7197f7cb2738065c481a0461e50ad02f18c78cd75775628afb4d7137fb3b", size = 756611 },
    { url = "https://files.pythonhosted.org/packages/df/d1/f5a275fdb252768b7a11ec63585bc38d0e87c9e05668a139fea92b80634c/PyYAML-6.0.2-cp312-cp312-win32.whl", hash = "sha256:ef6107725bd54b262d6dedcc2af448a266975032bc85ef0172c5f059da6325b4", size = 140591 },
    { url = "https://files.pythonhosted.org/packages/0c/e8/4f648c598b17c3d06e8753d7d13d57542b30d56e6c2dedf9c331ae56312e/PyYAML-6.0.2-cp312-cp312-win_amd64.whl", hash = "sha256:7e7401d0de89a9a855c839bc697c079a4af81cf878373abd7dc625847d25cbd8", size = 156338 },
    { url = "https://files.pythonhosted.org/packages/ef/e3/3af305b830494fa85d95f6d95ef7fa73f2ee1cc8ef5b495c7c3269fb835f/PyYAML-6.0.2-cp313-cp313-macosx_10_13_x86_64.whl", hash = "sha256:efdca5630322a10774e8e98e1af481aad470dd62c3170801852d752aa7a783ba", size = 181309 },
    { url = "https://files.pythonhosted.org/packages/45/9f/3b1c20a0b7a3200524eb0076cc027a970d320bd3a6592873c85c92a08731/PyYAML-6.0.2-cp313-cp313-macosx_11_0_arm64.whl", hash = "sha256:50187695423ffe49e2deacb8cd10510bc361faac997de9efef88badc3bb9e2d1", size = 171679 },
    { url = "https://files.pythonhosted.org/packages/7c/9a/337322f27005c33bcb656c655fa78325b730324c78620e8328ae28b64d0c/PyYAML-6.0.2-cp313-cp313-manylinux_2_17_aarch64.manylinux2014_aarch64.whl", hash = "sha256:0ffe8360bab4910ef1b9e87fb812d8bc0a308b0d0eef8c8f44e0254ab3b07133", size = 733428 },
    { url = "https://files.pythonhosted.org/packages/a3/69/864fbe19e6c18ea3cc196cbe5d392175b4cf3d5d0ac1403ec3f2d237ebb5/PyYAML-6.0.2-cp313-cp313-manylinux_2_17_s390x.manylinux2014_s390x.whl", hash = "sha256:17e311b6c678207928d649faa7cb0d7b4c26a0ba73d41e99c4fff6b6c3276484", size = 763361 },
    { url = "https://files.pythonhosted.org/packages/04/24/b7721e4845c2f162d26f50521b825fb061bc0a5afcf9a386840f23ea19fa/PyYAML-6.0.2-cp313-cp313-manylinux_2_17_x86_64.manylinux2014_x86_64.whl", hash = "sha256:70b189594dbe54f75ab3a1acec5f1e3faa7e8cf2f1e08d9b561cb41b845f69d5", size = 759523 },
    { url = "https://files.pythonhosted.org/packages/2b/b2/e3234f59ba06559c6ff63c4e10baea10e5e7df868092bf9ab40e5b9c56b6/PyYAML-6.0.2-cp313-cp313-musllinux_1_1_aarch64.whl", hash = "sha256:41e4e3953a79407c794916fa277a82531dd93aad34e29c2a514c2c0c5fe971cc", size = 726660 },
    { url = "https://files.pythonhosted.org/packages/fe/0f/25911a9f080464c59fab9027482f822b86bf0608957a5fcc6eaac85aa515/PyYAML-6.0.2-cp313-cp313-musllinux_1_1_x86_64.whl", hash = "sha256:68ccc6023a3400877818152ad9a1033e3db8625d899c72eacb5a668902e4d652", size = 751597 },
    { url = "https://files.pythonhosted.org/packages/14/0d/e2c3b43bbce3cf6bd97c840b46088a3031085179e596d4929729d8d68270/PyYAML-6.0.2-cp313-cp313-win32.whl", hash = "sha256:bc2fa7c6b47d6bc618dd7fb02ef6fdedb1090ec036abab80d4681424b84c1183", size = 140527 },
    { url = "https://files.pythonhosted.org/packages/fa/de/02b54f42487e3d3c6efb3f89428677074ca7bf43aae402517bc7cca949f3/PyYAML-6.0.2-cp313-cp313-win_amd64.whl", hash = "sha256:8388ee1976c416731879ac16da0aff3f63b286ffdd57cdeb95f3f2e085687563", size = 156446 },
    { url = "https://files.pythonhosted.org/packages/65/d8/b7a1db13636d7fb7d4ff431593c510c8b8fca920ade06ca8ef20015493c5/PyYAML-6.0.2-cp39-cp39-macosx_10_9_x86_64.whl", hash = "sha256:688ba32a1cffef67fd2e9398a2efebaea461578b0923624778664cc1c914db5d", size = 184777 },
    { url = "https://files.pythonhosted.org/packages/0a/02/6ec546cd45143fdf9840b2c6be8d875116a64076218b61d68e12548e5839/PyYAML-6.0.2-cp39-cp39-macosx_11_0_arm64.whl", hash = "sha256:a8786accb172bd8afb8be14490a16625cbc387036876ab6ba70912730faf8e1f", size = 172318 },
    { url = "https://files.pythonhosted.org/packages/0e/9a/8cc68be846c972bda34f6c2a93abb644fb2476f4dcc924d52175786932c9/PyYAML-6.0.2-cp39-cp39-manylinux_2_17_aarch64.manylinux2014_aarch64.whl", hash = "sha256:d8e03406cac8513435335dbab54c0d385e4a49e4945d2909a581c83647ca0290", size = 720891 },
    { url = "https://files.pythonhosted.org/packages/e9/6c/6e1b7f40181bc4805e2e07f4abc10a88ce4648e7e95ff1abe4ae4014a9b2/PyYAML-6.0.2-cp39-cp39-manylinux_2_17_s390x.manylinux2014_s390x.whl", hash = "sha256:f753120cb8181e736c57ef7636e83f31b9c0d1722c516f7e86cf15b7aa57ff12", size = 722614 },
    { url = "https://files.pythonhosted.org/packages/3d/32/e7bd8535d22ea2874cef6a81021ba019474ace0d13a4819c2a4bce79bd6a/PyYAML-6.0.2-cp39-cp39-manylinux_2_17_x86_64.manylinux2014_x86_64.whl", hash = "sha256:3b1fdb9dc17f5a7677423d508ab4f243a726dea51fa5e70992e59a7411c89d19", size = 737360 },
    { url = "https://files.pythonhosted.org/packages/d7/12/7322c1e30b9be969670b672573d45479edef72c9a0deac3bb2868f5d7469/PyYAML-6.0.2-cp39-cp39-musllinux_1_1_aarch64.whl", hash = "sha256:0b69e4ce7a131fe56b7e4d770c67429700908fc0752af059838b1cfb41960e4e", size = 699006 },
    { url = "https://files.pythonhosted.org/packages/82/72/04fcad41ca56491995076630c3ec1e834be241664c0c09a64c9a2589b507/PyYAML-6.0.2-cp39-cp39-musllinux_1_1_x86_64.whl", hash = "sha256:a9f8c2e67970f13b16084e04f134610fd1d374bf477b17ec1599185cf611d725", size = 723577 },
    { url = "https://files.pythonhosted.org/packages/ed/5e/46168b1f2757f1fcd442bc3029cd8767d88a98c9c05770d8b420948743bb/PyYAML-6.0.2-cp39-cp39-win32.whl", hash = "sha256:6395c297d42274772abc367baaa79683958044e5d3835486c16da75d2a694631", size = 144593 },
    { url = "https://files.pythonhosted.org/packages/19/87/5124b1c1f2412bb95c59ec481eaf936cd32f0fe2a7b16b97b81c4c017a6a/PyYAML-6.0.2-cp39-cp39-win_amd64.whl", hash = "sha256:39693e1f8320ae4f43943590b49779ffb98acb81f788220ea932a6b6c51004d8", size = 162312 },
]

[[package]]
name = "pyyaml-env-tag"
version = "0.1"
source = { registry = "https://pypi.org/simple" }
dependencies = [
    { name = "pyyaml" },
]
sdist = { url = "https://files.pythonhosted.org/packages/fb/8e/da1c6c58f751b70f8ceb1eb25bc25d524e8f14fe16edcce3f4e3ba08629c/pyyaml_env_tag-0.1.tar.gz", hash = "sha256:70092675bda14fdec33b31ba77e7543de9ddc88f2e5b99160396572d11525bdb", size = 5631 }
wheels = [
    { url = "https://files.pythonhosted.org/packages/5a/66/bbb1dd374f5c870f59c5bb1db0e18cbe7fa739415a24cbd95b2d1f5ae0c4/pyyaml_env_tag-0.1-py3-none-any.whl", hash = "sha256:af31106dec8a4d68c60207c1886031cbf839b68aa7abccdb19868200532c2069", size = 3911 },
]

[[package]]
name = "pyzmq"
version = "26.2.1"
source = { registry = "https://pypi.org/simple" }
dependencies = [
    { name = "cffi", marker = "implementation_name == 'pypy'" },
]
sdist = { url = "https://files.pythonhosted.org/packages/5a/e3/8d0382cb59feb111c252b54e8728257416a38ffcb2243c4e4775a3c990fe/pyzmq-26.2.1.tar.gz", hash = "sha256:17d72a74e5e9ff3829deb72897a175333d3ef5b5413948cae3cf7ebf0b02ecca", size = 278433 }
wheels = [
    { url = "https://files.pythonhosted.org/packages/70/3d/c2d9d46c033d1b51692ea49a22439f7f66d91d5c938e8b5c56ed7a2151c2/pyzmq-26.2.1-cp310-cp310-macosx_10_15_universal2.whl", hash = "sha256:f39d1227e8256d19899d953e6e19ed2ccb689102e6d85e024da5acf410f301eb", size = 1345451 },
    { url = "https://files.pythonhosted.org/packages/0e/df/4754a8abcdeef280651f9bb51446c47659910940b392a66acff7c37f5cef/pyzmq-26.2.1-cp310-cp310-macosx_10_9_x86_64.whl", hash = "sha256:a23948554c692df95daed595fdd3b76b420a4939d7a8a28d6d7dea9711878641", size = 942766 },
    { url = "https://files.pythonhosted.org/packages/74/da/e6053a3b13c912eded6c2cdeee22ff3a4c33820d17f9eb24c7b6e957ffe7/pyzmq-26.2.1-cp310-cp310-manylinux_2_17_aarch64.manylinux2014_aarch64.whl", hash = "sha256:95f5728b367a042df146cec4340d75359ec6237beebf4a8f5cf74657c65b9257", size = 678488 },
    { url = "https://files.pythonhosted.org/packages/9e/50/614934145244142401ca174ca81071777ab93aa88173973ba0154f491e09/pyzmq-26.2.1-cp310-cp310-manylinux_2_17_i686.manylinux2014_i686.whl", hash = "sha256:95f7b01b3f275504011cf4cf21c6b885c8d627ce0867a7e83af1382ebab7b3ff", size = 917115 },
    { url = "https://files.pythonhosted.org/packages/80/2b/ebeb7bc4fc8e9e61650b2e09581597355a4341d413fa9b2947d7a6558119/pyzmq-26.2.1-cp310-cp310-manylinux_2_17_x86_64.manylinux2014_x86_64.whl", hash = "sha256:80a00370a2ef2159c310e662c7c0f2d030f437f35f478bb8b2f70abd07e26b24", size = 874162 },
    { url = "https://files.pythonhosted.org/packages/79/48/93210621c331ad16313dc2849801411fbae10d91d878853933f2a85df8e7/pyzmq-26.2.1-cp310-cp310-manylinux_2_28_x86_64.whl", hash = "sha256:8531ed35dfd1dd2af95f5d02afd6545e8650eedbf8c3d244a554cf47d8924459", size = 874180 },
    { url = "https://files.pythonhosted.org/packages/f0/8b/40924b4d8e33bfdd54c1970fb50f327e39b90b902f897cf09b30b2e9ac48/pyzmq-26.2.1-cp310-cp310-musllinux_1_1_aarch64.whl", hash = "sha256:cdb69710e462a38e6039cf17259d328f86383a06c20482cc154327968712273c", size = 1208139 },
    { url = "https://files.pythonhosted.org/packages/c8/b2/82d6675fc89bd965eae13c45002c792d33f06824589844b03f8ea8fc6d86/pyzmq-26.2.1-cp310-cp310-musllinux_1_1_i686.whl", hash = "sha256:e7eeaef81530d0b74ad0d29eec9997f1c9230c2f27242b8d17e0ee67662c8f6e", size = 1520666 },
    { url = "https://files.pythonhosted.org/packages/9d/e2/5ff15f2d3f920dcc559d477bd9bb3faacd6d79fcf7c5448e585c78f84849/pyzmq-26.2.1-cp310-cp310-musllinux_1_1_x86_64.whl", hash = "sha256:361edfa350e3be1f987e592e834594422338d7174364763b7d3de5b0995b16f3", size = 1420056 },
    { url = "https://files.pythonhosted.org/packages/40/a2/f9bbeccf7f75aa0d8963e224e5730abcefbf742e1f2ae9ea60fd9d6ff72b/pyzmq-26.2.1-cp310-cp310-win32.whl", hash = "sha256:637536c07d2fb6a354988b2dd1d00d02eb5dd443f4bbee021ba30881af1c28aa", size = 583874 },
    { url = "https://files.pythonhosted.org/packages/56/b1/44f513135843272f0e12f5aebf4af35839e2a88eb45411f2c8c010d8c856/pyzmq-26.2.1-cp310-cp310-win_amd64.whl", hash = "sha256:45fad32448fd214fbe60030aa92f97e64a7140b624290834cc9b27b3a11f9473", size = 647367 },
    { url = "https://files.pythonhosted.org/packages/27/9c/1bef14a37b02d651a462811bbdb1390b61cd4a5b5e95cbd7cc2d60ef848c/pyzmq-26.2.1-cp310-cp310-win_arm64.whl", hash = "sha256:d9da0289d8201c8a29fd158aaa0dfe2f2e14a181fd45e2dc1fbf969a62c1d594", size = 561784 },
    { url = "https://files.pythonhosted.org/packages/b9/03/5ecc46a6ed5971299f5c03e016ca637802d8660e44392bea774fb7797405/pyzmq-26.2.1-cp311-cp311-macosx_10_15_universal2.whl", hash = "sha256:c059883840e634a21c5b31d9b9a0e2b48f991b94d60a811092bc37992715146a", size = 1346032 },
    { url = "https://files.pythonhosted.org/packages/40/51/48fec8f990ee644f461ff14c8fe5caa341b0b9b3a0ad7544f8ef17d6f528/pyzmq-26.2.1-cp311-cp311-macosx_10_9_x86_64.whl", hash = "sha256:ed038a921df836d2f538e509a59cb638df3e70ca0fcd70d0bf389dfcdf784d2a", size = 943324 },
    { url = "https://files.pythonhosted.org/packages/c1/f4/f322b389727c687845e38470b48d7a43c18a83f26d4d5084603c6c3f79ca/pyzmq-26.2.1-cp311-cp311-manylinux_2_17_aarch64.manylinux2014_aarch64.whl", hash = "sha256:9027a7fcf690f1a3635dc9e55e38a0d6602dbbc0548935d08d46d2e7ec91f454", size = 678418 },
    { url = "https://files.pythonhosted.org/packages/a8/df/2834e3202533bd05032d83e02db7ac09fa1be853bbef59974f2b2e3a8557/pyzmq-26.2.1-cp311-cp311-manylinux_2_17_i686.manylinux2014_i686.whl", hash = "sha256:6d75fcb00a1537f8b0c0bb05322bc7e35966148ffc3e0362f0369e44a4a1de99", size = 915466 },
    { url = "https://files.pythonhosted.org/packages/b5/e2/45c0f6e122b562cb8c6c45c0dcac1160a4e2207385ef9b13463e74f93031/pyzmq-26.2.1-cp311-cp311-manylinux_2_17_x86_64.manylinux2014_x86_64.whl", hash = "sha256:f0019cc804ac667fb8c8eaecdb66e6d4a68acf2e155d5c7d6381a5645bd93ae4", size = 873347 },
    { url = "https://files.pythonhosted.org/packages/de/b9/3e0fbddf8b87454e914501d368171466a12550c70355b3844115947d68ea/pyzmq-26.2.1-cp311-cp311-manylinux_2_28_x86_64.whl", hash = "sha256:f19dae58b616ac56b96f2e2290f2d18730a898a171f447f491cc059b073ca1fa", size = 874545 },
    { url = "https://files.pythonhosted.org/packages/1f/1c/1ee41d6e10b2127263b1994bc53b9e74ece015b0d2c0a30e0afaf69b78b2/pyzmq-26.2.1-cp311-cp311-musllinux_1_1_aarch64.whl", hash = "sha256:f5eeeb82feec1fc5cbafa5ee9022e87ffdb3a8c48afa035b356fcd20fc7f533f", size = 1208630 },
    { url = "https://files.pythonhosted.org/packages/3d/a9/50228465c625851a06aeee97c74f253631f509213f979166e83796299c60/pyzmq-26.2.1-cp311-cp311-musllinux_1_1_i686.whl", hash = "sha256:000760e374d6f9d1a3478a42ed0c98604de68c9e94507e5452951e598ebecfba", size = 1519568 },
    { url = "https://files.pythonhosted.org/packages/c6/f2/6360b619e69da78863c2108beb5196ae8b955fe1e161c0b886b95dc6b1ac/pyzmq-26.2.1-cp311-cp311-musllinux_1_1_x86_64.whl", hash = "sha256:817fcd3344d2a0b28622722b98500ae9c8bfee0f825b8450932ff19c0b15bebd", size = 1419677 },
    { url = "https://files.pythonhosted.org/packages/da/d5/f179da989168f5dfd1be8103ef508ade1d38a8078dda4f10ebae3131a490/pyzmq-26.2.1-cp311-cp311-win32.whl", hash = "sha256:88812b3b257f80444a986b3596e5ea5c4d4ed4276d2b85c153a6fbc5ca457ae7", size = 582682 },
    { url = "https://files.pythonhosted.org/packages/60/50/e5b2e9de3ffab73ff92bee736216cf209381081fa6ab6ba96427777d98b1/pyzmq-26.2.1-cp311-cp311-win_amd64.whl", hash = "sha256:ef29630fde6022471d287c15c0a2484aba188adbfb978702624ba7a54ddfa6c1", size = 648128 },
    { url = "https://files.pythonhosted.org/packages/d9/fe/7bb93476dd8405b0fc9cab1fd921a08bd22d5e3016aa6daea1a78d54129b/pyzmq-26.2.1-cp311-cp311-win_arm64.whl", hash = "sha256:f32718ee37c07932cc336096dc7403525301fd626349b6eff8470fe0f996d8d7", size = 562465 },
    { url = "https://files.pythonhosted.org/packages/9c/b9/260a74786f162c7f521f5f891584a51d5a42fd15f5dcaa5c9226b2865fcc/pyzmq-26.2.1-cp312-cp312-macosx_10_15_universal2.whl", hash = "sha256:a6549ecb0041dafa55b5932dcbb6c68293e0bd5980b5b99f5ebb05f9a3b8a8f3", size = 1348495 },
    { url = "https://files.pythonhosted.org/packages/bf/73/8a0757e4b68f5a8ccb90ddadbb76c6a5f880266cdb18be38c99bcdc17aaa/pyzmq-26.2.1-cp312-cp312-macosx_10_9_x86_64.whl", hash = "sha256:0250c94561f388db51fd0213cdccbd0b9ef50fd3c57ce1ac937bf3034d92d72e", size = 945035 },
    { url = "https://files.pythonhosted.org/packages/cf/de/f02ec973cd33155bb772bae33ace774acc7cc71b87b25c4829068bec35de/pyzmq-26.2.1-cp312-cp312-manylinux_2_17_aarch64.manylinux2014_aarch64.whl", hash = "sha256:36ee4297d9e4b34b5dc1dd7ab5d5ea2cbba8511517ef44104d2915a917a56dc8", size = 671213 },
    { url = "https://files.pythonhosted.org/packages/d1/80/8fc583085f85ac91682744efc916888dd9f11f9f75a31aef1b78a5486c6c/pyzmq-26.2.1-cp312-cp312-manylinux_2_17_i686.manylinux2014_i686.whl", hash = "sha256:c2a9cb17fd83b7a3a3009901aca828feaf20aa2451a8a487b035455a86549c09", size = 908750 },
    { url = "https://files.pythonhosted.org/packages/c3/25/0b4824596f261a3cc512ab152448b383047ff5f143a6906a36876415981c/pyzmq-26.2.1-cp312-cp312-manylinux_2_17_x86_64.manylinux2014_x86_64.whl", hash = "sha256:786dd8a81b969c2081b31b17b326d3a499ddd1856e06d6d79ad41011a25148da", size = 865416 },
    { url = "https://files.pythonhosted.org/packages/a1/d1/6fda77a034d02034367b040973fd3861d945a5347e607bd2e98c99f20599/pyzmq-26.2.1-cp312-cp312-manylinux_2_28_x86_64.whl", hash = "sha256:2d88ba221a07fc2c5581565f1d0fe8038c15711ae79b80d9462e080a1ac30435", size = 865922 },
    { url = "https://files.pythonhosted.org/packages/ad/81/48f7fd8a71c427412e739ce576fc1ee14f3dc34527ca9b0076e471676183/pyzmq-26.2.1-cp312-cp312-musllinux_1_1_aarch64.whl", hash = "sha256:1c84c1297ff9f1cd2440da4d57237cb74be21fdfe7d01a10810acba04e79371a", size = 1201526 },
    { url = "https://files.pythonhosted.org/packages/c7/d8/818f15c6ef36b5450e435cbb0d3a51599fc884a5d2b27b46b9c00af68ef1/pyzmq-26.2.1-cp312-cp312-musllinux_1_1_i686.whl", hash = "sha256:46d4ebafc27081a7f73a0f151d0c38d4291656aa134344ec1f3d0199ebfbb6d4", size = 1512808 },
    { url = "https://files.pythonhosted.org/packages/d9/c4/b3edb7d0ae82ad6fb1a8cdb191a4113c427a01e85139906f3b655b07f4f8/pyzmq-26.2.1-cp312-cp312-musllinux_1_1_x86_64.whl", hash = "sha256:91e2bfb8e9a29f709d51b208dd5f441dc98eb412c8fe75c24ea464734ccdb48e", size = 1411836 },
    { url = "https://files.pythonhosted.org/packages/69/1c/151e3d42048f02cc5cd6dfc241d9d36b38375b4dee2e728acb5c353a6d52/pyzmq-26.2.1-cp312-cp312-win32.whl", hash = "sha256:4a98898fdce380c51cc3e38ebc9aa33ae1e078193f4dc641c047f88b8c690c9a", size = 581378 },
    { url = "https://files.pythonhosted.org/packages/b6/b9/d59a7462848aaab7277fddb253ae134a570520115d80afa85e952287e6bc/pyzmq-26.2.1-cp312-cp312-win_amd64.whl", hash = "sha256:a0741edbd0adfe5f30bba6c5223b78c131b5aa4a00a223d631e5ef36e26e6d13", size = 643737 },
    { url = "https://files.pythonhosted.org/packages/55/09/f37e707937cce328944c1d57e5e50ab905011d35252a0745c4f7e5822a76/pyzmq-26.2.1-cp312-cp312-win_arm64.whl", hash = "sha256:e5e33b1491555843ba98d5209439500556ef55b6ab635f3a01148545498355e5", size = 558303 },
    { url = "https://files.pythonhosted.org/packages/4f/2e/fa7a91ce349975971d6aa925b4c7e1a05abaae99b97ade5ace758160c43d/pyzmq-26.2.1-cp313-cp313-macosx_10_13_x86_64.whl", hash = "sha256:099b56ef464bc355b14381f13355542e452619abb4c1e57a534b15a106bf8e23", size = 942331 },
    { url = "https://files.pythonhosted.org/packages/64/2b/1f10b34b6dc7ff4b40f668ea25ba9b8093ce61d874c784b90229b367707b/pyzmq-26.2.1-cp313-cp313-macosx_10_15_universal2.whl", hash = "sha256:651726f37fcbce9f8dd2a6dab0f024807929780621890a4dc0c75432636871be", size = 1345831 },
    { url = "https://files.pythonhosted.org/packages/4c/8d/34884cbd4a8ec050841b5fb58d37af136766a9f95b0b2634c2971deb09da/pyzmq-26.2.1-cp313-cp313-manylinux_2_17_aarch64.manylinux2014_aarch64.whl", hash = "sha256:57dd4d91b38fa4348e237a9388b4423b24ce9c1695bbd4ba5a3eada491e09399", size = 670773 },
    { url = "https://files.pythonhosted.org/packages/0f/f4/d4becfcf9e416ad2564f18a6653f7c6aa917da08df5c3760edb0baa1c863/pyzmq-26.2.1-cp313-cp313-manylinux_2_17_i686.manylinux2014_i686.whl", hash = "sha256:d51a7bfe01a48e1064131f3416a5439872c533d756396be2b39e3977b41430f9", size = 908836 },
    { url = "https://files.pythonhosted.org/packages/07/fa/ab105f1b86b85cb2e821239f1d0900fccd66192a91d97ee04661b5436b4d/pyzmq-26.2.1-cp313-cp313-manylinux_2_17_x86_64.manylinux2014_x86_64.whl", hash = "sha256:c7154d228502e18f30f150b7ce94f0789d6b689f75261b623f0fdc1eec642aab", size = 865369 },
    { url = "https://files.pythonhosted.org/packages/c9/48/15d5f415504572dd4b92b52db5de7a5befc76bb75340ba9f36f71306a66d/pyzmq-26.2.1-cp313-cp313-manylinux_2_28_x86_64.whl", hash = "sha256:f1f31661a80cc46aba381bed475a9135b213ba23ca7ff6797251af31510920ce", size = 865676 },
    { url = "https://files.pythonhosted.org/packages/7e/35/2d91bcc7ccbb56043dd4d2c1763f24a8de5f05e06a134f767a7fb38e149c/pyzmq-26.2.1-cp313-cp313-musllinux_1_1_aarch64.whl", hash = "sha256:290c96f479504439b6129a94cefd67a174b68ace8a8e3f551b2239a64cfa131a", size = 1201457 },
    { url = "https://files.pythonhosted.org/packages/6d/bb/aa7c5119307a5762b8dca6c9db73e3ab4bccf32b15d7c4f376271ff72b2b/pyzmq-26.2.1-cp313-cp313-musllinux_1_1_i686.whl", hash = "sha256:f2c307fbe86e18ab3c885b7e01de942145f539165c3360e2af0f094dd440acd9", size = 1513035 },
    { url = "https://files.pythonhosted.org/packages/4f/4c/527e6650c2fccec7750b783301329c8a8716d59423818afb67282304ce5a/pyzmq-26.2.1-cp313-cp313-musllinux_1_1_x86_64.whl", hash = "sha256:b314268e716487bfb86fcd6f84ebbe3e5bec5fac75fdf42bc7d90fdb33f618ad", size = 1411881 },
    { url = "https://files.pythonhosted.org/packages/89/9f/e4412ea1b3e220acc21777a5edba8885856403d29c6999aaf00a9459eb03/pyzmq-26.2.1-cp313-cp313-win32.whl", hash = "sha256:edb550616f567cd5603b53bb52a5f842c0171b78852e6fc7e392b02c2a1504bb", size = 581354 },
    { url = "https://files.pythonhosted.org/packages/55/cd/f89dd3e9fc2da0d1619a82c4afb600c86b52bc72d7584953d460bc8d5027/pyzmq-26.2.1-cp313-cp313-win_amd64.whl", hash = "sha256:100a826a029c8ef3d77a1d4c97cbd6e867057b5806a7276f2bac1179f893d3bf", size = 643560 },
    { url = "https://files.pythonhosted.org/packages/a7/99/5de4f8912860013f1116f818a0047659bc20d71d1bc1d48f874bdc2d7b9c/pyzmq-26.2.1-cp313-cp313-win_arm64.whl", hash = "sha256:6991ee6c43e0480deb1b45d0c7c2bac124a6540cba7db4c36345e8e092da47ce", size = 558037 },
    { url = "https://files.pythonhosted.org/packages/06/0b/63b6d7a2f07a77dbc9768c6302ae2d7518bed0c6cee515669ca0d8ec743e/pyzmq-26.2.1-cp313-cp313t-macosx_10_13_x86_64.whl", hash = "sha256:25e720dba5b3a3bb2ad0ad5d33440babd1b03438a7a5220511d0c8fa677e102e", size = 938580 },
    { url = "https://files.pythonhosted.org/packages/85/38/e5e2c3ffa23ea5f95f1c904014385a55902a11a67cd43c10edf61a653467/pyzmq-26.2.1-cp313-cp313t-macosx_10_15_universal2.whl", hash = "sha256:9ec6abfb701437142ce9544bd6a236addaf803a32628d2260eb3dbd9a60e2891", size = 1339670 },
    { url = "https://files.pythonhosted.org/packages/d2/87/da5519ed7f8b31e4beee8f57311ec02926822fe23a95120877354cd80144/pyzmq-26.2.1-cp313-cp313t-manylinux_2_17_aarch64.manylinux2014_aarch64.whl", hash = "sha256:2e1eb9d2bfdf5b4e21165b553a81b2c3bd5be06eeddcc4e08e9692156d21f1f6", size = 660983 },
    { url = "https://files.pythonhosted.org/packages/f6/e8/1ca6a2d59562e04d326a026c9e3f791a6f1a276ebde29da478843a566fdb/pyzmq-26.2.1-cp313-cp313t-manylinux_2_17_i686.manylinux2014_i686.whl", hash = "sha256:90dc731d8e3e91bcd456aa7407d2eba7ac6f7860e89f3766baabb521f2c1de4a", size = 896509 },
    { url = "https://files.pythonhosted.org/packages/5c/e5/0b4688f7c74bea7e4f1e920da973fcd7d20175f4f1181cb9b692429c6bb9/pyzmq-26.2.1-cp313-cp313t-manylinux_2_17_x86_64.manylinux2014_x86_64.whl", hash = "sha256:0b6a93d684278ad865fc0b9e89fe33f6ea72d36da0e842143891278ff7fd89c3", size = 853196 },
    { url = "https://files.pythonhosted.org/packages/8f/35/c17241da01195001828319e98517683dad0ac4df6fcba68763d61b630390/pyzmq-26.2.1-cp313-cp313t-manylinux_2_28_x86_64.whl", hash = "sha256:c1bb37849e2294d519117dd99b613c5177934e5c04a5bb05dd573fa42026567e", size = 855133 },
    { url = "https://files.pythonhosted.org/packages/d2/14/268ee49bbecc3f72e225addeac7f0e2bd5808747b78c7bf7f87ed9f9d5a8/pyzmq-26.2.1-cp313-cp313t-musllinux_1_1_aarch64.whl", hash = "sha256:632a09c6d8af17b678d84df442e9c3ad8e4949c109e48a72f805b22506c4afa7", size = 1191612 },
    { url = "https://files.pythonhosted.org/packages/5e/02/6394498620b1b4349b95c534f3ebc3aef95f39afbdced5ed7ee315c49c14/pyzmq-26.2.1-cp313-cp313t-musllinux_1_1_i686.whl", hash = "sha256:fc409c18884eaf9ddde516d53af4f2db64a8bc7d81b1a0c274b8aa4e929958e8", size = 1500824 },
    { url = "https://files.pythonhosted.org/packages/17/fc/b79f0b72891cbb9917698add0fede71dfb64e83fa3481a02ed0e78c34be7/pyzmq-26.2.1-cp313-cp313t-musllinux_1_1_x86_64.whl", hash = "sha256:17f88622b848805d3f6427ce1ad5a2aa3cf61f12a97e684dab2979802024d460", size = 1399943 },
    { url = "https://files.pythonhosted.org/packages/8d/a4/42e404040ccb3f65bd3b40e368dc96fb04b8e7eea1ecd3ac2ef0e70c51f3/pyzmq-26.2.1-cp39-cp39-macosx_10_15_universal2.whl", hash = "sha256:a4bffcadfd40660f26d1b3315a6029fd4f8f5bf31a74160b151f5c577b2dc81b", size = 1346647 },
    { url = "https://files.pythonhosted.org/packages/d5/d9/045ee93500e3f8cbd2a7b30a9533cba7b857b51b3bb4ec44fa61eb6d36ef/pyzmq-26.2.1-cp39-cp39-macosx_10_9_x86_64.whl", hash = "sha256:e76ad4729c2f1cf74b6eb1bdd05f6aba6175999340bd51e6caee49a435a13bf5", size = 943305 },
    { url = "https://files.pythonhosted.org/packages/5c/3b/9437cae0bfd3889dc7741ed9c132dc09c2a1fcae05a2e1b1af41a23a77a2/pyzmq-26.2.1-cp39-cp39-manylinux_2_12_i686.manylinux2010_i686.whl", hash = "sha256:8b0f5bab40a16e708e78a0c6ee2425d27e1a5d8135c7a203b4e977cee37eb4aa", size = 913424 },
    { url = "https://files.pythonhosted.org/packages/5c/16/f1f0e36c9c15247901379b45bd3f7cc15f540b62c9c34c28e735550014b4/pyzmq-26.2.1-cp39-cp39-manylinux_2_12_x86_64.manylinux2010_x86_64.whl", hash = "sha256:e8e47050412f0ad3a9b2287779758073cbf10e460d9f345002d4779e43bb0136", size = 867471 },
    { url = "https://files.pythonhosted.org/packages/70/68/3a0dd3b6386d725ffb98378cd046e15333fbcc1e2b3b48dbcda73259a752/pyzmq-26.2.1-cp39-cp39-manylinux_2_17_aarch64.manylinux2014_aarch64.whl", hash = "sha256:7f18ce33f422d119b13c1363ed4cce245b342b2c5cbbb76753eabf6aa6f69c7d", size = 679051 },
    { url = "https://files.pythonhosted.org/packages/46/9a/0c57cd9c0aae885a096f0c7ebd658f6c7fda49973e484bf7f1c47288beae/pyzmq-26.2.1-cp39-cp39-musllinux_1_1_aarch64.whl", hash = "sha256:ceb0d78b7ef106708a7e2c2914afe68efffc0051dc6a731b0dbacd8b4aee6d68", size = 1208959 },
    { url = "https://files.pythonhosted.org/packages/61/f7/22dcf86ab2a4d458a300698972212be327a66e35785649e9f4bad2260f1c/pyzmq-26.2.1-cp39-cp39-musllinux_1_1_i686.whl", hash = "sha256:7ebdd96bd637fd426d60e86a29ec14b8c1ab64b8d972f6a020baf08a30d1cf46", size = 1521237 },
    { url = "https://files.pythonhosted.org/packages/b4/20/854bb34ac377efbe15d791d6e0bf991d8127cc6d471cd9a2666a13b4f3ba/pyzmq-26.2.1-cp39-cp39-musllinux_1_1_x86_64.whl", hash = "sha256:03719e424150c6395b9513f53a5faadcc1ce4b92abdf68987f55900462ac7eec", size = 1420720 },
    { url = "https://files.pythonhosted.org/packages/6d/e3/07816d8b50a506f6f59d0023b8fefa109d5549a874b9d250137e85dc4305/pyzmq-26.2.1-cp39-cp39-win32.whl", hash = "sha256:ef5479fac31df4b304e96400fc67ff08231873ee3537544aa08c30f9d22fce38", size = 584311 },
    { url = "https://files.pythonhosted.org/packages/9f/78/eeb040669d0ac1fc3c061c8053e96a49e5c612041f462b026ad154001ac1/pyzmq-26.2.1-cp39-cp39-win_amd64.whl", hash = "sha256:f92a002462154c176dac63a8f1f6582ab56eb394ef4914d65a9417f5d9fde218", size = 647856 },
    { url = "https://files.pythonhosted.org/packages/2c/c9/55eb55eda712573ca759e17b9018a2f9dbc4dd34bc7c862c36d574a40b1f/pyzmq-26.2.1-cp39-cp39-win_arm64.whl", hash = "sha256:1fd4b3efc6f62199886440d5e27dd3ccbcb98dfddf330e7396f1ff421bfbb3c2", size = 562372 },
    { url = "https://files.pythonhosted.org/packages/65/d1/e630a75cfb2534574a1258fda54d02f13cf80b576d4ce6d2aa478dc67829/pyzmq-26.2.1-pp310-pypy310_pp73-macosx_10_15_x86_64.whl", hash = "sha256:380816d298aed32b1a97b4973a4865ef3be402a2e760204509b52b6de79d755d", size = 847743 },
    { url = "https://files.pythonhosted.org/packages/27/df/f94a711b4f6c4b41e227f9a938103f52acf4c2e949d91cbc682495a48155/pyzmq-26.2.1-pp310-pypy310_pp73-manylinux_2_17_aarch64.manylinux2014_aarch64.whl", hash = "sha256:97cbb368fd0debdbeb6ba5966aa28e9a1ae3396c7386d15569a6ca4be4572b99", size = 570991 },
    { url = "https://files.pythonhosted.org/packages/bf/08/0c6f97fb3c9dbfa23382f0efaf8f9aa1396a08a3358974eaae3ee659ed5c/pyzmq-26.2.1-pp310-pypy310_pp73-manylinux_2_17_i686.manylinux2014_i686.whl", hash = "sha256:abf7b5942c6b0dafcc2823ddd9154f419147e24f8df5b41ca8ea40a6db90615c", size = 799664 },
    { url = "https://files.pythonhosted.org/packages/05/14/f4d4fd8bb8988c667845734dd756e9ee65b9a17a010d5f288dfca14a572d/pyzmq-26.2.1-pp310-pypy310_pp73-manylinux_2_17_x86_64.manylinux2014_x86_64.whl", hash = "sha256:3fe6e28a8856aea808715f7a4fc11f682b9d29cac5d6262dd8fe4f98edc12d53", size = 758156 },
    { url = "https://files.pythonhosted.org/packages/e3/fe/72e7e166bda3885810bee7b23049133e142f7c80c295bae02c562caeea16/pyzmq-26.2.1-pp310-pypy310_pp73-win_amd64.whl", hash = "sha256:bd8fdee945b877aa3bffc6a5a8816deb048dab0544f9df3731ecd0e54d8c84c9", size = 556563 },
    { url = "https://files.pythonhosted.org/packages/d9/6b/f27dfd4b7b3d6a8bd39ab1469fb8f8685c597d6772cbf3b39b1c4d798eee/pyzmq-26.2.1-pp39-pypy39_pp73-macosx_10_15_x86_64.whl", hash = "sha256:1238c2448c58b9c8d6565579393148414a42488a5f916b3f322742e561f6ae0d", size = 847735 },
    { url = "https://files.pythonhosted.org/packages/f5/1f/fe0698f36c619bc960e97efe9a8ece412a7dc4c80e0bd603cde81731c6ca/pyzmq-26.2.1-pp39-pypy39_pp73-manylinux_2_17_aarch64.manylinux2014_aarch64.whl", hash = "sha256:8eddb3784aed95d07065bcf94d07e8c04024fdb6b2386f08c197dfe6b3528fda", size = 570986 },
    { url = "https://files.pythonhosted.org/packages/91/2e/f7f6c00d16db2b1936f3cd3b8362c391e40dd16a646b92ebf2f3b28206ee/pyzmq-26.2.1-pp39-pypy39_pp73-manylinux_2_17_i686.manylinux2014_i686.whl", hash = "sha256:f0f19c2097fffb1d5b07893d75c9ee693e9cbc809235cf3f2267f0ef6b015f24", size = 799658 },
    { url = "https://files.pythonhosted.org/packages/50/98/aa114911fcb65645099d6db5694a49975ef442f2c34532ea5365b6ec6da8/pyzmq-26.2.1-pp39-pypy39_pp73-manylinux_2_17_x86_64.manylinux2014_x86_64.whl", hash = "sha256:0995fd3530f2e89d6b69a2202e340bbada3191014352af978fa795cb7a446331", size = 758151 },
    { url = "https://files.pythonhosted.org/packages/53/58/9909ad7a3112999a30464c5c92937c9eec5f5e6905a1eee45fd99788ce56/pyzmq-26.2.1-pp39-pypy39_pp73-manylinux_2_28_x86_64.whl", hash = "sha256:7c6160fe513654e65665332740f63de29ce0d165e053c0c14a161fa60dd0da01", size = 756685 },
    { url = "https://files.pythonhosted.org/packages/01/28/1c0f44e609b91a1168aaf4ac38511645fd725593b41cd54ef06744d502ff/pyzmq-26.2.1-pp39-pypy39_pp73-win_amd64.whl", hash = "sha256:8ec8e3aea6146b761d6c57fcf8f81fcb19f187afecc19bf1701a48db9617a217", size = 556558 },
]

[[package]]
name = "reacton"
version = "1.9.1"
source = { registry = "https://pypi.org/simple" }
dependencies = [
    { name = "ipywidgets" },
    { name = "typing-extensions" },
]
sdist = { url = "https://files.pythonhosted.org/packages/31/61/f526e87c02f28749c700c3d198365f214c4f9bc76a2fddb6111dfa443816/reacton-1.9.1.tar.gz", hash = "sha256:035acb0dce9fb14c9604d5410d2f838cc5792046ed116266b8d56665c2fb638b", size = 100368 }
wheels = [
    { url = "https://files.pythonhosted.org/packages/b4/08/d3bbf52900e64b5fc80ff4202b359b83562df9ea5261eeae73ffd444f7cf/reacton-1.9.1-py2.py3-none-any.whl", hash = "sha256:da2472ae97eaf980484210c41762ea7f2859efea943897b4465e0aa77022da91", size = 108785 },
]

[[package]]
name = "referencing"
version = "0.36.2"
source = { registry = "https://pypi.org/simple" }
dependencies = [
    { name = "attrs" },
    { name = "rpds-py" },
    { name = "typing-extensions", marker = "python_full_version < '3.13'" },
]
sdist = { url = "https://files.pythonhosted.org/packages/2f/db/98b5c277be99dd18bfd91dd04e1b759cad18d1a338188c936e92f921c7e2/referencing-0.36.2.tar.gz", hash = "sha256:df2e89862cd09deabbdba16944cc3f10feb6b3e6f18e902f7cc25609a34775aa", size = 74744 }
wheels = [
    { url = "https://files.pythonhosted.org/packages/c1/b1/3baf80dc6d2b7bc27a95a67752d0208e410351e3feb4eb78de5f77454d8d/referencing-0.36.2-py3-none-any.whl", hash = "sha256:e8699adbbf8b5c7de96d8ffa0eb5c158b3beafce084968e2ea8bb08c6794dcd0", size = 26775 },
]

[[package]]
name = "requests"
version = "2.32.3"
source = { registry = "https://pypi.org/simple" }
dependencies = [
    { name = "certifi" },
    { name = "charset-normalizer" },
    { name = "idna" },
    { name = "urllib3" },
]
sdist = { url = "https://files.pythonhosted.org/packages/63/70/2bf7780ad2d390a8d301ad0b550f1581eadbd9a20f896afe06353c2a2913/requests-2.32.3.tar.gz", hash = "sha256:55365417734eb18255590a9ff9eb97e9e1da868d4ccd6402399eaf68af20a760", size = 131218 }
wheels = [
    { url = "https://files.pythonhosted.org/packages/f9/9b/335f9764261e915ed497fcdeb11df5dfd6f7bf257d4a6a2a686d80da4d54/requests-2.32.3-py3-none-any.whl", hash = "sha256:70761cfe03c773ceb22aa2f671b4757976145175cdfca038c02654d061d6dcc6", size = 64928 },
]

[[package]]
name = "rich"
version = "13.9.4"
source = { registry = "https://pypi.org/simple" }
dependencies = [
    { name = "markdown-it-py" },
    { name = "pygments" },
    { name = "typing-extensions", marker = "python_full_version < '3.11'" },
]
sdist = { url = "https://files.pythonhosted.org/packages/ab/3a/0316b28d0761c6734d6bc14e770d85506c986c85ffb239e688eeaab2c2bc/rich-13.9.4.tar.gz", hash = "sha256:439594978a49a09530cff7ebc4b5c7103ef57baf48d5ea3184f21d9a2befa098", size = 223149 }
wheels = [
    { url = "https://files.pythonhosted.org/packages/19/71/39c7c0d87f8d4e6c020a393182060eaefeeae6c01dab6a84ec346f2567df/rich-13.9.4-py3-none-any.whl", hash = "sha256:6049d5e6ec054bf2779ab3358186963bac2ea89175919d699e378b99738c2a90", size = 242424 },
]

[[package]]
name = "rich-click"
version = "1.8.6"
source = { registry = "https://pypi.org/simple" }
dependencies = [
    { name = "click" },
    { name = "rich" },
    { name = "typing-extensions" },
]
sdist = { url = "https://files.pythonhosted.org/packages/ea/e3/ff1c715b673ec9e01f4482d8d0edfd9adf891f3630d83e695b38337a3889/rich_click-1.8.6.tar.gz", hash = "sha256:8a2448fd80e3d4e16fcb3815bfbc19be9bae75c9bb6aedf637901e45f3555752", size = 38247 }
wheels = [
    { url = "https://files.pythonhosted.org/packages/7e/09/c20b04b6c9cf273995753f226ca51656e00f8a37f1e723f8c713b93b2ad4/rich_click-1.8.6-py3-none-any.whl", hash = "sha256:55fb571bad7d3d69ac43ca45f05b44616fd019616161b1815ff053567b9a8e22", size = 35076 },
]

[[package]]
name = "rpds-py"
version = "0.23.1"
source = { registry = "https://pypi.org/simple" }
sdist = { url = "https://files.pythonhosted.org/packages/0a/79/2ce611b18c4fd83d9e3aecb5cba93e1917c050f556db39842889fa69b79f/rpds_py-0.23.1.tar.gz", hash = "sha256:7f3240dcfa14d198dba24b8b9cb3b108c06b68d45b7babd9eefc1038fdf7e707", size = 26806 }
wheels = [
    { url = "https://files.pythonhosted.org/packages/34/fe/e5326459863bd525122f4e9c80ac8d7c6cfa171b7518d04cc27c12c209b0/rpds_py-0.23.1-cp310-cp310-macosx_10_12_x86_64.whl", hash = "sha256:2a54027554ce9b129fc3d633c92fa33b30de9f08bc61b32c053dc9b537266fed", size = 372123 },
    { url = "https://files.pythonhosted.org/packages/f9/db/f10a3795f7a89fb27594934012d21c61019bbeb516c5bdcfbbe9e9e617a7/rpds_py-0.23.1-cp310-cp310-macosx_11_0_arm64.whl", hash = "sha256:b5ef909a37e9738d146519657a1aab4584018746a18f71c692f2f22168ece40c", size = 356778 },
    { url = "https://files.pythonhosted.org/packages/21/27/0d3678ad7f432fa86f8fac5f5fc6496a4d2da85682a710d605219be20063/rpds_py-0.23.1-cp310-cp310-manylinux_2_17_aarch64.manylinux2014_aarch64.whl", hash = "sha256:3ee9d6f0b38efb22ad94c3b68ffebe4c47865cdf4b17f6806d6c674e1feb4246", size = 385775 },
    { url = "https://files.pythonhosted.org/packages/99/a0/1786defa125b2ad228027f22dff26312ce7d1fee3c7c3c2682f403db2062/rpds_py-0.23.1-cp310-cp310-manylinux_2_17_armv7l.manylinux2014_armv7l.whl", hash = "sha256:f7356a6da0562190558c4fcc14f0281db191cdf4cb96e7604c06acfcee96df15", size = 391181 },
    { url = "https://files.pythonhosted.org/packages/f1/5c/1240934050a7ffd020a915486d0cc4c7f6e7a2442a77aedf13664db55d36/rpds_py-0.23.1-cp310-cp310-manylinux_2_17_ppc64le.manylinux2014_ppc64le.whl", hash = "sha256:9441af1d25aed96901f97ad83d5c3e35e6cd21a25ca5e4916c82d7dd0490a4fa", size = 444607 },
    { url = "https://files.pythonhosted.org/packages/b7/1b/cee6905b47817fd0a377716dbe4df35295de46df46ee2ff704538cc371b0/rpds_py-0.23.1-cp310-cp310-manylinux_2_17_s390x.manylinux2014_s390x.whl", hash = "sha256:3d8abf7896a91fb97e7977d1aadfcc2c80415d6dc2f1d0fca5b8d0df247248f3", size = 445550 },
    { url = "https://files.pythonhosted.org/packages/54/f7/f0821ca34032892d7a67fcd5042f50074ff2de64e771e10df01085c88d47/rpds_py-0.23.1-cp310-cp310-manylinux_2_17_x86_64.manylinux2014_x86_64.whl", hash = "sha256:1b08027489ba8fedde72ddd233a5ea411b85a6ed78175f40285bd401bde7466d", size = 386148 },
    { url = "https://files.pythonhosted.org/packages/eb/ef/2afe53bc857c4bcba336acfd2629883a5746e7291023e017ac7fc98d85aa/rpds_py-0.23.1-cp310-cp310-manylinux_2_5_i686.manylinux1_i686.whl", hash = "sha256:fee513135b5a58f3bb6d89e48326cd5aa308e4bcdf2f7d59f67c861ada482bf8", size = 416780 },
    { url = "https://files.pythonhosted.org/packages/ae/9a/38d2236cf669789b8a3e1a014c9b6a8d7b8925b952c92e7839ae2749f9ac/rpds_py-0.23.1-cp310-cp310-musllinux_1_2_aarch64.whl", hash = "sha256:35d5631ce0af26318dba0ae0ac941c534453e42f569011585cb323b7774502a5", size = 558265 },
    { url = "https://files.pythonhosted.org/packages/e6/0a/f2705530c42578f20ed0b5b90135eecb30eef6e2ba73e7ba69087fad2dba/rpds_py-0.23.1-cp310-cp310-musllinux_1_2_i686.whl", hash = "sha256:a20cb698c4a59c534c6701b1c24a968ff2768b18ea2991f886bd8985ce17a89f", size = 585270 },
    { url = "https://files.pythonhosted.org/packages/29/4e/3b597dc84ed82c3d757ac9aa620de224a94e06d2e102069795ae7e81c015/rpds_py-0.23.1-cp310-cp310-musllinux_1_2_x86_64.whl", hash = "sha256:5e9c206a1abc27e0588cf8b7c8246e51f1a16a103734f7750830a1ccb63f557a", size = 553850 },
    { url = "https://files.pythonhosted.org/packages/00/cc/6498b6f79e4375e6737247661e52a2d18f6accf4910e0c8da978674b4241/rpds_py-0.23.1-cp310-cp310-win32.whl", hash = "sha256:d9f75a06ecc68f159d5d7603b734e1ff6daa9497a929150f794013aa9f6e3f12", size = 220660 },
    { url = "https://files.pythonhosted.org/packages/17/2b/08db023d23e8c7032c99d8d2a70d32e450a868ab73d16e3ff5290308a665/rpds_py-0.23.1-cp310-cp310-win_amd64.whl", hash = "sha256:f35eff113ad430b5272bbfc18ba111c66ff525828f24898b4e146eb479a2cdda", size = 232551 },
    { url = "https://files.pythonhosted.org/packages/1c/67/6e5d4234bb9dee062ffca2a5f3c7cd38716317d6760ec235b175eed4de2c/rpds_py-0.23.1-cp311-cp311-macosx_10_12_x86_64.whl", hash = "sha256:b79f5ced71efd70414a9a80bbbfaa7160da307723166f09b69773153bf17c590", size = 372264 },
    { url = "https://files.pythonhosted.org/packages/a7/0a/3dedb2daee8e783622427f5064e2d112751d8276ee73aa5409f000a132f4/rpds_py-0.23.1-cp311-cp311-macosx_11_0_arm64.whl", hash = "sha256:c9e799dac1ffbe7b10c1fd42fe4cd51371a549c6e108249bde9cd1200e8f59b4", size = 356883 },
    { url = "https://files.pythonhosted.org/packages/ed/fc/e1acef44f9c24b05fe5434b235f165a63a52959ac655e3f7a55726cee1a4/rpds_py-0.23.1-cp311-cp311-manylinux_2_17_aarch64.manylinux2014_aarch64.whl", hash = "sha256:721f9c4011b443b6e84505fc00cc7aadc9d1743f1c988e4c89353e19c4a968ee", size = 385624 },
    { url = "https://files.pythonhosted.org/packages/97/0a/a05951f6465d01622720c03ef6ef31adfbe865653e05ed7c45837492f25e/rpds_py-0.23.1-cp311-cp311-manylinux_2_17_armv7l.manylinux2014_armv7l.whl", hash = "sha256:f88626e3f5e57432e6191cd0c5d6d6b319b635e70b40be2ffba713053e5147dd", size = 391500 },
    { url = "https://files.pythonhosted.org/packages/ea/2e/cca0583ec0690ea441dceae23c0673b99755710ea22f40bccf1e78f41481/rpds_py-0.23.1-cp311-cp311-manylinux_2_17_ppc64le.manylinux2014_ppc64le.whl", hash = "sha256:285019078537949cecd0190f3690a0b0125ff743d6a53dfeb7a4e6787af154f5", size = 444869 },
    { url = "https://files.pythonhosted.org/packages/cc/e6/95cda68b33a6d814d1e96b0e406d231ed16629101460d1740e92f03365e6/rpds_py-0.23.1-cp311-cp311-manylinux_2_17_s390x.manylinux2014_s390x.whl", hash = "sha256:b92f5654157de1379c509b15acec9d12ecf6e3bc1996571b6cb82a4302060447", size = 444930 },
    { url = "https://files.pythonhosted.org/packages/5f/a7/e94cdb73411ae9c11414d3c7c9a6ad75d22ad4a8d094fb45a345ba9e3018/rpds_py-0.23.1-cp311-cp311-manylinux_2_17_x86_64.manylinux2014_x86_64.whl", hash = "sha256:e768267cbe051dd8d1c5305ba690bb153204a09bf2e3de3ae530de955f5b5580", size = 386254 },
    { url = "https://files.pythonhosted.org/packages/dd/c5/a4a943d90a39e85efd1e04b1ad5129936786f9a9aa27bb7be8fc5d9d50c9/rpds_py-0.23.1-cp311-cp311-manylinux_2_5_i686.manylinux1_i686.whl", hash = "sha256:c5334a71f7dc1160382d45997e29f2637c02f8a26af41073189d79b95d3321f1", size = 417090 },
    { url = "https://files.pythonhosted.org/packages/0c/a0/80d0013b12428d1fce0ab4e71829400b0a32caec12733c79e6109f843342/rpds_py-0.23.1-cp311-cp311-musllinux_1_2_aarch64.whl", hash = "sha256:d6adb81564af0cd428910f83fa7da46ce9ad47c56c0b22b50872bc4515d91966", size = 557639 },
    { url = "https://files.pythonhosted.org/packages/a6/92/ec2e6980afb964a2cd7a99cbdef1f6c01116abe94b42cbe336ac93dd11c2/rpds_py-0.23.1-cp311-cp311-musllinux_1_2_i686.whl", hash = "sha256:cafa48f2133d4daa028473ede7d81cd1b9f9e6925e9e4003ebdf77010ee02f35", size = 584572 },
    { url = "https://files.pythonhosted.org/packages/3d/ce/75b6054db34a390789a82523790717b27c1bd735e453abb429a87c4f0f26/rpds_py-0.23.1-cp311-cp311-musllinux_1_2_x86_64.whl", hash = "sha256:0fced9fd4a07a1ded1bac7e961ddd9753dd5d8b755ba8e05acba54a21f5f1522", size = 553028 },
    { url = "https://files.pythonhosted.org/packages/cc/24/f45abe0418c06a5cba0f846e967aa27bac765acd927aabd857c21319b8cc/rpds_py-0.23.1-cp311-cp311-win32.whl", hash = "sha256:243241c95174b5fb7204c04595852fe3943cc41f47aa14c3828bc18cd9d3b2d6", size = 220862 },
    { url = "https://files.pythonhosted.org/packages/2d/a6/3c0880e8bbfc36451ef30dc416266f6d2934705e468db5d21c8ba0ab6400/rpds_py-0.23.1-cp311-cp311-win_amd64.whl", hash = "sha256:11dd60b2ffddba85715d8a66bb39b95ddbe389ad2cfcf42c833f1bcde0878eaf", size = 232953 },
    { url = "https://files.pythonhosted.org/packages/f3/8c/d17efccb9f5b9137ddea706664aebae694384ae1d5997c0202093e37185a/rpds_py-0.23.1-cp312-cp312-macosx_10_12_x86_64.whl", hash = "sha256:3902df19540e9af4cc0c3ae75974c65d2c156b9257e91f5101a51f99136d834c", size = 364369 },
    { url = "https://files.pythonhosted.org/packages/6e/c0/ab030f696b5c573107115a88d8d73d80f03309e60952b64c584c70c659af/rpds_py-0.23.1-cp312-cp312-macosx_11_0_arm64.whl", hash = "sha256:66f8d2a17e5838dd6fb9be6baaba8e75ae2f5fa6b6b755d597184bfcd3cb0eba", size = 349965 },
    { url = "https://files.pythonhosted.org/packages/b3/55/b40170f5a079c4fb0b6a82b299689e66e744edca3c3375a8b160fb797660/rpds_py-0.23.1-cp312-cp312-manylinux_2_17_aarch64.manylinux2014_aarch64.whl", hash = "sha256:112b8774b0b4ee22368fec42749b94366bd9b536f8f74c3d4175d4395f5cbd31", size = 389064 },
    { url = "https://files.pythonhosted.org/packages/ab/1c/b03a912c59ec7c1e16b26e587b9dfa8ddff3b07851e781e8c46e908a365a/rpds_py-0.23.1-cp312-cp312-manylinux_2_17_armv7l.manylinux2014_armv7l.whl", hash = "sha256:e0df046f2266e8586cf09d00588302a32923eb6386ced0ca5c9deade6af9a149", size = 397741 },
    { url = "https://files.pythonhosted.org/packages/52/6f/151b90792b62fb6f87099bcc9044c626881fdd54e31bf98541f830b15cea/rpds_py-0.23.1-cp312-cp312-manylinux_2_17_ppc64le.manylinux2014_ppc64le.whl", hash = "sha256:0f3288930b947cbebe767f84cf618d2cbe0b13be476e749da0e6a009f986248c", size = 448784 },
    { url = "https://files.pythonhosted.org/packages/71/2a/6de67c0c97ec7857e0e9e5cd7c52405af931b303eb1e5b9eff6c50fd9a2e/rpds_py-0.23.1-cp312-cp312-manylinux_2_17_s390x.manylinux2014_s390x.whl", hash = "sha256:ce473a2351c018b06dd8d30d5da8ab5a0831056cc53b2006e2a8028172c37ce5", size = 440203 },
    { url = "https://files.pythonhosted.org/packages/db/5e/e759cd1c276d98a4b1f464b17a9bf66c65d29f8f85754e27e1467feaa7c3/rpds_py-0.23.1-cp312-cp312-manylinux_2_17_x86_64.manylinux2014_x86_64.whl", hash = "sha256:d550d7e9e7d8676b183b37d65b5cd8de13676a738973d330b59dc8312df9c5dc", size = 391611 },
    { url = "https://files.pythonhosted.org/packages/1c/1e/2900358efcc0d9408c7289769cba4c0974d9db314aa884028ed7f7364f61/rpds_py-0.23.1-cp312-cp312-manylinux_2_5_i686.manylinux1_i686.whl", hash = "sha256:e14f86b871ea74c3fddc9a40e947d6a5d09def5adc2076ee61fb910a9014fb35", size = 423306 },
    { url = "https://files.pythonhosted.org/packages/23/07/6c177e6d059f5d39689352d6c69a926ee4805ffdb6f06203570234d3d8f7/rpds_py-0.23.1-cp312-cp312-musllinux_1_2_aarch64.whl", hash = "sha256:1bf5be5ba34e19be579ae873da515a2836a2166d8d7ee43be6ff909eda42b72b", size = 562323 },
    { url = "https://files.pythonhosted.org/packages/70/e4/f9097fd1c02b516fff9850792161eb9fc20a2fd54762f3c69eae0bdb67cb/rpds_py-0.23.1-cp312-cp312-musllinux_1_2_i686.whl", hash = "sha256:d7031d493c4465dbc8d40bd6cafefef4bd472b17db0ab94c53e7909ee781b9ef", size = 588351 },
    { url = "https://files.pythonhosted.org/packages/87/39/5db3c6f326bfbe4576ae2af6435bd7555867d20ae690c786ff33659f293b/rpds_py-0.23.1-cp312-cp312-musllinux_1_2_x86_64.whl", hash = "sha256:55ff4151cfd4bc635e51cfb1c59ac9f7196b256b12e3a57deb9e5742e65941ad", size = 557252 },
    { url = "https://files.pythonhosted.org/packages/fd/14/2d5ad292f144fa79bafb78d2eb5b8a3a91c358b6065443cb9c49b5d1fedf/rpds_py-0.23.1-cp312-cp312-win32.whl", hash = "sha256:a9d3b728f5a5873d84cba997b9d617c6090ca5721caaa691f3b1a78c60adc057", size = 222181 },
    { url = "https://files.pythonhosted.org/packages/a3/4f/0fce63e0f5cdd658e71e21abd17ac1bc9312741ebb8b3f74eeed2ebdf771/rpds_py-0.23.1-cp312-cp312-win_amd64.whl", hash = "sha256:b03a8d50b137ee758e4c73638b10747b7c39988eb8e6cd11abb7084266455165", size = 237426 },
    { url = "https://files.pythonhosted.org/packages/13/9d/b8b2c0edffb0bed15be17b6d5ab06216f2f47f9ee49259c7e96a3ad4ca42/rpds_py-0.23.1-cp313-cp313-macosx_10_12_x86_64.whl", hash = "sha256:4caafd1a22e5eaa3732acb7672a497123354bef79a9d7ceed43387d25025e935", size = 363672 },
    { url = "https://files.pythonhosted.org/packages/bd/c2/5056fa29e6894144d7ba4c938b9b0445f75836b87d2dd00ed4999dc45a8c/rpds_py-0.23.1-cp313-cp313-macosx_11_0_arm64.whl", hash = "sha256:178f8a60fc24511c0eb756af741c476b87b610dba83270fce1e5a430204566a4", size = 349602 },
    { url = "https://files.pythonhosted.org/packages/b0/bc/33779a1bb0ee32d8d706b173825aab75c628521d23ce72a7c1e6a6852f86/rpds_py-0.23.1-cp313-cp313-manylinux_2_17_aarch64.manylinux2014_aarch64.whl", hash = "sha256:c632419c3870507ca20a37c8f8f5352317aca097639e524ad129f58c125c61c6", size = 388746 },
    { url = "https://files.pythonhosted.org/packages/62/0b/71db3e36b7780a619698ec82a9c87ab44ad7ca7f5480913e8a59ff76f050/rpds_py-0.23.1-cp313-cp313-manylinux_2_17_armv7l.manylinux2014_armv7l.whl", hash = "sha256:698a79d295626ee292d1730bc2ef6e70a3ab135b1d79ada8fde3ed0047b65a10", size = 397076 },
    { url = "https://files.pythonhosted.org/packages/bb/2e/494398f613edf77ba10a916b1ddea2acce42ab0e3b62e2c70ffc0757ce00/rpds_py-0.23.1-cp313-cp313-manylinux_2_17_ppc64le.manylinux2014_ppc64le.whl", hash = "sha256:271fa2184cf28bdded86bb6217c8e08d3a169fe0bbe9be5e8d96e8476b707122", size = 448399 },
    { url = "https://files.pythonhosted.org/packages/dd/53/4bd7f5779b1f463243ee5fdc83da04dd58a08f86e639dbffa7a35f969a84/rpds_py-0.23.1-cp313-cp313-manylinux_2_17_s390x.manylinux2014_s390x.whl", hash = "sha256:b91cceb5add79ee563bd1f70b30896bd63bc5f78a11c1f00a1e931729ca4f1f4", size = 439764 },
    { url = "https://files.pythonhosted.org/packages/f6/55/b3c18c04a460d951bf8e91f2abf46ce5b6426fb69784166a6a25827cb90a/rpds_py-0.23.1-cp313-cp313-manylinux_2_17_x86_64.manylinux2014_x86_64.whl", hash = "sha256:f3a6cb95074777f1ecda2ca4fa7717caa9ee6e534f42b7575a8f0d4cb0c24013", size = 390662 },
    { url = "https://files.pythonhosted.org/packages/2a/65/cc463044a3cbd616029b2aa87a651cdee8288d2fdd7780b2244845e934c1/rpds_py-0.23.1-cp313-cp313-manylinux_2_5_i686.manylinux1_i686.whl", hash = "sha256:50fb62f8d8364978478b12d5f03bf028c6bc2af04082479299139dc26edf4c64", size = 422680 },
    { url = "https://files.pythonhosted.org/packages/fa/8e/1fa52990c7836d72e8d70cd7753f2362c72fbb0a49c1462e8c60e7176d0b/rpds_py-0.23.1-cp313-cp313-musllinux_1_2_aarch64.whl", hash = "sha256:c8f7e90b948dc9dcfff8003f1ea3af08b29c062f681c05fd798e36daa3f7e3e8", size = 561792 },
    { url = "https://files.pythonhosted.org/packages/57/b8/fe3b612979b1a29d0c77f8585903d8b3a292604b26d4b300e228b8ac6360/rpds_py-0.23.1-cp313-cp313-musllinux_1_2_i686.whl", hash = "sha256:5b98b6c953e5c2bda51ab4d5b4f172617d462eebc7f4bfdc7c7e6b423f6da957", size = 588127 },
    { url = "https://files.pythonhosted.org/packages/44/2d/fde474de516bbc4b9b230f43c98e7f8acc5da7fc50ceed8e7af27553d346/rpds_py-0.23.1-cp313-cp313-musllinux_1_2_x86_64.whl", hash = "sha256:2893d778d4671ee627bac4037a075168b2673c57186fb1a57e993465dbd79a93", size = 556981 },
    { url = "https://files.pythonhosted.org/packages/18/57/767deeb27b81370bbab8f74ef6e68d26c4ea99018f3c71a570e506fede85/rpds_py-0.23.1-cp313-cp313-win32.whl", hash = "sha256:2cfa07c346a7ad07019c33fb9a63cf3acb1f5363c33bc73014e20d9fe8b01cdd", size = 221936 },
    { url = "https://files.pythonhosted.org/packages/7d/6c/3474cfdd3cafe243f97ab8474ea8949236eb2a1a341ca55e75ce00cd03da/rpds_py-0.23.1-cp313-cp313-win_amd64.whl", hash = "sha256:3aaf141d39f45322e44fc2c742e4b8b4098ead5317e5f884770c8df0c332da70", size = 237145 },
    { url = "https://files.pythonhosted.org/packages/ec/77/e985064c624230f61efa0423759bb066da56ebe40c654f8b5ba225bd5d63/rpds_py-0.23.1-cp313-cp313t-macosx_10_12_x86_64.whl", hash = "sha256:759462b2d0aa5a04be5b3e37fb8183615f47014ae6b116e17036b131985cb731", size = 359623 },
    { url = "https://files.pythonhosted.org/packages/62/d9/a33dcbf62b29e40559e012d525bae7d516757cf042cc9234bd34ca4b6aeb/rpds_py-0.23.1-cp313-cp313t-macosx_11_0_arm64.whl", hash = "sha256:3e9212f52074fc9d72cf242a84063787ab8e21e0950d4d6709886fb62bcb91d5", size = 345900 },
    { url = "https://files.pythonhosted.org/packages/92/eb/f81a4be6397861adb2cb868bb6a28a33292c2dcac567d1dc575226055e55/rpds_py-0.23.1-cp313-cp313t-manylinux_2_17_aarch64.manylinux2014_aarch64.whl", hash = "sha256:9e9f3a3ac919406bc0414bbbd76c6af99253c507150191ea79fab42fdb35982a", size = 386426 },
    { url = "https://files.pythonhosted.org/packages/09/47/1f810c9b5e83be005341201b5389f1d240dfa440346ea7189f9b3fd6961d/rpds_py-0.23.1-cp313-cp313t-manylinux_2_17_armv7l.manylinux2014_armv7l.whl", hash = "sha256:c04ca91dda8a61584165825907f5c967ca09e9c65fe8966ee753a3f2b019fe1e", size = 392314 },
    { url = "https://files.pythonhosted.org/packages/83/bd/bc95831432fd6c46ed8001f01af26de0763a059d6d7e6d69e3c5bf02917a/rpds_py-0.23.1-cp313-cp313t-manylinux_2_17_ppc64le.manylinux2014_ppc64le.whl", hash = "sha256:4ab923167cfd945abb9b51a407407cf19f5bee35001221f2911dc85ffd35ff4f", size = 447706 },
    { url = "https://files.pythonhosted.org/packages/19/3e/567c04c226b1802dc6dc82cad3d53e1fa0a773258571c74ac5d8fbde97ed/rpds_py-0.23.1-cp313-cp313t-manylinux_2_17_s390x.manylinux2014_s390x.whl", hash = "sha256:ed6f011bedca8585787e5082cce081bac3d30f54520097b2411351b3574e1219", size = 437060 },
    { url = "https://files.pythonhosted.org/packages/fe/77/a77d2c6afe27ae7d0d55fc32f6841502648070dc8d549fcc1e6d47ff8975/rpds_py-0.23.1-cp313-cp313t-manylinux_2_17_x86_64.manylinux2014_x86_64.whl", hash = "sha256:6959bb9928c5c999aba4a3f5a6799d571ddc2c59ff49917ecf55be2bbb4e3722", size = 389347 },
    { url = "https://files.pythonhosted.org/packages/3f/47/6b256ff20a74cfebeac790ab05586e0ac91f88e331125d4740a6c86fc26f/rpds_py-0.23.1-cp313-cp313t-manylinux_2_5_i686.manylinux1_i686.whl", hash = "sha256:1ed7de3c86721b4e83ac440751329ec6a1102229aa18163f84c75b06b525ad7e", size = 415554 },
    { url = "https://files.pythonhosted.org/packages/fc/29/d4572469a245bc9fc81e35166dca19fc5298d5c43e1a6dd64bf145045193/rpds_py-0.23.1-cp313-cp313t-musllinux_1_2_aarch64.whl", hash = "sha256:5fb89edee2fa237584e532fbf78f0ddd1e49a47c7c8cfa153ab4849dc72a35e6", size = 557418 },
    { url = "https://files.pythonhosted.org/packages/9c/0a/68cf7228895b1a3f6f39f51b15830e62456795e61193d2c8b87fd48c60db/rpds_py-0.23.1-cp313-cp313t-musllinux_1_2_i686.whl", hash = "sha256:7e5413d2e2d86025e73f05510ad23dad5950ab8417b7fc6beaad99be8077138b", size = 583033 },
    { url = "https://files.pythonhosted.org/packages/14/18/017ab41dcd6649ad5db7d00155b4c212b31ab05bd857d5ba73a1617984eb/rpds_py-0.23.1-cp313-cp313t-musllinux_1_2_x86_64.whl", hash = "sha256:d31ed4987d72aabdf521eddfb6a72988703c091cfc0064330b9e5f8d6a042ff5", size = 554880 },
    { url = "https://files.pythonhosted.org/packages/2e/dd/17de89431268da8819d8d51ce67beac28d9b22fccf437bc5d6d2bcd1acdb/rpds_py-0.23.1-cp313-cp313t-win32.whl", hash = "sha256:f3429fb8e15b20961efca8c8b21432623d85db2228cc73fe22756c6637aa39e7", size = 219743 },
    { url = "https://files.pythonhosted.org/packages/68/15/6d22d07e063ce5e9bfbd96db9ec2fbb4693591b4503e3a76996639474d02/rpds_py-0.23.1-cp313-cp313t-win_amd64.whl", hash = "sha256:d6f6512a90bd5cd9030a6237f5346f046c6f0e40af98657568fa45695d4de59d", size = 235415 },
    { url = "https://files.pythonhosted.org/packages/f8/a1/d3fb6a8de191f09fb88eacd1505ae1cab6ffc1c2b57ef62db6632e9b6216/rpds_py-0.23.1-cp39-cp39-macosx_10_12_x86_64.whl", hash = "sha256:09cd7dbcb673eb60518231e02874df66ec1296c01a4fcd733875755c02014b19", size = 372686 },
    { url = "https://files.pythonhosted.org/packages/b5/3a/bb96c8164aadfb2c9d7290e553e78e9816fcf3e22dcddc98bc1b83974c8e/rpds_py-0.23.1-cp39-cp39-macosx_11_0_arm64.whl", hash = "sha256:c6760211eee3a76316cf328f5a8bd695b47b1626d21c8a27fb3b2473a884d597", size = 357098 },
    { url = "https://files.pythonhosted.org/packages/30/21/3de5d944f630a9fa6acf68191652e34e708041085770d426635c04dd60e3/rpds_py-0.23.1-cp39-cp39-manylinux_2_17_aarch64.manylinux2014_aarch64.whl", hash = "sha256:72e680c1518733b73c994361e4b06441b92e973ef7d9449feec72e8ee4f713da", size = 386304 },
    { url = "https://files.pythonhosted.org/packages/f1/a5/d554cd53e865a45e41bea61b3ff91a12e50b7422f4a273d980c02a261b42/rpds_py-0.23.1-cp39-cp39-manylinux_2_17_armv7l.manylinux2014_armv7l.whl", hash = "sha256:ae28144c1daa61366205d32abd8c90372790ff79fc60c1a8ad7fd3c8553a600e", size = 391585 },
    { url = "https://files.pythonhosted.org/packages/72/5a/c53b507def60692e8c32fbafaa7ceb3cac81c5ab80f876ae6c8426be147d/rpds_py-0.23.1-cp39-cp39-manylinux_2_17_ppc64le.manylinux2014_ppc64le.whl", hash = "sha256:c698d123ce5d8f2d0cd17f73336615f6a2e3bdcedac07a1291bb4d8e7d82a05a", size = 445275 },
    { url = "https://files.pythonhosted.org/packages/05/15/1d68c0ad769a4bfb6cd2d1bff71bd2f4cbdf277d9b86c97f66f6fd107611/rpds_py-0.23.1-cp39-cp39-manylinux_2_17_s390x.manylinux2014_s390x.whl", hash = "sha256:98b257ae1e83f81fb947a363a274c4eb66640212516becaff7bef09a5dceacaa", size = 445722 },
    { url = "https://files.pythonhosted.org/packages/5a/4b/21fabed47908f85084b845bd49cd9706071a8ec970cdfe72aca8364c9369/rpds_py-0.23.1-cp39-cp39-manylinux_2_17_x86_64.manylinux2014_x86_64.whl", hash = "sha256:5c9ff044eb07c8468594d12602291c635da292308c8c619244e30698e7fc455a", size = 386605 },
    { url = "https://files.pythonhosted.org/packages/bd/fe/6d949043b7daad8b730436fcd8524231653e6cd95d55b806666f7ef62b64/rpds_py-0.23.1-cp39-cp39-manylinux_2_5_i686.manylinux1_i686.whl", hash = "sha256:7938c7b0599a05246d704b3f5e01be91a93b411d0d6cc62275f025293b8a11ce", size = 417475 },
    { url = "https://files.pythonhosted.org/packages/4d/24/082e670e7d18cee2be04bbfa881e30b4c9ce1c139769d6ea0a8fd4aefdd0/rpds_py-0.23.1-cp39-cp39-musllinux_1_2_aarch64.whl", hash = "sha256:e9cb79ecedfc156c0692257ac7ed415243b6c35dd969baa461a6888fc79f2f07", size = 559004 },
    { url = "https://files.pythonhosted.org/packages/51/48/ef27d68d569c3bde34f8be76352a391619d1fd2fc40f7cb8972b8fc5e54b/rpds_py-0.23.1-cp39-cp39-musllinux_1_2_i686.whl", hash = "sha256:7b77e07233925bd33fc0022b8537774423e4c6680b6436316c5075e79b6384f4", size = 585260 },
    { url = "https://files.pythonhosted.org/packages/1b/6c/9599de109f16033f499542ba5792d6ebf2df0fd23124bd522351860c5c03/rpds_py-0.23.1-cp39-cp39-musllinux_1_2_x86_64.whl", hash = "sha256:a970bfaf130c29a679b1d0a6e0f867483cea455ab1535fb427566a475078f27f", size = 555057 },
    { url = "https://files.pythonhosted.org/packages/cc/34/1dadb0b9ecbc7ce72f1d8666b70c5cd4891ff9af03d7e59f80018421ca3c/rpds_py-0.23.1-cp39-cp39-win32.whl", hash = "sha256:4233df01a250b3984465faed12ad472f035b7cd5240ea3f7c76b7a7016084495", size = 220756 },
    { url = "https://files.pythonhosted.org/packages/b3/cb/a01607dc98b438245a2fff09981fe2814234c0722d5ea22ddfa8eb5802ba/rpds_py-0.23.1-cp39-cp39-win_amd64.whl", hash = "sha256:c617d7453a80e29d9973b926983b1e700a9377dbe021faa36041c78537d7b08c", size = 232693 },
    { url = "https://files.pythonhosted.org/packages/95/a9/6fafd35fc6bac05f59bcbc800b57cef877911ff1c015397c519fec888642/rpds_py-0.23.1-pp310-pypy310_pp73-macosx_10_12_x86_64.whl", hash = "sha256:c1f8afa346ccd59e4e5630d5abb67aba6a9812fddf764fd7eb11f382a345f8cc", size = 373463 },
    { url = "https://files.pythonhosted.org/packages/5b/ac/44f00029b8fbe0903a19e9a87a9b86063bf8700df2cc58868373d378418c/rpds_py-0.23.1-pp310-pypy310_pp73-macosx_11_0_arm64.whl", hash = "sha256:fad784a31869747df4ac968a351e070c06ca377549e4ace94775aaa3ab33ee06", size = 358400 },
    { url = "https://files.pythonhosted.org/packages/5e/9c/3da199346c68d785f10dccab123b74c8c5f73be3f742c9e33d1116e07931/rpds_py-0.23.1-pp310-pypy310_pp73-manylinux_2_17_aarch64.manylinux2014_aarch64.whl", hash = "sha256:b5a96fcac2f18e5a0a23a75cd27ce2656c66c11c127b0318e508aab436b77428", size = 386815 },
    { url = "https://files.pythonhosted.org/packages/d3/45/8f6533c33c0d33da8c2c8b2fb8f2ee90b23c05c679b86b0ac6aee4653749/rpds_py-0.23.1-pp310-pypy310_pp73-manylinux_2_17_armv7l.manylinux2014_armv7l.whl", hash = "sha256:3e77febf227a1dc3220159355dba68faa13f8dca9335d97504abf428469fb18b", size = 392974 },
    { url = "https://files.pythonhosted.org/packages/ca/56/6a9ac1bf0455ba07385d8fe98c571c519b4f2000cff6581487bf9fab9272/rpds_py-0.23.1-pp310-pypy310_pp73-manylinux_2_17_ppc64le.manylinux2014_ppc64le.whl", hash = "sha256:26bb3e8de93443d55e2e748e9fd87deb5f8075ca7bc0502cfc8be8687d69a2ec", size = 446019 },
    { url = "https://files.pythonhosted.org/packages/f4/83/5d9a3f9731cdccf49088bcc4ce821a5cf50bd1737cdad83e9959a7b9054d/rpds_py-0.23.1-pp310-pypy310_pp73-manylinux_2_17_s390x.manylinux2014_s390x.whl", hash = "sha256:db7707dde9143a67b8812c7e66aeb2d843fe33cc8e374170f4d2c50bd8f2472d", size = 445811 },
    { url = "https://files.pythonhosted.org/packages/44/50/f2e0a98c62fc1fe68b176caca587714dc5c8bb2c3d1dd1eeb2bd4cc787ac/rpds_py-0.23.1-pp310-pypy310_pp73-manylinux_2_17_x86_64.manylinux2014_x86_64.whl", hash = "sha256:1eedaaccc9bb66581d4ae7c50e15856e335e57ef2734dbc5fd8ba3e2a4ab3cb6", size = 388070 },
    { url = "https://files.pythonhosted.org/packages/f2/d0/4981878f8f157e6dbea01d95e0119bf3d6b4c2c884fe64a9e6987f941104/rpds_py-0.23.1-pp310-pypy310_pp73-manylinux_2_5_i686.manylinux1_i686.whl", hash = "sha256:28358c54fffadf0ae893f6c1050e8f8853e45df22483b7fff2f6ab6152f5d8bf", size = 419173 },
    { url = "https://files.pythonhosted.org/packages/ce/13/fc971c470da96b270d2f64fedee987351bd935dc3016932a5cdcb1a88a2a/rpds_py-0.23.1-pp310-pypy310_pp73-musllinux_1_2_aarch64.whl", hash = "sha256:633462ef7e61d839171bf206551d5ab42b30b71cac8f10a64a662536e057fdef", size = 559048 },
    { url = "https://files.pythonhosted.org/packages/42/02/be91e1de139ec8b4f9fec4192fd779ba48af281cfc762c0ca4c15b945484/rpds_py-0.23.1-pp310-pypy310_pp73-musllinux_1_2_i686.whl", hash = "sha256:a98f510d86f689fcb486dc59e6e363af04151e5260ad1bdddb5625c10f1e95f8", size = 584773 },
    { url = "https://files.pythonhosted.org/packages/27/28/3af8a1956df3edc41d884267d766dc096496dafc83f02f764a475eca0b4a/rpds_py-0.23.1-pp310-pypy310_pp73-musllinux_1_2_x86_64.whl", hash = "sha256:e0397dd0b3955c61ef9b22838144aa4bef6f0796ba5cc8edfc64d468b93798b4", size = 555153 },
    { url = "https://files.pythonhosted.org/packages/5e/bb/e45f51c4e1327dea3c72b846c6de129eebacb7a6cb309af7af35d0578c80/rpds_py-0.23.1-pp310-pypy310_pp73-win_amd64.whl", hash = "sha256:75307599f0d25bf6937248e5ac4e3bde5ea72ae6618623b86146ccc7845ed00b", size = 233827 },
    { url = "https://files.pythonhosted.org/packages/b8/b5/7bf30fe885b6a6610a0ba984d40b7b70e1965ed9534a9fdeb53b12831dec/rpds_py-0.23.1-pp39-pypy39_pp73-macosx_10_12_x86_64.whl", hash = "sha256:3614d280bf7aab0d3721b5ce0e73434acb90a2c993121b6e81a1c15c665298ac", size = 373265 },
    { url = "https://files.pythonhosted.org/packages/40/b9/bdd81417fcaca7e0b204c38adfdf6de1c2662fdec447990081ff4eb204e8/rpds_py-0.23.1-pp39-pypy39_pp73-macosx_11_0_arm64.whl", hash = "sha256:e5963ea87f88bddf7edd59644a35a0feecf75f8985430124c253612d4f7d27ae", size = 358335 },
    { url = "https://files.pythonhosted.org/packages/75/cc/0878cf297fb06a031f0127dce5e692c5a89f1cdb0554187049bf2a4fc214/rpds_py-0.23.1-pp39-pypy39_pp73-manylinux_2_17_aarch64.manylinux2014_aarch64.whl", hash = "sha256:ad76f44f70aac3a54ceb1813ca630c53415da3a24fd93c570b2dfb4856591017", size = 386969 },
    { url = "https://files.pythonhosted.org/packages/db/51/3be68a7e632d5bb4bfa539b0c0c6d590c1caea358d51331926d7b3102e2f/rpds_py-0.23.1-pp39-pypy39_pp73-manylinux_2_17_armv7l.manylinux2014_armv7l.whl", hash = "sha256:2c6ae11e6e93728d86aafc51ced98b1658a0080a7dd9417d24bfb955bb09c3c2", size = 393101 },
    { url = "https://files.pythonhosted.org/packages/a9/30/3abe08087d86a9a8e23b5ebe2055de301a54542c7572a91e7af891626849/rpds_py-0.23.1-pp39-pypy39_pp73-manylinux_2_17_ppc64le.manylinux2014_ppc64le.whl", hash = "sha256:fc869af5cba24d45fb0399b0cfdbcefcf6910bf4dee5d74036a57cf5264b3ff4", size = 446061 },
    { url = "https://files.pythonhosted.org/packages/08/a0/b6b0b100f8b7872d5f18b27d24687b61559d791491434d0976c986bb8c88/rpds_py-0.23.1-pp39-pypy39_pp73-manylinux_2_17_s390x.manylinux2014_s390x.whl", hash = "sha256:c76b32eb2ab650a29e423525e84eb197c45504b1c1e6e17b6cc91fcfeb1a4b1d", size = 445614 },
    { url = "https://files.pythonhosted.org/packages/d2/e4/451efd1fd8ffb9ae0b08cc2390ad7a1d2bb7049a78bd851c90ceb18fc265/rpds_py-0.23.1-pp39-pypy39_pp73-manylinux_2_17_x86_64.manylinux2014_x86_64.whl", hash = "sha256:4263320ed887ed843f85beba67f8b2d1483b5947f2dc73a8b068924558bfeace", size = 387943 },
    { url = "https://files.pythonhosted.org/packages/8b/8e/805a4e6df48419cfa4433e8d4ec9596c02036bbc1b0d4a943aff828dd0cf/rpds_py-0.23.1-pp39-pypy39_pp73-manylinux_2_5_i686.manylinux1_i686.whl", hash = "sha256:7f9682a8f71acdf59fd554b82b1c12f517118ee72c0f3944eda461606dfe7eb9", size = 418552 },
    { url = "https://files.pythonhosted.org/packages/11/2e/807df78a7de1fc16d31f9c48d8620d99356a69728f6d5625f48e7183cd5c/rpds_py-0.23.1-pp39-pypy39_pp73-musllinux_1_2_aarch64.whl", hash = "sha256:754fba3084b70162a6b91efceee8a3f06b19e43dac3f71841662053c0584209a", size = 559194 },
    { url = "https://files.pythonhosted.org/packages/3f/46/d5ba680221182cac547053f824f1aa99f4011b9429d526992e742926ea5a/rpds_py-0.23.1-pp39-pypy39_pp73-musllinux_1_2_i686.whl", hash = "sha256:a1c66e71ecfd2a4acf0e4bd75e7a3605afa8f9b28a3b497e4ba962719df2be57", size = 585645 },
    { url = "https://files.pythonhosted.org/packages/46/14/905045ee7234ebf8c0362862b89376a5708709ad748d20bc5bb68b111407/rpds_py-0.23.1-pp39-pypy39_pp73-musllinux_1_2_x86_64.whl", hash = "sha256:8d67beb6002441faef8251c45e24994de32c4c8686f7356a1f601ad7c466f7c3", size = 554521 },
    { url = "https://files.pythonhosted.org/packages/22/40/67897b5b04d2741e256b0010bd825c9e6a30562f99fd6def038e8c0d0a97/rpds_py-0.23.1-pp39-pypy39_pp73-win_amd64.whl", hash = "sha256:a1e17d8dc8e57d8e0fd21f8f0f0a5211b3fa258b2e444c2053471ef93fe25a00", size = 233543 },
]

[[package]]
name = "seaborn"
version = "0.13.2"
source = { registry = "https://pypi.org/simple" }
dependencies = [
    { name = "matplotlib" },
    { name = "numpy" },
    { name = "pandas" },
]
sdist = { url = "https://files.pythonhosted.org/packages/86/59/a451d7420a77ab0b98f7affa3a1d78a313d2f7281a57afb1a34bae8ab412/seaborn-0.13.2.tar.gz", hash = "sha256:93e60a40988f4d65e9f4885df477e2fdaff6b73a9ded434c1ab356dd57eefff7", size = 1457696 }
wheels = [
    { url = "https://files.pythonhosted.org/packages/83/11/00d3c3dfc25ad54e731d91449895a79e4bf2384dc3ac01809010ba88f6d5/seaborn-0.13.2-py3-none-any.whl", hash = "sha256:636f8336facf092165e27924f223d3c62ca560b1f2bb5dff7ab7fad265361987", size = 294914 },
]

[[package]]
name = "six"
version = "1.17.0"
source = { registry = "https://pypi.org/simple" }
sdist = { url = "https://files.pythonhosted.org/packages/94/e7/b2c673351809dca68a0e064b6af791aa332cf192da575fd474ed7d6f16a2/six-1.17.0.tar.gz", hash = "sha256:ff70335d468e7eb6ec65b95b99d3a2836546063f63acc5171de367e834932a81", size = 34031 }
wheels = [
    { url = "https://files.pythonhosted.org/packages/b7/ce/149a00dd41f10bc29e5921b496af8b574d8413afcd5e30dfa0ed46c2cc5e/six-1.17.0-py2.py3-none-any.whl", hash = "sha256:4721f391ed90541fddacab5acf947aa0d3dc7d27b2e1e8eda2be8970586c3274", size = 11050 },
]

[[package]]
name = "smmap"
version = "5.0.2"
source = { registry = "https://pypi.org/simple" }
sdist = { url = "https://files.pythonhosted.org/packages/44/cd/a040c4b3119bbe532e5b0732286f805445375489fceaec1f48306068ee3b/smmap-5.0.2.tar.gz", hash = "sha256:26ea65a03958fa0c8a1c7e8c7a58fdc77221b8910f6be2131affade476898ad5", size = 22329 }
wheels = [
    { url = "https://files.pythonhosted.org/packages/04/be/d09147ad1ec7934636ad912901c5fd7667e1c858e19d355237db0d0cd5e4/smmap-5.0.2-py3-none-any.whl", hash = "sha256:b30115f0def7d7531d22a0fb6502488d879e75b260a9db4d0819cfb25403af5e", size = 24303 },
]

[[package]]
name = "sniffio"
version = "1.3.1"
source = { registry = "https://pypi.org/simple" }
sdist = { url = "https://files.pythonhosted.org/packages/a2/87/a6771e1546d97e7e041b6ae58d80074f81b7d5121207425c964ddf5cfdbd/sniffio-1.3.1.tar.gz", hash = "sha256:f4324edc670a0f49750a81b895f35c3adb843cca46f0530f79fc1babb23789dc", size = 20372 }
wheels = [
    { url = "https://files.pythonhosted.org/packages/e9/44/75a9c9421471a6c4805dbf2356f7c181a29c1879239abab1ea2cc8f38b40/sniffio-1.3.1-py3-none-any.whl", hash = "sha256:2f6da418d1f1e0fddd844478f41680e794e6051915791a034ff65e5f100525a2", size = 10235 },
]

[[package]]
name = "snowballstemmer"
version = "2.2.0"
source = { registry = "https://pypi.org/simple" }
sdist = { url = "https://files.pythonhosted.org/packages/44/7b/af302bebf22c749c56c9c3e8ae13190b5b5db37a33d9068652e8f73b7089/snowballstemmer-2.2.0.tar.gz", hash = "sha256:09b16deb8547d3412ad7b590689584cd0fe25ec8db3be37788be3810cbf19cb1", size = 86699 }
wheels = [
    { url = "https://files.pythonhosted.org/packages/ed/dc/c02e01294f7265e63a7315fe086dd1df7dacb9f840a804da846b96d01b96/snowballstemmer-2.2.0-py2.py3-none-any.whl", hash = "sha256:c8e1716e83cc398ae16824e5572ae04e0d9fc2c6b985fb0f900f5f0c96ecba1a", size = 93002 },
]

[[package]]
name = "solara"
version = "1.44.1"
source = { registry = "https://pypi.org/simple" }
dependencies = [
    { name = "solara-server", extra = ["dev", "starlette"] },
    { name = "solara-ui", extra = ["all"] },
]
sdist = { url = "https://files.pythonhosted.org/packages/ef/ea/b76fec3c14657c97cf7c011b0cfba542c4f85df467ab37fe347906419a55/solara-1.44.1.tar.gz", hash = "sha256:5644c1301fe00272a3c496f7038fa2375b2c818772aac36da80cbeab01c984e0", size = 5033 }
wheels = [
    { url = "https://files.pythonhosted.org/packages/45/b3/ff5687c9d211105c554f56cec2027e6972c0b33ba570cd1b35ee7ccc655b/solara-1.44.1-py2.py3-none-any.whl", hash = "sha256:63b43c7ac0bc9086ab91cf842381677976048717ab2d8b7bd90414890fc6591f", size = 5873 },
]

[[package]]
name = "solara-server"
version = "1.44.1"
source = { registry = "https://pypi.org/simple" }
dependencies = [
    { name = "click" },
    { name = "filelock" },
    { name = "ipykernel" },
    { name = "jinja2" },
    { name = "jupyter-client" },
    { name = "nbformat" },
    { name = "rich-click" },
    { name = "solara-ui" },
]
sdist = { url = "https://files.pythonhosted.org/packages/ea/dc/84b549639f8dab38961c46d17eadb8116cc0359bf35c5d7d9775ba2d2b44/solara_server-1.44.1.tar.gz", hash = "sha256:98608a063967a6cb0574d218c78f21af6e1315b596230a3a8fe4577cb365046b", size = 2565 }
wheels = [
    { url = "https://files.pythonhosted.org/packages/0d/4b/78cf84dbd640ab5acc82e3b5616685ca225f80be8d77be64acb1f053b75c/solara_server-1.44.1-py2.py3-none-any.whl", hash = "sha256:229383e63b1c428a8b4a937accdb9f504224cfd3ba6a382c4008e728ed3df637", size = 3936 },
]

[package.optional-dependencies]
dev = [
    { name = "watchdog" },
    { name = "watchfiles" },
]
starlette = [
    { name = "starlette" },
    { name = "uvicorn" },
    { name = "websockets" },
]

[[package]]
name = "solara-ui"
version = "1.44.1"
source = { registry = "https://pypi.org/simple" }
dependencies = [
    { name = "humanize" },
    { name = "ipyvue" },
    { name = "ipyvuetify" },
    { name = "ipywidgets" },
    { name = "reacton" },
    { name = "requests" },
]
sdist = { url = "https://files.pythonhosted.org/packages/86/5e/c9882fad1983ac5c132a7342c50ba05624595a518cb10a813e98a5ea0da9/solara_ui-1.44.1.tar.gz", hash = "sha256:f644028887547f3ede278f2b8f3fa06875fb89b8e22ffdaa92079b80584b64ec", size = 1223919 }
wheels = [
    { url = "https://files.pythonhosted.org/packages/0d/0c/126ece038ba67d3d4192a5d02337eeed6d30296cc7baaa7a14eec87fc87c/solara_ui-1.44.1-py2.py3-none-any.whl", hash = "sha256:60ff31955bcfdbe535b3c6309a2bfcfd5e459ecdf3c190899c96e94f5ab51da3", size = 1302497 },
]

[package.optional-dependencies]
all = [
    { name = "cachetools" },
    { name = "markdown" },
    { name = "numpy" },
    { name = "pillow" },
    { name = "pygments" },
    { name = "pymdown-extensions" },
]

[[package]]
name = "soupsieve"
version = "2.6"
source = { registry = "https://pypi.org/simple" }
sdist = { url = "https://files.pythonhosted.org/packages/d7/ce/fbaeed4f9fb8b2daa961f90591662df6a86c1abf25c548329a86920aedfb/soupsieve-2.6.tar.gz", hash = "sha256:e2e68417777af359ec65daac1057404a3c8a5455bb8abc36f1a9866ab1a51abb", size = 101569 }
wheels = [
    { url = "https://files.pythonhosted.org/packages/d1/c2/fe97d779f3ef3b15f05c94a2f1e3d21732574ed441687474db9d342a7315/soupsieve-2.6-py3-none-any.whl", hash = "sha256:e72c4ff06e4fb6e4b5a9f0f55fe6e81514581fca1515028625d0f299c602ccc9", size = 36186 },
]

[[package]]
name = "sphinx"
version = "7.4.7"
source = { registry = "https://pypi.org/simple" }
dependencies = [
    { name = "alabaster" },
    { name = "babel" },
    { name = "colorama", marker = "sys_platform == 'win32'" },
    { name = "docutils" },
    { name = "imagesize" },
    { name = "importlib-metadata", marker = "python_full_version < '3.10'" },
    { name = "jinja2" },
    { name = "packaging" },
    { name = "pygments" },
    { name = "requests" },
    { name = "snowballstemmer" },
    { name = "sphinxcontrib-applehelp" },
    { name = "sphinxcontrib-devhelp" },
    { name = "sphinxcontrib-htmlhelp" },
    { name = "sphinxcontrib-jsmath" },
    { name = "sphinxcontrib-qthelp" },
    { name = "sphinxcontrib-serializinghtml" },
    { name = "tomli", marker = "python_full_version < '3.11'" },
]
sdist = { url = "https://files.pythonhosted.org/packages/5b/be/50e50cb4f2eff47df05673d361095cafd95521d2a22521b920c67a372dcb/sphinx-7.4.7.tar.gz", hash = "sha256:242f92a7ea7e6c5b406fdc2615413890ba9f699114a9c09192d7dfead2ee9cfe", size = 8067911 }
wheels = [
    { url = "https://files.pythonhosted.org/packages/0d/ef/153f6803c5d5f8917dbb7f7fcf6d34a871ede3296fa89c2c703f5f8a6c8e/sphinx-7.4.7-py3-none-any.whl", hash = "sha256:c2419e2135d11f1951cd994d6eb18a1835bd8fdd8429f9ca375dc1f3281bd239", size = 3401624 },
]

[[package]]
name = "sphinx-copybutton"
version = "0.5.2"
source = { registry = "https://pypi.org/simple" }
dependencies = [
    { name = "sphinx" },
]
sdist = { url = "https://files.pythonhosted.org/packages/fc/2b/a964715e7f5295f77509e59309959f4125122d648f86b4fe7d70ca1d882c/sphinx-copybutton-0.5.2.tar.gz", hash = "sha256:4cf17c82fb9646d1bc9ca92ac280813a3b605d8c421225fd9913154103ee1fbd", size = 23039 }
wheels = [
    { url = "https://files.pythonhosted.org/packages/9e/48/1ea60e74949eecb12cdd6ac43987f9fd331156388dcc2319b45e2ebb81bf/sphinx_copybutton-0.5.2-py3-none-any.whl", hash = "sha256:fb543fd386d917746c9a2c50360c7905b605726b9355cd26e9974857afeae06e", size = 13343 },
]

[[package]]
name = "sphinx-design"
version = "0.6.1"
source = { registry = "https://pypi.org/simple" }
dependencies = [
    { name = "sphinx" },
]
sdist = { url = "https://files.pythonhosted.org/packages/2b/69/b34e0cb5336f09c6866d53b4a19d76c227cdec1bbc7ac4de63ca7d58c9c7/sphinx_design-0.6.1.tar.gz", hash = "sha256:b44eea3719386d04d765c1a8257caca2b3e6f8421d7b3a5e742c0fd45f84e632", size = 2193689 }
wheels = [
    { url = "https://files.pythonhosted.org/packages/c6/43/65c0acbd8cc6f50195a3a1fc195c404988b15c67090e73c7a41a9f57d6bd/sphinx_design-0.6.1-py3-none-any.whl", hash = "sha256:b11f37db1a802a183d61b159d9a202314d4d2fe29c163437001324fe2f19549c", size = 2215338 },
]

[[package]]
name = "sphinx-rtd-theme"
version = "3.0.2"
source = { registry = "https://pypi.org/simple" }
dependencies = [
    { name = "docutils" },
    { name = "sphinx" },
    { name = "sphinxcontrib-jquery" },
]
sdist = { url = "https://files.pythonhosted.org/packages/91/44/c97faec644d29a5ceddd3020ae2edffa69e7d00054a8c7a6021e82f20335/sphinx_rtd_theme-3.0.2.tar.gz", hash = "sha256:b7457bc25dda723b20b086a670b9953c859eab60a2a03ee8eb2bb23e176e5f85", size = 7620463 }
wheels = [
    { url = "https://files.pythonhosted.org/packages/85/77/46e3bac77b82b4df5bb5b61f2de98637724f246b4966cfc34bc5895d852a/sphinx_rtd_theme-3.0.2-py2.py3-none-any.whl", hash = "sha256:422ccc750c3a3a311de4ae327e82affdaf59eb695ba4936538552f3b00f4ee13", size = 7655561 },
]

[[package]]
name = "sphinxcontrib-applehelp"
version = "2.0.0"
source = { registry = "https://pypi.org/simple" }
sdist = { url = "https://files.pythonhosted.org/packages/ba/6e/b837e84a1a704953c62ef8776d45c3e8d759876b4a84fe14eba2859106fe/sphinxcontrib_applehelp-2.0.0.tar.gz", hash = "sha256:2f29ef331735ce958efa4734873f084941970894c6090408b079c61b2e1c06d1", size = 20053 }
wheels = [
    { url = "https://files.pythonhosted.org/packages/5d/85/9ebeae2f76e9e77b952f4b274c27238156eae7979c5421fba91a28f4970d/sphinxcontrib_applehelp-2.0.0-py3-none-any.whl", hash = "sha256:4cd3f0ec4ac5dd9c17ec65e9ab272c9b867ea77425228e68ecf08d6b28ddbdb5", size = 119300 },
]

[[package]]
name = "sphinxcontrib-devhelp"
version = "2.0.0"
source = { registry = "https://pypi.org/simple" }
sdist = { url = "https://files.pythonhosted.org/packages/f6/d2/5beee64d3e4e747f316bae86b55943f51e82bb86ecd325883ef65741e7da/sphinxcontrib_devhelp-2.0.0.tar.gz", hash = "sha256:411f5d96d445d1d73bb5d52133377b4248ec79db5c793ce7dbe59e074b4dd1ad", size = 12967 }
wheels = [
    { url = "https://files.pythonhosted.org/packages/35/7a/987e583882f985fe4d7323774889ec58049171828b58c2217e7f79cdf44e/sphinxcontrib_devhelp-2.0.0-py3-none-any.whl", hash = "sha256:aefb8b83854e4b0998877524d1029fd3e6879210422ee3780459e28a1f03a8a2", size = 82530 },
]

[[package]]
name = "sphinxcontrib-htmlhelp"
version = "2.1.0"
source = { registry = "https://pypi.org/simple" }
sdist = { url = "https://files.pythonhosted.org/packages/43/93/983afd9aa001e5201eab16b5a444ed5b9b0a7a010541e0ddfbbfd0b2470c/sphinxcontrib_htmlhelp-2.1.0.tar.gz", hash = "sha256:c9e2916ace8aad64cc13a0d233ee22317f2b9025b9cf3295249fa985cc7082e9", size = 22617 }
wheels = [
    { url = "https://files.pythonhosted.org/packages/0a/7b/18a8c0bcec9182c05a0b3ec2a776bba4ead82750a55ff798e8d406dae604/sphinxcontrib_htmlhelp-2.1.0-py3-none-any.whl", hash = "sha256:166759820b47002d22914d64a075ce08f4c46818e17cfc9470a9786b759b19f8", size = 98705 },
]

[[package]]
name = "sphinxcontrib-jquery"
version = "4.1"
source = { registry = "https://pypi.org/simple" }
dependencies = [
    { name = "sphinx" },
]
sdist = { url = "https://files.pythonhosted.org/packages/de/f3/aa67467e051df70a6330fe7770894b3e4f09436dea6881ae0b4f3d87cad8/sphinxcontrib-jquery-4.1.tar.gz", hash = "sha256:1620739f04e36a2c779f1a131a2dfd49b2fd07351bf1968ced074365933abc7a", size = 122331 }
wheels = [
    { url = "https://files.pythonhosted.org/packages/76/85/749bd22d1a68db7291c89e2ebca53f4306c3f205853cf31e9de279034c3c/sphinxcontrib_jquery-4.1-py2.py3-none-any.whl", hash = "sha256:f936030d7d0147dd026a4f2b5a57343d233f1fc7b363f68b3d4f1cb0993878ae", size = 121104 },
]

[[package]]
name = "sphinxcontrib-jsmath"
version = "1.0.1"
source = { registry = "https://pypi.org/simple" }
sdist = { url = "https://files.pythonhosted.org/packages/b2/e8/9ed3830aeed71f17c026a07a5097edcf44b692850ef215b161b8ad875729/sphinxcontrib-jsmath-1.0.1.tar.gz", hash = "sha256:a9925e4a4587247ed2191a22df5f6970656cb8ca2bd6284309578f2153e0c4b8", size = 5787 }
wheels = [
    { url = "https://files.pythonhosted.org/packages/c2/42/4c8646762ee83602e3fb3fbe774c2fac12f317deb0b5dbeeedd2d3ba4b77/sphinxcontrib_jsmath-1.0.1-py2.py3-none-any.whl", hash = "sha256:2ec2eaebfb78f3f2078e73666b1415417a116cc848b72e5172e596c871103178", size = 5071 },
]

[[package]]
name = "sphinxcontrib-qthelp"
version = "2.0.0"
source = { registry = "https://pypi.org/simple" }
sdist = { url = "https://files.pythonhosted.org/packages/68/bc/9104308fc285eb3e0b31b67688235db556cd5b0ef31d96f30e45f2e51cae/sphinxcontrib_qthelp-2.0.0.tar.gz", hash = "sha256:4fe7d0ac8fc171045be623aba3e2a8f613f8682731f9153bb2e40ece16b9bbab", size = 17165 }
wheels = [
    { url = "https://files.pythonhosted.org/packages/27/83/859ecdd180cacc13b1f7e857abf8582a64552ea7a061057a6c716e790fce/sphinxcontrib_qthelp-2.0.0-py3-none-any.whl", hash = "sha256:b18a828cdba941ccd6ee8445dbe72ffa3ef8cbe7505d8cd1fa0d42d3f2d5f3eb", size = 88743 },
]

[[package]]
name = "sphinxcontrib-serializinghtml"
version = "2.0.0"
source = { registry = "https://pypi.org/simple" }
sdist = { url = "https://files.pythonhosted.org/packages/3b/44/6716b257b0aa6bfd51a1b31665d1c205fb12cb5ad56de752dfa15657de2f/sphinxcontrib_serializinghtml-2.0.0.tar.gz", hash = "sha256:e9d912827f872c029017a53f0ef2180b327c3f7fd23c87229f7a8e8b70031d4d", size = 16080 }
wheels = [
    { url = "https://files.pythonhosted.org/packages/52/a7/d2782e4e3f77c8450f727ba74a8f12756d5ba823d81b941f1b04da9d033a/sphinxcontrib_serializinghtml-2.0.0-py3-none-any.whl", hash = "sha256:6e2cb0eef194e10c27ec0023bfeb25badbbb5868244cf5bc5bdc04e4464bf331", size = 92072 },
]

[[package]]
name = "stack-data"
version = "0.6.3"
source = { registry = "https://pypi.org/simple" }
dependencies = [
    { name = "asttokens" },
    { name = "executing" },
    { name = "pure-eval" },
]
sdist = { url = "https://files.pythonhosted.org/packages/28/e3/55dcc2cfbc3ca9c29519eb6884dd1415ecb53b0e934862d3559ddcb7e20b/stack_data-0.6.3.tar.gz", hash = "sha256:836a778de4fec4dcd1dcd89ed8abff8a221f58308462e1c4aa2a3cf30148f0b9", size = 44707 }
wheels = [
    { url = "https://files.pythonhosted.org/packages/f1/7b/ce1eafaf1a76852e2ec9b22edecf1daa58175c090266e9f6c64afcd81d91/stack_data-0.6.3-py3-none-any.whl", hash = "sha256:d5558e0c25a4cb0853cddad3d77da9891a08cb85dd9f9f91b9f8cd66e511e695", size = 24521 },
]

[[package]]
name = "starlette"
version = "0.46.0"
source = { registry = "https://pypi.org/simple" }
dependencies = [
    { name = "anyio" },
    { name = "typing-extensions", marker = "python_full_version < '3.10'" },
]
sdist = { url = "https://files.pythonhosted.org/packages/44/b6/fb9a32e3c5d59b1e383c357534c63c2d3caa6f25bf3c59dd89d296ecbaec/starlette-0.46.0.tar.gz", hash = "sha256:b359e4567456b28d473d0193f34c0de0ed49710d75ef183a74a5ce0499324f50", size = 2575568 }
wheels = [
    { url = "https://files.pythonhosted.org/packages/41/94/8af675a62e3c91c2dee47cf92e602cfac86e8767b1a1ac3caf1b327c2ab0/starlette-0.46.0-py3-none-any.whl", hash = "sha256:913f0798bd90ba90a9156383bcf1350a17d6259451d0d8ee27fc0cf2db609038", size = 71991 },
]

[[package]]
name = "tabulate"
version = "0.9.0"
source = { registry = "https://pypi.org/simple" }
sdist = { url = "https://files.pythonhosted.org/packages/ec/fe/802052aecb21e3797b8f7902564ab6ea0d60ff8ca23952079064155d1ae1/tabulate-0.9.0.tar.gz", hash = "sha256:0095b12bf5966de529c0feb1fa08671671b3368eec77d7ef7ab114be2c068b3c", size = 81090 }
wheels = [
    { url = "https://files.pythonhosted.org/packages/40/44/4a5f08c96eb108af5cb50b41f76142f0afa346dfa99d5296fe7202a11854/tabulate-0.9.0-py3-none-any.whl", hash = "sha256:024ca478df22e9340661486f85298cff5f6dcdba14f3813e8830015b9ed1948f", size = 35252 },
]

[[package]]
name = "text-unidecode"
version = "1.3"
source = { registry = "https://pypi.org/simple" }
sdist = { url = "https://files.pythonhosted.org/packages/ab/e2/e9a00f0ccb71718418230718b3d900e71a5d16e701a3dae079a21e9cd8f8/text-unidecode-1.3.tar.gz", hash = "sha256:bad6603bb14d279193107714b288be206cac565dfa49aa5b105294dd5c4aab93", size = 76885 }
wheels = [
    { url = "https://files.pythonhosted.org/packages/a6/a5/c0b6468d3824fe3fde30dbb5e1f687b291608f9473681bbf7dabbf5a87d7/text_unidecode-1.3-py2.py3-none-any.whl", hash = "sha256:1311f10e8b895935241623731c2ba64f4c455287888b18189350b67134a822e8", size = 78154 },
]

[[package]]
name = "tinycss2"
version = "1.4.0"
source = { registry = "https://pypi.org/simple" }
dependencies = [
    { name = "webencodings" },
]
sdist = { url = "https://files.pythonhosted.org/packages/7a/fd/7a5ee21fd08ff70d3d33a5781c255cbe779659bd03278feb98b19ee550f4/tinycss2-1.4.0.tar.gz", hash = "sha256:10c0972f6fc0fbee87c3edb76549357415e94548c1ae10ebccdea16fb404a9b7", size = 87085 }
wheels = [
    { url = "https://files.pythonhosted.org/packages/e6/34/ebdc18bae6aa14fbee1a08b63c015c72b64868ff7dae68808ab500c492e2/tinycss2-1.4.0-py3-none-any.whl", hash = "sha256:3a49cf47b7675da0b15d0c6e1df8df4ebd96e9394bb905a5775adb0d884c5289", size = 26610 },
]

[[package]]
name = "tomli"
version = "2.2.1"
source = { registry = "https://pypi.org/simple" }
sdist = { url = "https://files.pythonhosted.org/packages/18/87/302344fed471e44a87289cf4967697d07e532f2421fdaf868a303cbae4ff/tomli-2.2.1.tar.gz", hash = "sha256:cd45e1dc79c835ce60f7404ec8119f2eb06d38b1deba146f07ced3bbc44505ff", size = 17175 }
wheels = [
    { url = "https://files.pythonhosted.org/packages/43/ca/75707e6efa2b37c77dadb324ae7d9571cb424e61ea73fad7c56c2d14527f/tomli-2.2.1-cp311-cp311-macosx_10_9_x86_64.whl", hash = "sha256:678e4fa69e4575eb77d103de3df8a895e1591b48e740211bd1067378c69e8249", size = 131077 },
    { url = "https://files.pythonhosted.org/packages/c7/16/51ae563a8615d472fdbffc43a3f3d46588c264ac4f024f63f01283becfbb/tomli-2.2.1-cp311-cp311-macosx_11_0_arm64.whl", hash = "sha256:023aa114dd824ade0100497eb2318602af309e5a55595f76b626d6d9f3b7b0a6", size = 123429 },
    { url = "https://files.pythonhosted.org/packages/f1/dd/4f6cd1e7b160041db83c694abc78e100473c15d54620083dbd5aae7b990e/tomli-2.2.1-cp311-cp311-manylinux_2_17_aarch64.manylinux2014_aarch64.whl", hash = "sha256:ece47d672db52ac607a3d9599a9d48dcb2f2f735c6c2d1f34130085bb12b112a", size = 226067 },
    { url = "https://files.pythonhosted.org/packages/a9/6b/c54ede5dc70d648cc6361eaf429304b02f2871a345bbdd51e993d6cdf550/tomli-2.2.1-cp311-cp311-manylinux_2_17_x86_64.manylinux2014_x86_64.whl", hash = "sha256:6972ca9c9cc9f0acaa56a8ca1ff51e7af152a9f87fb64623e31d5c83700080ee", size = 236030 },
    { url = "https://files.pythonhosted.org/packages/1f/47/999514fa49cfaf7a92c805a86c3c43f4215621855d151b61c602abb38091/tomli-2.2.1-cp311-cp311-manylinux_2_5_i686.manylinux1_i686.manylinux_2_17_i686.manylinux2014_i686.whl", hash = "sha256:c954d2250168d28797dd4e3ac5cf812a406cd5a92674ee4c8f123c889786aa8e", size = 240898 },
    { url = "https://files.pythonhosted.org/packages/73/41/0a01279a7ae09ee1573b423318e7934674ce06eb33f50936655071d81a24/tomli-2.2.1-cp311-cp311-musllinux_1_2_aarch64.whl", hash = "sha256:8dd28b3e155b80f4d54beb40a441d366adcfe740969820caf156c019fb5c7ec4", size = 229894 },
    { url = "https://files.pythonhosted.org/packages/55/18/5d8bc5b0a0362311ce4d18830a5d28943667599a60d20118074ea1b01bb7/tomli-2.2.1-cp311-cp311-musllinux_1_2_i686.whl", hash = "sha256:e59e304978767a54663af13c07b3d1af22ddee3bb2fb0618ca1593e4f593a106", size = 245319 },
    { url = "https://files.pythonhosted.org/packages/92/a3/7ade0576d17f3cdf5ff44d61390d4b3febb8a9fc2b480c75c47ea048c646/tomli-2.2.1-cp311-cp311-musllinux_1_2_x86_64.whl", hash = "sha256:33580bccab0338d00994d7f16f4c4ec25b776af3ffaac1ed74e0b3fc95e885a8", size = 238273 },
    { url = "https://files.pythonhosted.org/packages/72/6f/fa64ef058ac1446a1e51110c375339b3ec6be245af9d14c87c4a6412dd32/tomli-2.2.1-cp311-cp311-win32.whl", hash = "sha256:465af0e0875402f1d226519c9904f37254b3045fc5084697cefb9bdde1ff99ff", size = 98310 },
    { url = "https://files.pythonhosted.org/packages/6a/1c/4a2dcde4a51b81be3530565e92eda625d94dafb46dbeb15069df4caffc34/tomli-2.2.1-cp311-cp311-win_amd64.whl", hash = "sha256:2d0f2fdd22b02c6d81637a3c95f8cd77f995846af7414c5c4b8d0545afa1bc4b", size = 108309 },
    { url = "https://files.pythonhosted.org/packages/52/e1/f8af4c2fcde17500422858155aeb0d7e93477a0d59a98e56cbfe75070fd0/tomli-2.2.1-cp312-cp312-macosx_10_13_x86_64.whl", hash = "sha256:4a8f6e44de52d5e6c657c9fe83b562f5f4256d8ebbfe4ff922c495620a7f6cea", size = 132762 },
    { url = "https://files.pythonhosted.org/packages/03/b8/152c68bb84fc00396b83e7bbddd5ec0bd3dd409db4195e2a9b3e398ad2e3/tomli-2.2.1-cp312-cp312-macosx_11_0_arm64.whl", hash = "sha256:8d57ca8095a641b8237d5b079147646153d22552f1c637fd3ba7f4b0b29167a8", size = 123453 },
    { url = "https://files.pythonhosted.org/packages/c8/d6/fc9267af9166f79ac528ff7e8c55c8181ded34eb4b0e93daa767b8841573/tomli-2.2.1-cp312-cp312-manylinux_2_17_aarch64.manylinux2014_aarch64.whl", hash = "sha256:4e340144ad7ae1533cb897d406382b4b6fede8890a03738ff1683af800d54192", size = 233486 },
    { url = "https://files.pythonhosted.org/packages/5c/51/51c3f2884d7bab89af25f678447ea7d297b53b5a3b5730a7cb2ef6069f07/tomli-2.2.1-cp312-cp312-manylinux_2_17_x86_64.manylinux2014_x86_64.whl", hash = "sha256:db2b95f9de79181805df90bedc5a5ab4c165e6ec3fe99f970d0e302f384ad222", size = 242349 },
    { url = "https://files.pythonhosted.org/packages/ab/df/bfa89627d13a5cc22402e441e8a931ef2108403db390ff3345c05253935e/tomli-2.2.1-cp312-cp312-manylinux_2_5_i686.manylinux1_i686.manylinux_2_17_i686.manylinux2014_i686.whl", hash = "sha256:40741994320b232529c802f8bc86da4e1aa9f413db394617b9a256ae0f9a7f77", size = 252159 },
    { url = "https://files.pythonhosted.org/packages/9e/6e/fa2b916dced65763a5168c6ccb91066f7639bdc88b48adda990db10c8c0b/tomli-2.2.1-cp312-cp312-musllinux_1_2_aarch64.whl", hash = "sha256:400e720fe168c0f8521520190686ef8ef033fb19fc493da09779e592861b78c6", size = 237243 },
    { url = "https://files.pythonhosted.org/packages/b4/04/885d3b1f650e1153cbb93a6a9782c58a972b94ea4483ae4ac5cedd5e4a09/tomli-2.2.1-cp312-cp312-musllinux_1_2_i686.whl", hash = "sha256:02abe224de6ae62c19f090f68da4e27b10af2b93213d36cf44e6e1c5abd19fdd", size = 259645 },
    { url = "https://files.pythonhosted.org/packages/9c/de/6b432d66e986e501586da298e28ebeefd3edc2c780f3ad73d22566034239/tomli-2.2.1-cp312-cp312-musllinux_1_2_x86_64.whl", hash = "sha256:b82ebccc8c8a36f2094e969560a1b836758481f3dc360ce9a3277c65f374285e", size = 244584 },
    { url = "https://files.pythonhosted.org/packages/1c/9a/47c0449b98e6e7d1be6cbac02f93dd79003234ddc4aaab6ba07a9a7482e2/tomli-2.2.1-cp312-cp312-win32.whl", hash = "sha256:889f80ef92701b9dbb224e49ec87c645ce5df3fa2cc548664eb8a25e03127a98", size = 98875 },
    { url = "https://files.pythonhosted.org/packages/ef/60/9b9638f081c6f1261e2688bd487625cd1e660d0a85bd469e91d8db969734/tomli-2.2.1-cp312-cp312-win_amd64.whl", hash = "sha256:7fc04e92e1d624a4a63c76474610238576942d6b8950a2d7f908a340494e67e4", size = 109418 },
    { url = "https://files.pythonhosted.org/packages/04/90/2ee5f2e0362cb8a0b6499dc44f4d7d48f8fff06d28ba46e6f1eaa61a1388/tomli-2.2.1-cp313-cp313-macosx_10_13_x86_64.whl", hash = "sha256:f4039b9cbc3048b2416cc57ab3bda989a6fcf9b36cf8937f01a6e731b64f80d7", size = 132708 },
    { url = "https://files.pythonhosted.org/packages/c0/ec/46b4108816de6b385141f082ba99e315501ccd0a2ea23db4a100dd3990ea/tomli-2.2.1-cp313-cp313-macosx_11_0_arm64.whl", hash = "sha256:286f0ca2ffeeb5b9bd4fcc8d6c330534323ec51b2f52da063b11c502da16f30c", size = 123582 },
    { url = "https://files.pythonhosted.org/packages/a0/bd/b470466d0137b37b68d24556c38a0cc819e8febe392d5b199dcd7f578365/tomli-2.2.1-cp313-cp313-manylinux_2_17_aarch64.manylinux2014_aarch64.whl", hash = "sha256:a92ef1a44547e894e2a17d24e7557a5e85a9e1d0048b0b5e7541f76c5032cb13", size = 232543 },
    { url = "https://files.pythonhosted.org/packages/d9/e5/82e80ff3b751373f7cead2815bcbe2d51c895b3c990686741a8e56ec42ab/tomli-2.2.1-cp313-cp313-manylinux_2_17_x86_64.manylinux2014_x86_64.whl", hash = "sha256:9316dc65bed1684c9a98ee68759ceaed29d229e985297003e494aa825ebb0281", size = 241691 },
    { url = "https://files.pythonhosted.org/packages/05/7e/2a110bc2713557d6a1bfb06af23dd01e7dde52b6ee7dadc589868f9abfac/tomli-2.2.1-cp313-cp313-manylinux_2_5_i686.manylinux1_i686.manylinux_2_17_i686.manylinux2014_i686.whl", hash = "sha256:e85e99945e688e32d5a35c1ff38ed0b3f41f43fad8df0bdf79f72b2ba7bc5272", size = 251170 },
    { url = "https://files.pythonhosted.org/packages/64/7b/22d713946efe00e0adbcdfd6d1aa119ae03fd0b60ebed51ebb3fa9f5a2e5/tomli-2.2.1-cp313-cp313-musllinux_1_2_aarch64.whl", hash = "sha256:ac065718db92ca818f8d6141b5f66369833d4a80a9d74435a268c52bdfa73140", size = 236530 },
    { url = "https://files.pythonhosted.org/packages/38/31/3a76f67da4b0cf37b742ca76beaf819dca0ebef26d78fc794a576e08accf/tomli-2.2.1-cp313-cp313-musllinux_1_2_i686.whl", hash = "sha256:d920f33822747519673ee656a4b6ac33e382eca9d331c87770faa3eef562aeb2", size = 258666 },
    { url = "https://files.pythonhosted.org/packages/07/10/5af1293da642aded87e8a988753945d0cf7e00a9452d3911dd3bb354c9e2/tomli-2.2.1-cp313-cp313-musllinux_1_2_x86_64.whl", hash = "sha256:a198f10c4d1b1375d7687bc25294306e551bf1abfa4eace6650070a5c1ae2744", size = 243954 },
    { url = "https://files.pythonhosted.org/packages/5b/b9/1ed31d167be802da0fc95020d04cd27b7d7065cc6fbefdd2f9186f60d7bd/tomli-2.2.1-cp313-cp313-win32.whl", hash = "sha256:d3f5614314d758649ab2ab3a62d4f2004c825922f9e370b29416484086b264ec", size = 98724 },
    { url = "https://files.pythonhosted.org/packages/c7/32/b0963458706accd9afcfeb867c0f9175a741bf7b19cd424230714d722198/tomli-2.2.1-cp313-cp313-win_amd64.whl", hash = "sha256:a38aa0308e754b0e3c67e344754dff64999ff9b513e691d0e786265c93583c69", size = 109383 },
    { url = "https://files.pythonhosted.org/packages/6e/c2/61d3e0f47e2b74ef40a68b9e6ad5984f6241a942f7cd3bbfbdbd03861ea9/tomli-2.2.1-py3-none-any.whl", hash = "sha256:cb55c73c5f4408779d0cf3eef9f762b9c9f147a77de7b258bef0a5628adc85cc", size = 14257 },
]

[[package]]
name = "tornado"
version = "6.4.2"
source = { registry = "https://pypi.org/simple" }
sdist = { url = "https://files.pythonhosted.org/packages/59/45/a0daf161f7d6f36c3ea5fc0c2de619746cc3dd4c76402e9db545bd920f63/tornado-6.4.2.tar.gz", hash = "sha256:92bad5b4746e9879fd7bf1eb21dce4e3fc5128d71601f80005afa39237ad620b", size = 501135 }
wheels = [
    { url = "https://files.pythonhosted.org/packages/26/7e/71f604d8cea1b58f82ba3590290b66da1e72d840aeb37e0d5f7291bd30db/tornado-6.4.2-cp38-abi3-macosx_10_9_universal2.whl", hash = "sha256:e828cce1123e9e44ae2a50a9de3055497ab1d0aeb440c5ac23064d9e44880da1", size = 436299 },
    { url = "https://files.pythonhosted.org/packages/96/44/87543a3b99016d0bf54fdaab30d24bf0af2e848f1d13d34a3a5380aabe16/tornado-6.4.2-cp38-abi3-macosx_10_9_x86_64.whl", hash = "sha256:072ce12ada169c5b00b7d92a99ba089447ccc993ea2143c9ede887e0937aa803", size = 434253 },
    { url = "https://files.pythonhosted.org/packages/cb/fb/fdf679b4ce51bcb7210801ef4f11fdac96e9885daa402861751353beea6e/tornado-6.4.2-cp38-abi3-manylinux_2_17_aarch64.manylinux2014_aarch64.whl", hash = "sha256:1a017d239bd1bb0919f72af256a970624241f070496635784d9bf0db640d3fec", size = 437602 },
    { url = "https://files.pythonhosted.org/packages/4f/3b/e31aeffffc22b475a64dbeb273026a21b5b566f74dee48742817626c47dc/tornado-6.4.2-cp38-abi3-manylinux_2_5_i686.manylinux1_i686.manylinux_2_17_i686.manylinux2014_i686.whl", hash = "sha256:c36e62ce8f63409301537222faffcef7dfc5284f27eec227389f2ad11b09d946", size = 436972 },
    { url = "https://files.pythonhosted.org/packages/22/55/b78a464de78051a30599ceb6983b01d8f732e6f69bf37b4ed07f642ac0fc/tornado-6.4.2-cp38-abi3-manylinux_2_5_x86_64.manylinux1_x86_64.manylinux_2_17_x86_64.manylinux2014_x86_64.whl", hash = "sha256:bca9eb02196e789c9cb5c3c7c0f04fb447dc2adffd95265b2c7223a8a615ccbf", size = 437173 },
    { url = "https://files.pythonhosted.org/packages/79/5e/be4fb0d1684eb822c9a62fb18a3e44a06188f78aa466b2ad991d2ee31104/tornado-6.4.2-cp38-abi3-musllinux_1_2_aarch64.whl", hash = "sha256:304463bd0772442ff4d0f5149c6f1c2135a1fae045adf070821c6cdc76980634", size = 437892 },
    { url = "https://files.pythonhosted.org/packages/f5/33/4f91fdd94ea36e1d796147003b490fe60a0215ac5737b6f9c65e160d4fe0/tornado-6.4.2-cp38-abi3-musllinux_1_2_i686.whl", hash = "sha256:c82c46813ba483a385ab2a99caeaedf92585a1f90defb5693351fa7e4ea0bf73", size = 437334 },
    { url = "https://files.pythonhosted.org/packages/2b/ae/c1b22d4524b0e10da2f29a176fb2890386f7bd1f63aacf186444873a88a0/tornado-6.4.2-cp38-abi3-musllinux_1_2_x86_64.whl", hash = "sha256:932d195ca9015956fa502c6b56af9eb06106140d844a335590c1ec7f5277d10c", size = 437261 },
    { url = "https://files.pythonhosted.org/packages/b5/25/36dbd49ab6d179bcfc4c6c093a51795a4f3bed380543a8242ac3517a1751/tornado-6.4.2-cp38-abi3-win32.whl", hash = "sha256:2876cef82e6c5978fde1e0d5b1f919d756968d5b4282418f3146b79b58556482", size = 438463 },
    { url = "https://files.pythonhosted.org/packages/61/cc/58b1adeb1bb46228442081e746fcdbc4540905c87e8add7c277540934edb/tornado-6.4.2-cp38-abi3-win_amd64.whl", hash = "sha256:908b71bf3ff37d81073356a5fadcc660eb10c1476ee6e2725588626ce7e5ca38", size = 438907 },
]

[[package]]
name = "tqdm"
version = "4.67.1"
source = { registry = "https://pypi.org/simple" }
dependencies = [
    { name = "colorama", marker = "platform_system == 'Windows'" },
]
sdist = { url = "https://files.pythonhosted.org/packages/a8/4b/29b4ef32e036bb34e4ab51796dd745cdba7ed47ad142a9f4a1eb8e0c744d/tqdm-4.67.1.tar.gz", hash = "sha256:f8aef9c52c08c13a65f30ea34f4e5aac3fd1a34959879d7e59e63027286627f2", size = 169737 }
wheels = [
    { url = "https://files.pythonhosted.org/packages/d0/30/dc54f88dd4a2b5dc8a0279bdd7270e735851848b762aeb1c1184ed1f6b14/tqdm-4.67.1-py3-none-any.whl", hash = "sha256:26445eca388f82e72884e0d580d5464cd801a3ea01e63e5601bdff9ba6a48de2", size = 78540 },
]

[[package]]
name = "traitlets"
version = "5.14.3"
source = { registry = "https://pypi.org/simple" }
sdist = { url = "https://files.pythonhosted.org/packages/eb/79/72064e6a701c2183016abbbfedaba506d81e30e232a68c9f0d6f6fcd1574/traitlets-5.14.3.tar.gz", hash = "sha256:9ed0579d3502c94b4b3732ac120375cda96f923114522847de4b3bb98b96b6b7", size = 161621 }
wheels = [
    { url = "https://files.pythonhosted.org/packages/00/c0/8f5d070730d7836adc9c9b6408dec68c6ced86b304a9b26a14df072a6e8c/traitlets-5.14.3-py3-none-any.whl", hash = "sha256:b74e89e397b1ed28cc831db7aea759ba6640cb3de13090ca145426688ff1ac4f", size = 85359 },
]

[[package]]
name = "types-python-dateutil"
version = "2.9.0.20241206"
source = { registry = "https://pypi.org/simple" }
sdist = { url = "https://files.pythonhosted.org/packages/a9/60/47d92293d9bc521cd2301e423a358abfac0ad409b3a1606d8fbae1321961/types_python_dateutil-2.9.0.20241206.tar.gz", hash = "sha256:18f493414c26ffba692a72369fea7a154c502646301ebfe3d56a04b3767284cb", size = 13802 }
wheels = [
    { url = "https://files.pythonhosted.org/packages/0f/b3/ca41df24db5eb99b00d97f89d7674a90cb6b3134c52fb8121b6d8d30f15c/types_python_dateutil-2.9.0.20241206-py3-none-any.whl", hash = "sha256:e248a4bc70a486d3e3ec84d0dc30eec3a5f979d6e7ee4123ae043eedbb987f53", size = 14384 },
]

[[package]]
name = "typing-extensions"
version = "4.12.2"
source = { registry = "https://pypi.org/simple" }
sdist = { url = "https://files.pythonhosted.org/packages/df/db/f35a00659bc03fec321ba8bce9420de607a1d37f8342eee1863174c69557/typing_extensions-4.12.2.tar.gz", hash = "sha256:1a7ead55c7e559dd4dee8856e3a88b41225abfe1ce8df57b7c13915fe121ffb8", size = 85321 }
wheels = [
    { url = "https://files.pythonhosted.org/packages/26/9f/ad63fc0248c5379346306f8668cda6e2e2e9c95e01216d2b8ffd9ff037d0/typing_extensions-4.12.2-py3-none-any.whl", hash = "sha256:04e5ca0351e0f3f85c6853954072df659d0d13fac324d0072316b67d7794700d", size = 37438 },
]

[[package]]
name = "tzdata"
version = "2025.1"
source = { registry = "https://pypi.org/simple" }
sdist = { url = "https://files.pythonhosted.org/packages/43/0f/fa4723f22942480be4ca9527bbde8d43f6c3f2fe8412f00e7f5f6746bc8b/tzdata-2025.1.tar.gz", hash = "sha256:24894909e88cdb28bd1636c6887801df64cb485bd593f2fd83ef29075a81d694", size = 194950 }
wheels = [
    { url = "https://files.pythonhosted.org/packages/0f/dd/84f10e23edd882c6f968c21c2434fe67bd4a528967067515feca9e611e5e/tzdata-2025.1-py2.py3-none-any.whl", hash = "sha256:7e127113816800496f027041c570f50bcd464a020098a3b6b199517772303639", size = 346762 },
]

[[package]]
name = "urllib3"
version = "2.3.0"
source = { registry = "https://pypi.org/simple" }
sdist = { url = "https://files.pythonhosted.org/packages/aa/63/e53da845320b757bf29ef6a9062f5c669fe997973f966045cb019c3f4b66/urllib3-2.3.0.tar.gz", hash = "sha256:f8c5449b3cf0861679ce7e0503c7b44b5ec981bec0d1d3795a07f1ba96f0204d", size = 307268 }
wheels = [
    { url = "https://files.pythonhosted.org/packages/c8/19/4ec628951a74043532ca2cf5d97b7b14863931476d117c471e8e2b1eb39f/urllib3-2.3.0-py3-none-any.whl", hash = "sha256:1cee9ad369867bfdbbb48b7dd50374c0967a0bb7710050facf0dd6911440e3df", size = 128369 },
]

[[package]]
name = "uvicorn"
version = "0.34.0"
source = { registry = "https://pypi.org/simple" }
dependencies = [
    { name = "click" },
    { name = "h11" },
    { name = "typing-extensions", marker = "python_full_version < '3.11'" },
]
sdist = { url = "https://files.pythonhosted.org/packages/4b/4d/938bd85e5bf2edeec766267a5015ad969730bb91e31b44021dfe8b22df6c/uvicorn-0.34.0.tar.gz", hash = "sha256:404051050cd7e905de2c9a7e61790943440b3416f49cb409f965d9dcd0fa73e9", size = 76568 }
wheels = [
    { url = "https://files.pythonhosted.org/packages/61/14/33a3a1352cfa71812a3a21e8c9bfb83f60b0011f5e36f2b1399d51928209/uvicorn-0.34.0-py3-none-any.whl", hash = "sha256:023dc038422502fa28a09c7a30bf2b6991512da7dcdb8fd35fe57cfc154126f4", size = 62315 },
]

[[package]]
name = "watchdog"
version = "6.0.0"
source = { registry = "https://pypi.org/simple" }
sdist = { url = "https://files.pythonhosted.org/packages/db/7d/7f3d619e951c88ed75c6037b246ddcf2d322812ee8ea189be89511721d54/watchdog-6.0.0.tar.gz", hash = "sha256:9ddf7c82fda3ae8e24decda1338ede66e1c99883db93711d8fb941eaa2d8c282", size = 131220 }
wheels = [
    { url = "https://files.pythonhosted.org/packages/0c/56/90994d789c61df619bfc5ce2ecdabd5eeff564e1eb47512bd01b5e019569/watchdog-6.0.0-cp310-cp310-macosx_10_9_universal2.whl", hash = "sha256:d1cdb490583ebd691c012b3d6dae011000fe42edb7a82ece80965b42abd61f26", size = 96390 },
    { url = "https://files.pythonhosted.org/packages/55/46/9a67ee697342ddf3c6daa97e3a587a56d6c4052f881ed926a849fcf7371c/watchdog-6.0.0-cp310-cp310-macosx_10_9_x86_64.whl", hash = "sha256:bc64ab3bdb6a04d69d4023b29422170b74681784ffb9463ed4870cf2f3e66112", size = 88389 },
    { url = "https://files.pythonhosted.org/packages/44/65/91b0985747c52064d8701e1075eb96f8c40a79df889e59a399453adfb882/watchdog-6.0.0-cp310-cp310-macosx_11_0_arm64.whl", hash = "sha256:c897ac1b55c5a1461e16dae288d22bb2e412ba9807df8397a635d88f671d36c3", size = 89020 },
    { url = "https://files.pythonhosted.org/packages/e0/24/d9be5cd6642a6aa68352ded4b4b10fb0d7889cb7f45814fb92cecd35f101/watchdog-6.0.0-cp311-cp311-macosx_10_9_universal2.whl", hash = "sha256:6eb11feb5a0d452ee41f824e271ca311a09e250441c262ca2fd7ebcf2461a06c", size = 96393 },
    { url = "https://files.pythonhosted.org/packages/63/7a/6013b0d8dbc56adca7fdd4f0beed381c59f6752341b12fa0886fa7afc78b/watchdog-6.0.0-cp311-cp311-macosx_10_9_x86_64.whl", hash = "sha256:ef810fbf7b781a5a593894e4f439773830bdecb885e6880d957d5b9382a960d2", size = 88392 },
    { url = "https://files.pythonhosted.org/packages/d1/40/b75381494851556de56281e053700e46bff5b37bf4c7267e858640af5a7f/watchdog-6.0.0-cp311-cp311-macosx_11_0_arm64.whl", hash = "sha256:afd0fe1b2270917c5e23c2a65ce50c2a4abb63daafb0d419fde368e272a76b7c", size = 89019 },
    { url = "https://files.pythonhosted.org/packages/39/ea/3930d07dafc9e286ed356a679aa02d777c06e9bfd1164fa7c19c288a5483/watchdog-6.0.0-cp312-cp312-macosx_10_13_universal2.whl", hash = "sha256:bdd4e6f14b8b18c334febb9c4425a878a2ac20efd1e0b231978e7b150f92a948", size = 96471 },
    { url = "https://files.pythonhosted.org/packages/12/87/48361531f70b1f87928b045df868a9fd4e253d9ae087fa4cf3f7113be363/watchdog-6.0.0-cp312-cp312-macosx_10_13_x86_64.whl", hash = "sha256:c7c15dda13c4eb00d6fb6fc508b3c0ed88b9d5d374056b239c4ad1611125c860", size = 88449 },
    { url = "https://files.pythonhosted.org/packages/5b/7e/8f322f5e600812e6f9a31b75d242631068ca8f4ef0582dd3ae6e72daecc8/watchdog-6.0.0-cp312-cp312-macosx_11_0_arm64.whl", hash = "sha256:6f10cb2d5902447c7d0da897e2c6768bca89174d0c6e1e30abec5421af97a5b0", size = 89054 },
    { url = "https://files.pythonhosted.org/packages/68/98/b0345cabdce2041a01293ba483333582891a3bd5769b08eceb0d406056ef/watchdog-6.0.0-cp313-cp313-macosx_10_13_universal2.whl", hash = "sha256:490ab2ef84f11129844c23fb14ecf30ef3d8a6abafd3754a6f75ca1e6654136c", size = 96480 },
    { url = "https://files.pythonhosted.org/packages/85/83/cdf13902c626b28eedef7ec4f10745c52aad8a8fe7eb04ed7b1f111ca20e/watchdog-6.0.0-cp313-cp313-macosx_10_13_x86_64.whl", hash = "sha256:76aae96b00ae814b181bb25b1b98076d5fc84e8a53cd8885a318b42b6d3a5134", size = 88451 },
    { url = "https://files.pythonhosted.org/packages/fe/c4/225c87bae08c8b9ec99030cd48ae9c4eca050a59bf5c2255853e18c87b50/watchdog-6.0.0-cp313-cp313-macosx_11_0_arm64.whl", hash = "sha256:a175f755fc2279e0b7312c0035d52e27211a5bc39719dd529625b1930917345b", size = 89057 },
    { url = "https://files.pythonhosted.org/packages/05/52/7223011bb760fce8ddc53416beb65b83a3ea6d7d13738dde75eeb2c89679/watchdog-6.0.0-cp39-cp39-macosx_10_9_universal2.whl", hash = "sha256:e6f0e77c9417e7cd62af82529b10563db3423625c5fce018430b249bf977f9e8", size = 96390 },
    { url = "https://files.pythonhosted.org/packages/9c/62/d2b21bc4e706d3a9d467561f487c2938cbd881c69f3808c43ac1ec242391/watchdog-6.0.0-cp39-cp39-macosx_10_9_x86_64.whl", hash = "sha256:90c8e78f3b94014f7aaae121e6b909674df5b46ec24d6bebc45c44c56729af2a", size = 88386 },
    { url = "https://files.pythonhosted.org/packages/ea/22/1c90b20eda9f4132e4603a26296108728a8bfe9584b006bd05dd94548853/watchdog-6.0.0-cp39-cp39-macosx_11_0_arm64.whl", hash = "sha256:e7631a77ffb1f7d2eefa4445ebbee491c720a5661ddf6df3498ebecae5ed375c", size = 89017 },
    { url = "https://files.pythonhosted.org/packages/30/ad/d17b5d42e28a8b91f8ed01cb949da092827afb9995d4559fd448d0472763/watchdog-6.0.0-pp310-pypy310_pp73-macosx_10_15_x86_64.whl", hash = "sha256:c7ac31a19f4545dd92fc25d200694098f42c9a8e391bc00bdd362c5736dbf881", size = 87902 },
    { url = "https://files.pythonhosted.org/packages/5c/ca/c3649991d140ff6ab67bfc85ab42b165ead119c9e12211e08089d763ece5/watchdog-6.0.0-pp310-pypy310_pp73-macosx_11_0_arm64.whl", hash = "sha256:9513f27a1a582d9808cf21a07dae516f0fab1cf2d7683a742c498b93eedabb11", size = 88380 },
    { url = "https://files.pythonhosted.org/packages/5b/79/69f2b0e8d3f2afd462029031baafb1b75d11bb62703f0e1022b2e54d49ee/watchdog-6.0.0-pp39-pypy39_pp73-macosx_10_15_x86_64.whl", hash = "sha256:7a0e56874cfbc4b9b05c60c8a1926fedf56324bb08cfbc188969777940aef3aa", size = 87903 },
    { url = "https://files.pythonhosted.org/packages/e2/2b/dc048dd71c2e5f0f7ebc04dd7912981ec45793a03c0dc462438e0591ba5d/watchdog-6.0.0-pp39-pypy39_pp73-macosx_11_0_arm64.whl", hash = "sha256:e6439e374fc012255b4ec786ae3c4bc838cd7309a540e5fe0952d03687d8804e", size = 88381 },
    { url = "https://files.pythonhosted.org/packages/a9/c7/ca4bf3e518cb57a686b2feb4f55a1892fd9a3dd13f470fca14e00f80ea36/watchdog-6.0.0-py3-none-manylinux2014_aarch64.whl", hash = "sha256:7607498efa04a3542ae3e05e64da8202e58159aa1fa4acddf7678d34a35d4f13", size = 79079 },
    { url = "https://files.pythonhosted.org/packages/5c/51/d46dc9332f9a647593c947b4b88e2381c8dfc0942d15b8edc0310fa4abb1/watchdog-6.0.0-py3-none-manylinux2014_armv7l.whl", hash = "sha256:9041567ee8953024c83343288ccc458fd0a2d811d6a0fd68c4c22609e3490379", size = 79078 },
    { url = "https://files.pythonhosted.org/packages/d4/57/04edbf5e169cd318d5f07b4766fee38e825d64b6913ca157ca32d1a42267/watchdog-6.0.0-py3-none-manylinux2014_i686.whl", hash = "sha256:82dc3e3143c7e38ec49d61af98d6558288c415eac98486a5c581726e0737c00e", size = 79076 },
    { url = "https://files.pythonhosted.org/packages/ab/cc/da8422b300e13cb187d2203f20b9253e91058aaf7db65b74142013478e66/watchdog-6.0.0-py3-none-manylinux2014_ppc64.whl", hash = "sha256:212ac9b8bf1161dc91bd09c048048a95ca3a4c4f5e5d4a7d1b1a7d5752a7f96f", size = 79077 },
    { url = "https://files.pythonhosted.org/packages/2c/3b/b8964e04ae1a025c44ba8e4291f86e97fac443bca31de8bd98d3263d2fcf/watchdog-6.0.0-py3-none-manylinux2014_ppc64le.whl", hash = "sha256:e3df4cbb9a450c6d49318f6d14f4bbc80d763fa587ba46ec86f99f9e6876bb26", size = 79078 },
    { url = "https://files.pythonhosted.org/packages/62/ae/a696eb424bedff7407801c257d4b1afda455fe40821a2be430e173660e81/watchdog-6.0.0-py3-none-manylinux2014_s390x.whl", hash = "sha256:2cce7cfc2008eb51feb6aab51251fd79b85d9894e98ba847408f662b3395ca3c", size = 79077 },
    { url = "https://files.pythonhosted.org/packages/b5/e8/dbf020b4d98251a9860752a094d09a65e1b436ad181faf929983f697048f/watchdog-6.0.0-py3-none-manylinux2014_x86_64.whl", hash = "sha256:20ffe5b202af80ab4266dcd3e91aae72bf2da48c0d33bdb15c66658e685e94e2", size = 79078 },
    { url = "https://files.pythonhosted.org/packages/07/f6/d0e5b343768e8bcb4cda79f0f2f55051bf26177ecd5651f84c07567461cf/watchdog-6.0.0-py3-none-win32.whl", hash = "sha256:07df1fdd701c5d4c8e55ef6cf55b8f0120fe1aef7ef39a1c6fc6bc2e606d517a", size = 79065 },
    { url = "https://files.pythonhosted.org/packages/db/d9/c495884c6e548fce18a8f40568ff120bc3a4b7b99813081c8ac0c936fa64/watchdog-6.0.0-py3-none-win_amd64.whl", hash = "sha256:cbafb470cf848d93b5d013e2ecb245d4aa1c8fd0504e863ccefa32445359d680", size = 79070 },
    { url = "https://files.pythonhosted.org/packages/33/e8/e40370e6d74ddba47f002a32919d91310d6074130fe4e17dabcafc15cbf1/watchdog-6.0.0-py3-none-win_ia64.whl", hash = "sha256:a1914259fa9e1454315171103c6a30961236f508b9b623eae470268bbcc6a22f", size = 79067 },
]

[[package]]
name = "watchfiles"
version = "1.0.4"
source = { registry = "https://pypi.org/simple" }
dependencies = [
    { name = "anyio" },
]
sdist = { url = "https://files.pythonhosted.org/packages/f5/26/c705fc77d0a9ecdb9b66f1e2976d95b81df3cae518967431e7dbf9b5e219/watchfiles-1.0.4.tar.gz", hash = "sha256:6ba473efd11062d73e4f00c2b730255f9c1bdd73cd5f9fe5b5da8dbd4a717205", size = 94625 }
wheels = [
    { url = "https://files.pythonhosted.org/packages/14/02/22fcaed0396730b0d362bc8d1ffb3be2658fd473eecbb2ba84243e157f11/watchfiles-1.0.4-cp310-cp310-macosx_10_12_x86_64.whl", hash = "sha256:ba5bb3073d9db37c64520681dd2650f8bd40902d991e7b4cfaeece3e32561d08", size = 395212 },
    { url = "https://files.pythonhosted.org/packages/e9/3d/ec5a2369a46edf3ebe092c39d9ae48e8cb6dacbde51c4b4f98936c524269/watchfiles-1.0.4-cp310-cp310-macosx_11_0_arm64.whl", hash = "sha256:9f25d0ba0fe2b6d2c921cf587b2bf4c451860086534f40c384329fb96e2044d1", size = 384815 },
    { url = "https://files.pythonhosted.org/packages/df/b4/898991cececbe171e67142c31905510203649569d9817848f47c4177ee42/watchfiles-1.0.4-cp310-cp310-manylinux_2_17_aarch64.manylinux2014_aarch64.whl", hash = "sha256:47eb32ef8c729dbc4f4273baece89398a4d4b5d21a1493efea77a17059f4df8a", size = 450680 },
    { url = "https://files.pythonhosted.org/packages/58/f7/d4aa3000e812cfb5e5c2c6c0a3ec9d0a46a42489a8727edd160631c4e210/watchfiles-1.0.4-cp310-cp310-manylinux_2_17_armv7l.manylinux2014_armv7l.whl", hash = "sha256:076f293100db3b0b634514aa0d294b941daa85fc777f9c698adb1009e5aca0b1", size = 455923 },
    { url = "https://files.pythonhosted.org/packages/dd/95/7e2e4c6aba1b02fb5c76d2f6a450b85215921ec5f8f7ad5efd075369563f/watchfiles-1.0.4-cp310-cp310-manylinux_2_17_i686.manylinux2014_i686.whl", hash = "sha256:1eacd91daeb5158c598fe22d7ce66d60878b6294a86477a4715154990394c9b3", size = 482339 },
    { url = "https://files.pythonhosted.org/packages/bb/67/4265b0fabcc2ef2c9e3e8802ba7908cf718a357ebfb49c72e53787156a48/watchfiles-1.0.4-cp310-cp310-manylinux_2_17_ppc64le.manylinux2014_ppc64le.whl", hash = "sha256:13c2ce7b72026cfbca120d652f02c7750f33b4c9395d79c9790b27f014c8a5a2", size = 519908 },
    { url = "https://files.pythonhosted.org/packages/0d/96/b57802d5f8164bdf070befb4fd3dec4edba5a364ec0670965a97eb8098ce/watchfiles-1.0.4-cp310-cp310-manylinux_2_17_s390x.manylinux2014_s390x.whl", hash = "sha256:90192cdc15ab7254caa7765a98132a5a41471cf739513cc9bcf7d2ffcc0ec7b2", size = 501410 },
    { url = "https://files.pythonhosted.org/packages/8b/18/6db0de4e8911ba14e31853201b40c0fa9fea5ecf3feb86b0ad58f006dfc3/watchfiles-1.0.4-cp310-cp310-manylinux_2_17_x86_64.manylinux2014_x86_64.whl", hash = "sha256:278aaa395f405972e9f523bd786ed59dfb61e4b827856be46a42130605fd0899", size = 452876 },
    { url = "https://files.pythonhosted.org/packages/df/df/092a961815edf723a38ba2638c49491365943919c3526cc9cf82c42786a6/watchfiles-1.0.4-cp310-cp310-musllinux_1_1_aarch64.whl", hash = "sha256:a462490e75e466edbb9fc4cd679b62187153b3ba804868452ef0577ec958f5ff", size = 615353 },
    { url = "https://files.pythonhosted.org/packages/f3/cf/b85fe645de4ff82f3f436c5e9032379fce37c303f6396a18f9726cc34519/watchfiles-1.0.4-cp310-cp310-musllinux_1_1_x86_64.whl", hash = "sha256:8d0d0630930f5cd5af929040e0778cf676a46775753e442a3f60511f2409f48f", size = 613187 },
    { url = "https://files.pythonhosted.org/packages/f6/d4/a9fea27aef4dd69689bc3556718c1157a7accb72aa035ece87c1fa8483b5/watchfiles-1.0.4-cp310-cp310-win32.whl", hash = "sha256:cc27a65069bcabac4552f34fd2dce923ce3fcde0721a16e4fb1b466d63ec831f", size = 270799 },
    { url = "https://files.pythonhosted.org/packages/df/02/dbe9d4439f15dd4ad0720b6e039bde9d66d1f830331f34c18eb70fa6608e/watchfiles-1.0.4-cp310-cp310-win_amd64.whl", hash = "sha256:8b1f135238e75d075359cf506b27bf3f4ca12029c47d3e769d8593a2024ce161", size = 284145 },
    { url = "https://files.pythonhosted.org/packages/0f/bb/8461adc4b1fed009546fb797fc0d5698dcfe5e289cb37e1b8f16a93cdc30/watchfiles-1.0.4-cp311-cp311-macosx_10_12_x86_64.whl", hash = "sha256:2a9f93f8439639dc244c4d2902abe35b0279102bca7bbcf119af964f51d53c19", size = 394869 },
    { url = "https://files.pythonhosted.org/packages/55/88/9ebf36b3547176d1709c320de78c1fa3263a46be31b5b1267571d9102686/watchfiles-1.0.4-cp311-cp311-macosx_11_0_arm64.whl", hash = "sha256:9eea33ad8c418847dd296e61eb683cae1c63329b6d854aefcd412e12d94ee235", size = 384905 },
    { url = "https://files.pythonhosted.org/packages/03/8a/04335ce23ef78d8c69f0913e8b20cf7d9233e3986543aeef95ef2d6e43d2/watchfiles-1.0.4-cp311-cp311-manylinux_2_17_aarch64.manylinux2014_aarch64.whl", hash = "sha256:31f1a379c9dcbb3f09cf6be1b7e83b67c0e9faabed0471556d9438a4a4e14202", size = 449944 },
    { url = "https://files.pythonhosted.org/packages/17/4e/c8d5dcd14fe637f4633616dabea8a4af0a10142dccf3b43e0f081ba81ab4/watchfiles-1.0.4-cp311-cp311-manylinux_2_17_armv7l.manylinux2014_armv7l.whl", hash = "sha256:ab594e75644421ae0a2484554832ca5895f8cab5ab62de30a1a57db460ce06c6", size = 456020 },
    { url = "https://files.pythonhosted.org/packages/5e/74/3e91e09e1861dd7fbb1190ce7bd786700dc0fbc2ccd33bb9fff5de039229/watchfiles-1.0.4-cp311-cp311-manylinux_2_17_i686.manylinux2014_i686.whl", hash = "sha256:fc2eb5d14a8e0d5df7b36288979176fbb39672d45184fc4b1c004d7c3ce29317", size = 482983 },
    { url = "https://files.pythonhosted.org/packages/a1/3d/e64de2d1ce4eb6a574fd78ce3a28c279da263be9ef3cfcab6f708df192f2/watchfiles-1.0.4-cp311-cp311-manylinux_2_17_ppc64le.manylinux2014_ppc64le.whl", hash = "sha256:3f68d8e9d5a321163ddacebe97091000955a1b74cd43724e346056030b0bacee", size = 520320 },
    { url = "https://files.pythonhosted.org/packages/2c/bd/52235f7063b57240c66a991696ed27e2a18bd6fcec8a1ea5a040b70d0611/watchfiles-1.0.4-cp311-cp311-manylinux_2_17_s390x.manylinux2014_s390x.whl", hash = "sha256:f9ce064e81fe79faa925ff03b9f4c1a98b0bbb4a1b8c1b015afa93030cb21a49", size = 500988 },
    { url = "https://files.pythonhosted.org/packages/3a/b0/ff04194141a5fe650c150400dd9e42667916bc0f52426e2e174d779b8a74/watchfiles-1.0.4-cp311-cp311-manylinux_2_17_x86_64.manylinux2014_x86_64.whl", hash = "sha256:b77d5622ac5cc91d21ae9c2b284b5d5c51085a0bdb7b518dba263d0af006132c", size = 452573 },
    { url = "https://files.pythonhosted.org/packages/3d/9d/966164332c5a178444ae6d165082d4f351bd56afd9c3ec828eecbf190e6a/watchfiles-1.0.4-cp311-cp311-musllinux_1_1_aarch64.whl", hash = "sha256:1941b4e39de9b38b868a69b911df5e89dc43767feeda667b40ae032522b9b5f1", size = 615114 },
    { url = "https://files.pythonhosted.org/packages/94/df/f569ae4c1877f96ad4086c153a8eee5a19a3b519487bf5c9454a3438c341/watchfiles-1.0.4-cp311-cp311-musllinux_1_1_x86_64.whl", hash = "sha256:4f8c4998506241dedf59613082d1c18b836e26ef2a4caecad0ec41e2a15e4226", size = 613076 },
    { url = "https://files.pythonhosted.org/packages/15/ae/8ce5f29e65d5fa5790e3c80c289819c55e12be2e1b9f5b6a0e55e169b97d/watchfiles-1.0.4-cp311-cp311-win32.whl", hash = "sha256:4ebbeca9360c830766b9f0df3640b791be569d988f4be6c06d6fae41f187f105", size = 271013 },
    { url = "https://files.pythonhosted.org/packages/a4/c6/79dc4a7c598a978e5fafa135090aaf7bbb03b8dec7bada437dfbe578e7ed/watchfiles-1.0.4-cp311-cp311-win_amd64.whl", hash = "sha256:05d341c71f3d7098920f8551d4df47f7b57ac5b8dad56558064c3431bdfc0b74", size = 284229 },
    { url = "https://files.pythonhosted.org/packages/37/3d/928633723211753f3500bfb138434f080363b87a1b08ca188b1ce54d1e05/watchfiles-1.0.4-cp311-cp311-win_arm64.whl", hash = "sha256:32b026a6ab64245b584acf4931fe21842374da82372d5c039cba6bf99ef722f3", size = 276824 },
    { url = "https://files.pythonhosted.org/packages/5b/1a/8f4d9a1461709756ace48c98f07772bc6d4519b1e48b5fa24a4061216256/watchfiles-1.0.4-cp312-cp312-macosx_10_12_x86_64.whl", hash = "sha256:229e6ec880eca20e0ba2f7e2249c85bae1999d330161f45c78d160832e026ee2", size = 391345 },
    { url = "https://files.pythonhosted.org/packages/bc/d2/6750b7b3527b1cdaa33731438432e7238a6c6c40a9924049e4cebfa40805/watchfiles-1.0.4-cp312-cp312-macosx_11_0_arm64.whl", hash = "sha256:5717021b199e8353782dce03bd8a8f64438832b84e2885c4a645f9723bf656d9", size = 381515 },
    { url = "https://files.pythonhosted.org/packages/4e/17/80500e42363deef1e4b4818729ed939aaddc56f82f4e72b2508729dd3c6b/watchfiles-1.0.4-cp312-cp312-manylinux_2_17_aarch64.manylinux2014_aarch64.whl", hash = "sha256:0799ae68dfa95136dde7c472525700bd48777875a4abb2ee454e3ab18e9fc712", size = 449767 },
    { url = "https://files.pythonhosted.org/packages/10/37/1427fa4cfa09adbe04b1e97bced19a29a3462cc64c78630787b613a23f18/watchfiles-1.0.4-cp312-cp312-manylinux_2_17_armv7l.manylinux2014_armv7l.whl", hash = "sha256:43b168bba889886b62edb0397cab5b6490ffb656ee2fcb22dec8bfeb371a9e12", size = 455677 },
    { url = "https://files.pythonhosted.org/packages/c5/7a/39e9397f3a19cb549a7d380412fd9e507d4854eddc0700bfad10ef6d4dba/watchfiles-1.0.4-cp312-cp312-manylinux_2_17_i686.manylinux2014_i686.whl", hash = "sha256:fb2c46e275fbb9f0c92e7654b231543c7bbfa1df07cdc4b99fa73bedfde5c844", size = 482219 },
    { url = "https://files.pythonhosted.org/packages/45/2d/7113931a77e2ea4436cad0c1690c09a40a7f31d366f79c6f0a5bc7a4f6d5/watchfiles-1.0.4-cp312-cp312-manylinux_2_17_ppc64le.manylinux2014_ppc64le.whl", hash = "sha256:857f5fc3aa027ff5e57047da93f96e908a35fe602d24f5e5d8ce64bf1f2fc733", size = 518830 },
    { url = "https://files.pythonhosted.org/packages/f9/1b/50733b1980fa81ef3c70388a546481ae5fa4c2080040100cd7bf3bf7b321/watchfiles-1.0.4-cp312-cp312-manylinux_2_17_s390x.manylinux2014_s390x.whl", hash = "sha256:55ccfd27c497b228581e2838d4386301227fc0cb47f5a12923ec2fe4f97b95af", size = 497997 },
    { url = "https://files.pythonhosted.org/packages/2b/b4/9396cc61b948ef18943e7c85ecfa64cf940c88977d882da57147f62b34b1/watchfiles-1.0.4-cp312-cp312-manylinux_2_17_x86_64.manylinux2014_x86_64.whl", hash = "sha256:5c11ea22304d17d4385067588123658e9f23159225a27b983f343fcffc3e796a", size = 452249 },
    { url = "https://files.pythonhosted.org/packages/fb/69/0c65a5a29e057ad0dc691c2fa6c23b2983c7dabaa190ba553b29ac84c3cc/watchfiles-1.0.4-cp312-cp312-musllinux_1_1_aarch64.whl", hash = "sha256:74cb3ca19a740be4caa18f238298b9d472c850f7b2ed89f396c00a4c97e2d9ff", size = 614412 },
    { url = "https://files.pythonhosted.org/packages/7f/b9/319fcba6eba5fad34327d7ce16a6b163b39741016b1996f4a3c96b8dd0e1/watchfiles-1.0.4-cp312-cp312-musllinux_1_1_x86_64.whl", hash = "sha256:c7cce76c138a91e720d1df54014a047e680b652336e1b73b8e3ff3158e05061e", size = 611982 },
    { url = "https://files.pythonhosted.org/packages/f1/47/143c92418e30cb9348a4387bfa149c8e0e404a7c5b0585d46d2f7031b4b9/watchfiles-1.0.4-cp312-cp312-win32.whl", hash = "sha256:b045c800d55bc7e2cadd47f45a97c7b29f70f08a7c2fa13241905010a5493f94", size = 271822 },
    { url = "https://files.pythonhosted.org/packages/ea/94/b0165481bff99a64b29e46e07ac2e0df9f7a957ef13bec4ceab8515f44e3/watchfiles-1.0.4-cp312-cp312-win_amd64.whl", hash = "sha256:c2acfa49dd0ad0bf2a9c0bb9a985af02e89345a7189be1efc6baa085e0f72d7c", size = 285441 },
    { url = "https://files.pythonhosted.org/packages/11/de/09fe56317d582742d7ca8c2ca7b52a85927ebb50678d9b0fa8194658f536/watchfiles-1.0.4-cp312-cp312-win_arm64.whl", hash = "sha256:22bb55a7c9e564e763ea06c7acea24fc5d2ee5dfc5dafc5cfbedfe58505e9f90", size = 277141 },
    { url = "https://files.pythonhosted.org/packages/08/98/f03efabec64b5b1fa58c0daab25c68ef815b0f320e54adcacd0d6847c339/watchfiles-1.0.4-cp313-cp313-macosx_10_12_x86_64.whl", hash = "sha256:8012bd820c380c3d3db8435e8cf7592260257b378b649154a7948a663b5f84e9", size = 390954 },
    { url = "https://files.pythonhosted.org/packages/16/09/4dd49ba0a32a45813debe5fb3897955541351ee8142f586303b271a02b40/watchfiles-1.0.4-cp313-cp313-macosx_11_0_arm64.whl", hash = "sha256:aa216f87594f951c17511efe5912808dfcc4befa464ab17c98d387830ce07b60", size = 381133 },
    { url = "https://files.pythonhosted.org/packages/76/59/5aa6fc93553cd8d8ee75c6247763d77c02631aed21551a97d94998bf1dae/watchfiles-1.0.4-cp313-cp313-manylinux_2_17_aarch64.manylinux2014_aarch64.whl", hash = "sha256:62c9953cf85529c05b24705639ffa390f78c26449e15ec34d5339e8108c7c407", size = 449516 },
    { url = "https://files.pythonhosted.org/packages/4c/aa/df4b6fe14b6317290b91335b23c96b488d365d65549587434817e06895ea/watchfiles-1.0.4-cp313-cp313-manylinux_2_17_armv7l.manylinux2014_armv7l.whl", hash = "sha256:7cf684aa9bba4cd95ecb62c822a56de54e3ae0598c1a7f2065d51e24637a3c5d", size = 454820 },
    { url = "https://files.pythonhosted.org/packages/5e/71/185f8672f1094ce48af33252c73e39b48be93b761273872d9312087245f6/watchfiles-1.0.4-cp313-cp313-manylinux_2_17_i686.manylinux2014_i686.whl", hash = "sha256:f44a39aee3cbb9b825285ff979ab887a25c5d336e5ec3574f1506a4671556a8d", size = 481550 },
    { url = "https://files.pythonhosted.org/packages/85/d7/50ebba2c426ef1a5cb17f02158222911a2e005d401caf5d911bfca58f4c4/watchfiles-1.0.4-cp313-cp313-manylinux_2_17_ppc64le.manylinux2014_ppc64le.whl", hash = "sha256:a38320582736922be8c865d46520c043bff350956dfc9fbaee3b2df4e1740a4b", size = 518647 },
    { url = "https://files.pythonhosted.org/packages/f0/7a/4c009342e393c545d68987e8010b937f72f47937731225b2b29b7231428f/watchfiles-1.0.4-cp313-cp313-manylinux_2_17_s390x.manylinux2014_s390x.whl", hash = "sha256:39f4914548b818540ef21fd22447a63e7be6e24b43a70f7642d21f1e73371590", size = 497547 },
    { url = "https://files.pythonhosted.org/packages/0f/7c/1cf50b35412d5c72d63b2bf9a4fffee2e1549a245924960dd087eb6a6de4/watchfiles-1.0.4-cp313-cp313-manylinux_2_17_x86_64.manylinux2014_x86_64.whl", hash = "sha256:f12969a3765909cf5dc1e50b2436eb2c0e676a3c75773ab8cc3aa6175c16e902", size = 452179 },
    { url = "https://files.pythonhosted.org/packages/d6/a9/3db1410e1c1413735a9a472380e4f431ad9a9e81711cda2aaf02b7f62693/watchfiles-1.0.4-cp313-cp313-musllinux_1_1_aarch64.whl", hash = "sha256:0986902677a1a5e6212d0c49b319aad9cc48da4bd967f86a11bde96ad9676ca1", size = 614125 },
    { url = "https://files.pythonhosted.org/packages/f2/e1/0025d365cf6248c4d1ee4c3d2e3d373bdd3f6aff78ba4298f97b4fad2740/watchfiles-1.0.4-cp313-cp313-musllinux_1_1_x86_64.whl", hash = "sha256:308ac265c56f936636e3b0e3f59e059a40003c655228c131e1ad439957592303", size = 611911 },
    { url = "https://files.pythonhosted.org/packages/55/55/035838277d8c98fc8c917ac9beeb0cd6c59d675dc2421df5f9fcf44a0070/watchfiles-1.0.4-cp313-cp313-win32.whl", hash = "sha256:aee397456a29b492c20fda2d8961e1ffb266223625346ace14e4b6d861ba9c80", size = 271152 },
    { url = "https://files.pythonhosted.org/packages/f0/e5/96b8e55271685ddbadc50ce8bc53aa2dff278fb7ac4c2e473df890def2dc/watchfiles-1.0.4-cp313-cp313-win_amd64.whl", hash = "sha256:d6097538b0ae5c1b88c3b55afa245a66793a8fec7ada6755322e465fb1a0e8cc", size = 285216 },
    { url = "https://files.pythonhosted.org/packages/15/81/54484fc2fa715abe79694b975692af963f0878fb9d72b8251aa542bf3f10/watchfiles-1.0.4-cp39-cp39-macosx_10_12_x86_64.whl", hash = "sha256:d3452c1ec703aa1c61e15dfe9d482543e4145e7c45a6b8566978fbb044265a21", size = 394967 },
    { url = "https://files.pythonhosted.org/packages/14/b3/557f0cd90add86586fe3deeebd11e8299db6bc3452b44a534f844c6ab831/watchfiles-1.0.4-cp39-cp39-macosx_11_0_arm64.whl", hash = "sha256:7b75fee5a16826cf5c46fe1c63116e4a156924d668c38b013e6276f2582230f0", size = 384707 },
    { url = "https://files.pythonhosted.org/packages/03/a3/34638e1bffcb85a405e7b005e30bb211fd9be2ab2cb1847f2ceb81bef27b/watchfiles-1.0.4-cp39-cp39-manylinux_2_17_aarch64.manylinux2014_aarch64.whl", hash = "sha256:4e997802d78cdb02623b5941830ab06f8860038faf344f0d288d325cc9c5d2ff", size = 450442 },
    { url = "https://files.pythonhosted.org/packages/8f/9f/6a97460dd11a606003d634c7158d9fea8517e98daffc6f56d0f5fde2e86a/watchfiles-1.0.4-cp39-cp39-manylinux_2_17_armv7l.manylinux2014_armv7l.whl", hash = "sha256:e0611d244ce94d83f5b9aff441ad196c6e21b55f77f3c47608dcf651efe54c4a", size = 455959 },
    { url = "https://files.pythonhosted.org/packages/9d/bb/e0648c6364e4d37ec692bc3f0c77507d17d8bb8f75689148819142010bbf/watchfiles-1.0.4-cp39-cp39-manylinux_2_17_i686.manylinux2014_i686.whl", hash = "sha256:9745a4210b59e218ce64c91deb599ae8775c8a9da4e95fb2ee6fe745fc87d01a", size = 483187 },
    { url = "https://files.pythonhosted.org/packages/dd/ad/d9290586a25288a81dfa8ad6329cf1de32aa1a9798ace45259eb95dcfb37/watchfiles-1.0.4-cp39-cp39-manylinux_2_17_ppc64le.manylinux2014_ppc64le.whl", hash = "sha256:4810ea2ae622add560f4aa50c92fef975e475f7ac4900ce5ff5547b2434642d8", size = 519733 },
    { url = "https://files.pythonhosted.org/packages/4e/a9/150c1666825cc9637093f8cae7fc6f53b3296311ab8bd65f1389acb717cb/watchfiles-1.0.4-cp39-cp39-manylinux_2_17_s390x.manylinux2014_s390x.whl", hash = "sha256:740d103cd01458f22462dedeb5a3382b7f2c57d07ff033fbc9465919e5e1d0f3", size = 502275 },
    { url = "https://files.pythonhosted.org/packages/44/dc/5bfd21e20a330aca1706ac44713bc322838061938edf4b53130f97a7b211/watchfiles-1.0.4-cp39-cp39-manylinux_2_17_x86_64.manylinux2014_x86_64.whl", hash = "sha256:cdbd912a61543a36aef85e34f212e5d2486e7c53ebfdb70d1e0b060cc50dd0bf", size = 452907 },
    { url = "https://files.pythonhosted.org/packages/50/fe/8f4fc488f1699f564687b697456eb5c0cb8e2b0b8538150511c234c62094/watchfiles-1.0.4-cp39-cp39-musllinux_1_1_aarch64.whl", hash = "sha256:0bc80d91ddaf95f70258cf78c471246846c1986bcc5fd33ccc4a1a67fcb40f9a", size = 615927 },
    { url = "https://files.pythonhosted.org/packages/ad/19/2e45f6f6eec89dd97a4d281635e3d73c17e5f692e7432063bdfdf9562c89/watchfiles-1.0.4-cp39-cp39-musllinux_1_1_x86_64.whl", hash = "sha256:ab0311bb2ffcd9f74b6c9de2dda1612c13c84b996d032cd74799adb656af4e8b", size = 613435 },
    { url = "https://files.pythonhosted.org/packages/91/17/dc5ac62ca377827c24321d68050efc2eaee2ebaf3f21d055bbce2206d309/watchfiles-1.0.4-cp39-cp39-win32.whl", hash = "sha256:02a526ee5b5a09e8168314c905fc545c9bc46509896ed282aeb5a8ba9bd6ca27", size = 270810 },
    { url = "https://files.pythonhosted.org/packages/82/2b/dad851342492d538e7ffe72a8c756f747dd147988abb039ac9d6577d2235/watchfiles-1.0.4-cp39-cp39-win_amd64.whl", hash = "sha256:a5ae5706058b27c74bac987d615105da17724172d5aaacc6c362a40599b6de43", size = 284866 },
    { url = "https://files.pythonhosted.org/packages/6f/06/175d5ac6b838fb319008c0cd981d7bf289317c510154d411d3584ca2b67b/watchfiles-1.0.4-pp310-pypy310_pp73-macosx_10_12_x86_64.whl", hash = "sha256:cdcc92daeae268de1acf5b7befcd6cfffd9a047098199056c72e4623f531de18", size = 396269 },
    { url = "https://files.pythonhosted.org/packages/86/ee/5db93b0b57dc0587abdbac4149296ee73275f615d790a82cb5598af0557f/watchfiles-1.0.4-pp310-pypy310_pp73-macosx_11_0_arm64.whl", hash = "sha256:d8d3d9203705b5797f0af7e7e5baa17c8588030aaadb7f6a86107b7247303817", size = 386010 },
    { url = "https://files.pythonhosted.org/packages/75/61/fe0dc5fedf152bfc085a53711f740701f6bdb8ab6b5c950402b681d4858b/watchfiles-1.0.4-pp310-pypy310_pp73-manylinux_2_17_aarch64.manylinux2014_aarch64.whl", hash = "sha256:bdef5a1be32d0b07dcea3318a0be95d42c98ece24177820226b56276e06b63b0", size = 450913 },
    { url = "https://files.pythonhosted.org/packages/9f/dd/3c7731af3baf1a9957afc643d176f94480921a690ec3237c9f9d11301c08/watchfiles-1.0.4-pp310-pypy310_pp73-manylinux_2_17_x86_64.manylinux2014_x86_64.whl", hash = "sha256:342622287b5604ddf0ed2d085f3a589099c9ae8b7331df3ae9845571586c4f3d", size = 453474 },
    { url = "https://files.pythonhosted.org/packages/6b/b4/c3998f54c91a35cee60ee6d3a855a069c5dff2bae6865147a46e9090dccd/watchfiles-1.0.4-pp39-pypy39_pp73-macosx_10_12_x86_64.whl", hash = "sha256:9fe37a2de80aa785d340f2980276b17ef697ab8db6019b07ee4fd28a8359d2f3", size = 395565 },
    { url = "https://files.pythonhosted.org/packages/3f/05/ac1a4d235beb9ddfb8ac26ce93a00ba6bd1b1b43051ef12d7da957b4a9d1/watchfiles-1.0.4-pp39-pypy39_pp73-macosx_11_0_arm64.whl", hash = "sha256:9d1ef56b56ed7e8f312c934436dea93bfa3e7368adfcf3df4c0da6d4de959a1e", size = 385406 },
    { url = "https://files.pythonhosted.org/packages/4c/ea/36532e7d86525f4e52a10efed182abf33efb106a93d49f5fbc994b256bcd/watchfiles-1.0.4-pp39-pypy39_pp73-manylinux_2_17_aarch64.manylinux2014_aarch64.whl", hash = "sha256:95b42cac65beae3a362629950c444077d1b44f1790ea2772beaea95451c086bb", size = 450424 },
    { url = "https://files.pythonhosted.org/packages/7a/e9/3cbcf4d70cd0b6d3f30631deae1bf37cc0be39887ca327a44462fe546bf5/watchfiles-1.0.4-pp39-pypy39_pp73-manylinux_2_17_x86_64.manylinux2014_x86_64.whl", hash = "sha256:5e0227b8ed9074c6172cf55d85b5670199c99ab11fd27d2c473aa30aec67ee42", size = 452488 },
]

[[package]]
name = "wcmatch"
version = "10.0"
source = { registry = "https://pypi.org/simple" }
dependencies = [
    { name = "bracex" },
]
sdist = { url = "https://files.pythonhosted.org/packages/41/ab/b3a52228538ccb983653c446c1656eddf1d5303b9cb8b9aef6a91299f862/wcmatch-10.0.tar.gz", hash = "sha256:e72f0de09bba6a04e0de70937b0cf06e55f36f37b3deb422dfaf854b867b840a", size = 115578 }
wheels = [
    { url = "https://files.pythonhosted.org/packages/ab/df/4ee467ab39cc1de4b852c212c1ed3becfec2e486a51ac1ce0091f85f38d7/wcmatch-10.0-py3-none-any.whl", hash = "sha256:0dd927072d03c0a6527a20d2e6ad5ba8d0380e60870c383bc533b71744df7b7a", size = 39347 },
]

[[package]]
name = "wcwidth"
version = "0.2.13"
source = { registry = "https://pypi.org/simple" }
sdist = { url = "https://files.pythonhosted.org/packages/6c/63/53559446a878410fc5a5974feb13d31d78d752eb18aeba59c7fef1af7598/wcwidth-0.2.13.tar.gz", hash = "sha256:72ea0c06399eb286d978fdedb6923a9eb47e1c486ce63e9b4e64fc18303972b5", size = 101301 }
wheels = [
    { url = "https://files.pythonhosted.org/packages/fd/84/fd2ba7aafacbad3c4201d395674fc6348826569da3c0937e75505ead3528/wcwidth-0.2.13-py2.py3-none-any.whl", hash = "sha256:3da69048e4540d84af32131829ff948f1e022c1c6bdb8d6102117aac784f6859", size = 34166 },
]

[[package]]
name = "webencodings"
version = "0.5.1"
source = { registry = "https://pypi.org/simple" }
sdist = { url = "https://files.pythonhosted.org/packages/0b/02/ae6ceac1baeda530866a85075641cec12989bd8d31af6d5ab4a3e8c92f47/webencodings-0.5.1.tar.gz", hash = "sha256:b36a1c245f2d304965eb4e0a82848379241dc04b865afcc4aab16748587e1923", size = 9721 }
wheels = [
    { url = "https://files.pythonhosted.org/packages/f4/24/2a3e3df732393fed8b3ebf2ec078f05546de641fe1b667ee316ec1dcf3b7/webencodings-0.5.1-py2.py3-none-any.whl", hash = "sha256:a0af1213f3c2226497a97e2b3aa01a7e4bee4f403f95be16fc9acd2947514a78", size = 11774 },
]

[[package]]
name = "websockets"
version = "15.0.1"
source = { registry = "https://pypi.org/simple" }
sdist = { url = "https://files.pythonhosted.org/packages/21/e6/26d09fab466b7ca9c7737474c52be4f76a40301b08362eb2dbc19dcc16c1/websockets-15.0.1.tar.gz", hash = "sha256:82544de02076bafba038ce055ee6412d68da13ab47f0c60cab827346de828dee", size = 177016 }
wheels = [
    { url = "https://files.pythonhosted.org/packages/1e/da/6462a9f510c0c49837bbc9345aca92d767a56c1fb2939e1579df1e1cdcf7/websockets-15.0.1-cp310-cp310-macosx_10_9_universal2.whl", hash = "sha256:d63efaa0cd96cf0c5fe4d581521d9fa87744540d4bc999ae6e08595a1014b45b", size = 175423 },
    { url = "https://files.pythonhosted.org/packages/1c/9f/9d11c1a4eb046a9e106483b9ff69bce7ac880443f00e5ce64261b47b07e7/websockets-15.0.1-cp310-cp310-macosx_10_9_x86_64.whl", hash = "sha256:ac60e3b188ec7574cb761b08d50fcedf9d77f1530352db4eef1707fe9dee7205", size = 173080 },
    { url = "https://files.pythonhosted.org/packages/d5/4f/b462242432d93ea45f297b6179c7333dd0402b855a912a04e7fc61c0d71f/websockets-15.0.1-cp310-cp310-macosx_11_0_arm64.whl", hash = "sha256:5756779642579d902eed757b21b0164cd6fe338506a8083eb58af5c372e39d9a", size = 173329 },
    { url = "https://files.pythonhosted.org/packages/6e/0c/6afa1f4644d7ed50284ac59cc70ef8abd44ccf7d45850d989ea7310538d0/websockets-15.0.1-cp310-cp310-manylinux_2_17_aarch64.manylinux2014_aarch64.whl", hash = "sha256:0fdfe3e2a29e4db3659dbd5bbf04560cea53dd9610273917799f1cde46aa725e", size = 182312 },
    { url = "https://files.pythonhosted.org/packages/dd/d4/ffc8bd1350b229ca7a4db2a3e1c482cf87cea1baccd0ef3e72bc720caeec/websockets-15.0.1-cp310-cp310-manylinux_2_5_i686.manylinux1_i686.manylinux_2_17_i686.manylinux2014_i686.whl", hash = "sha256:4c2529b320eb9e35af0fa3016c187dffb84a3ecc572bcee7c3ce302bfeba52bf", size = 181319 },
    { url = "https://files.pythonhosted.org/packages/97/3a/5323a6bb94917af13bbb34009fac01e55c51dfde354f63692bf2533ffbc2/websockets-15.0.1-cp310-cp310-manylinux_2_5_x86_64.manylinux1_x86_64.manylinux_2_17_x86_64.manylinux2014_x86_64.whl", hash = "sha256:ac1e5c9054fe23226fb11e05a6e630837f074174c4c2f0fe442996112a6de4fb", size = 181631 },
    { url = "https://files.pythonhosted.org/packages/a6/cc/1aeb0f7cee59ef065724041bb7ed667b6ab1eeffe5141696cccec2687b66/websockets-15.0.1-cp310-cp310-musllinux_1_2_aarch64.whl", hash = "sha256:5df592cd503496351d6dc14f7cdad49f268d8e618f80dce0cd5a36b93c3fc08d", size = 182016 },
    { url = "https://files.pythonhosted.org/packages/79/f9/c86f8f7af208e4161a7f7e02774e9d0a81c632ae76db2ff22549e1718a51/websockets-15.0.1-cp310-cp310-musllinux_1_2_i686.whl", hash = "sha256:0a34631031a8f05657e8e90903e656959234f3a04552259458aac0b0f9ae6fd9", size = 181426 },
    { url = "https://files.pythonhosted.org/packages/c7/b9/828b0bc6753db905b91df6ae477c0b14a141090df64fb17f8a9d7e3516cf/websockets-15.0.1-cp310-cp310-musllinux_1_2_x86_64.whl", hash = "sha256:3d00075aa65772e7ce9e990cab3ff1de702aa09be3940d1dc88d5abf1ab8a09c", size = 181360 },
    { url = "https://files.pythonhosted.org/packages/89/fb/250f5533ec468ba6327055b7d98b9df056fb1ce623b8b6aaafb30b55d02e/websockets-15.0.1-cp310-cp310-win32.whl", hash = "sha256:1234d4ef35db82f5446dca8e35a7da7964d02c127b095e172e54397fb6a6c256", size = 176388 },
    { url = "https://files.pythonhosted.org/packages/1c/46/aca7082012768bb98e5608f01658ff3ac8437e563eca41cf068bd5849a5e/websockets-15.0.1-cp310-cp310-win_amd64.whl", hash = "sha256:39c1fec2c11dc8d89bba6b2bf1556af381611a173ac2b511cf7231622058af41", size = 176830 },
    { url = "https://files.pythonhosted.org/packages/9f/32/18fcd5919c293a398db67443acd33fde142f283853076049824fc58e6f75/websockets-15.0.1-cp311-cp311-macosx_10_9_universal2.whl", hash = "sha256:823c248b690b2fd9303ba00c4f66cd5e2d8c3ba4aa968b2779be9532a4dad431", size = 175423 },
    { url = "https://files.pythonhosted.org/packages/76/70/ba1ad96b07869275ef42e2ce21f07a5b0148936688c2baf7e4a1f60d5058/websockets-15.0.1-cp311-cp311-macosx_10_9_x86_64.whl", hash = "sha256:678999709e68425ae2593acf2e3ebcbcf2e69885a5ee78f9eb80e6e371f1bf57", size = 173082 },
    { url = "https://files.pythonhosted.org/packages/86/f2/10b55821dd40eb696ce4704a87d57774696f9451108cff0d2824c97e0f97/websockets-15.0.1-cp311-cp311-macosx_11_0_arm64.whl", hash = "sha256:d50fd1ee42388dcfb2b3676132c78116490976f1300da28eb629272d5d93e905", size = 173330 },
    { url = "https://files.pythonhosted.org/packages/a5/90/1c37ae8b8a113d3daf1065222b6af61cc44102da95388ac0018fcb7d93d9/websockets-15.0.1-cp311-cp311-manylinux_2_17_aarch64.manylinux2014_aarch64.whl", hash = "sha256:d99e5546bf73dbad5bf3547174cd6cb8ba7273062a23808ffea025ecb1cf8562", size = 182878 },
    { url = "https://files.pythonhosted.org/packages/8e/8d/96e8e288b2a41dffafb78e8904ea7367ee4f891dafc2ab8d87e2124cb3d3/websockets-15.0.1-cp311-cp311-manylinux_2_5_i686.manylinux1_i686.manylinux_2_17_i686.manylinux2014_i686.whl", hash = "sha256:66dd88c918e3287efc22409d426c8f729688d89a0c587c88971a0faa2c2f3792", size = 181883 },
    { url = "https://files.pythonhosted.org/packages/93/1f/5d6dbf551766308f6f50f8baf8e9860be6182911e8106da7a7f73785f4c4/websockets-15.0.1-cp311-cp311-manylinux_2_5_x86_64.manylinux1_x86_64.manylinux_2_17_x86_64.manylinux2014_x86_64.whl", hash = "sha256:8dd8327c795b3e3f219760fa603dcae1dcc148172290a8ab15158cf85a953413", size = 182252 },
    { url = "https://files.pythonhosted.org/packages/d4/78/2d4fed9123e6620cbf1706c0de8a1632e1a28e7774d94346d7de1bba2ca3/websockets-15.0.1-cp311-cp311-musllinux_1_2_aarch64.whl", hash = "sha256:8fdc51055e6ff4adeb88d58a11042ec9a5eae317a0a53d12c062c8a8865909e8", size = 182521 },
    { url = "https://files.pythonhosted.org/packages/e7/3b/66d4c1b444dd1a9823c4a81f50231b921bab54eee2f69e70319b4e21f1ca/websockets-15.0.1-cp311-cp311-musllinux_1_2_i686.whl", hash = "sha256:693f0192126df6c2327cce3baa7c06f2a117575e32ab2308f7f8216c29d9e2e3", size = 181958 },
    { url = "https://files.pythonhosted.org/packages/08/ff/e9eed2ee5fed6f76fdd6032ca5cd38c57ca9661430bb3d5fb2872dc8703c/websockets-15.0.1-cp311-cp311-musllinux_1_2_x86_64.whl", hash = "sha256:54479983bd5fb469c38f2f5c7e3a24f9a4e70594cd68cd1fa6b9340dadaff7cf", size = 181918 },
    { url = "https://files.pythonhosted.org/packages/d8/75/994634a49b7e12532be6a42103597b71098fd25900f7437d6055ed39930a/websockets-15.0.1-cp311-cp311-win32.whl", hash = "sha256:16b6c1b3e57799b9d38427dda63edcbe4926352c47cf88588c0be4ace18dac85", size = 176388 },
    { url = "https://files.pythonhosted.org/packages/98/93/e36c73f78400a65f5e236cd376713c34182e6663f6889cd45a4a04d8f203/websockets-15.0.1-cp311-cp311-win_amd64.whl", hash = "sha256:27ccee0071a0e75d22cb35849b1db43f2ecd3e161041ac1ee9d2352ddf72f065", size = 176828 },
    { url = "https://files.pythonhosted.org/packages/51/6b/4545a0d843594f5d0771e86463606a3988b5a09ca5123136f8a76580dd63/websockets-15.0.1-cp312-cp312-macosx_10_13_universal2.whl", hash = "sha256:3e90baa811a5d73f3ca0bcbf32064d663ed81318ab225ee4f427ad4e26e5aff3", size = 175437 },
    { url = "https://files.pythonhosted.org/packages/f4/71/809a0f5f6a06522af902e0f2ea2757f71ead94610010cf570ab5c98e99ed/websockets-15.0.1-cp312-cp312-macosx_10_13_x86_64.whl", hash = "sha256:592f1a9fe869c778694f0aa806ba0374e97648ab57936f092fd9d87f8bc03665", size = 173096 },
    { url = "https://files.pythonhosted.org/packages/3d/69/1a681dd6f02180916f116894181eab8b2e25b31e484c5d0eae637ec01f7c/websockets-15.0.1-cp312-cp312-macosx_11_0_arm64.whl", hash = "sha256:0701bc3cfcb9164d04a14b149fd74be7347a530ad3bbf15ab2c678a2cd3dd9a2", size = 173332 },
    { url = "https://files.pythonhosted.org/packages/a6/02/0073b3952f5bce97eafbb35757f8d0d54812b6174ed8dd952aa08429bcc3/websockets-15.0.1-cp312-cp312-manylinux_2_17_aarch64.manylinux2014_aarch64.whl", hash = "sha256:e8b56bdcdb4505c8078cb6c7157d9811a85790f2f2b3632c7d1462ab5783d215", size = 183152 },
    { url = "https://files.pythonhosted.org/packages/74/45/c205c8480eafd114b428284840da0b1be9ffd0e4f87338dc95dc6ff961a1/websockets-15.0.1-cp312-cp312-manylinux_2_5_i686.manylinux1_i686.manylinux_2_17_i686.manylinux2014_i686.whl", hash = "sha256:0af68c55afbd5f07986df82831c7bff04846928ea8d1fd7f30052638788bc9b5", size = 182096 },
    { url = "https://files.pythonhosted.org/packages/14/8f/aa61f528fba38578ec553c145857a181384c72b98156f858ca5c8e82d9d3/websockets-15.0.1-cp312-cp312-manylinux_2_5_x86_64.manylinux1_x86_64.manylinux_2_17_x86_64.manylinux2014_x86_64.whl", hash = "sha256:64dee438fed052b52e4f98f76c5790513235efaa1ef7f3f2192c392cd7c91b65", size = 182523 },
    { url = "https://files.pythonhosted.org/packages/ec/6d/0267396610add5bc0d0d3e77f546d4cd287200804fe02323797de77dbce9/websockets-15.0.1-cp312-cp312-musllinux_1_2_aarch64.whl", hash = "sha256:d5f6b181bb38171a8ad1d6aa58a67a6aa9d4b38d0f8c5f496b9e42561dfc62fe", size = 182790 },
    { url = "https://files.pythonhosted.org/packages/02/05/c68c5adbf679cf610ae2f74a9b871ae84564462955d991178f95a1ddb7dd/websockets-15.0.1-cp312-cp312-musllinux_1_2_i686.whl", hash = "sha256:5d54b09eba2bada6011aea5375542a157637b91029687eb4fdb2dab11059c1b4", size = 182165 },
    { url = "https://files.pythonhosted.org/packages/29/93/bb672df7b2f5faac89761cb5fa34f5cec45a4026c383a4b5761c6cea5c16/websockets-15.0.1-cp312-cp312-musllinux_1_2_x86_64.whl", hash = "sha256:3be571a8b5afed347da347bfcf27ba12b069d9d7f42cb8c7028b5e98bbb12597", size = 182160 },
    { url = "https://files.pythonhosted.org/packages/ff/83/de1f7709376dc3ca9b7eeb4b9a07b4526b14876b6d372a4dc62312bebee0/websockets-15.0.1-cp312-cp312-win32.whl", hash = "sha256:c338ffa0520bdb12fbc527265235639fb76e7bc7faafbb93f6ba80d9c06578a9", size = 176395 },
    { url = "https://files.pythonhosted.org/packages/7d/71/abf2ebc3bbfa40f391ce1428c7168fb20582d0ff57019b69ea20fa698043/websockets-15.0.1-cp312-cp312-win_amd64.whl", hash = "sha256:fcd5cf9e305d7b8338754470cf69cf81f420459dbae8a3b40cee57417f4614a7", size = 176841 },
    { url = "https://files.pythonhosted.org/packages/cb/9f/51f0cf64471a9d2b4d0fc6c534f323b664e7095640c34562f5182e5a7195/websockets-15.0.1-cp313-cp313-macosx_10_13_universal2.whl", hash = "sha256:ee443ef070bb3b6ed74514f5efaa37a252af57c90eb33b956d35c8e9c10a1931", size = 175440 },
    { url = "https://files.pythonhosted.org/packages/8a/05/aa116ec9943c718905997412c5989f7ed671bc0188ee2ba89520e8765d7b/websockets-15.0.1-cp313-cp313-macosx_10_13_x86_64.whl", hash = "sha256:5a939de6b7b4e18ca683218320fc67ea886038265fd1ed30173f5ce3f8e85675", size = 173098 },
    { url = "https://files.pythonhosted.org/packages/ff/0b/33cef55ff24f2d92924923c99926dcce78e7bd922d649467f0eda8368923/websockets-15.0.1-cp313-cp313-macosx_11_0_arm64.whl", hash = "sha256:746ee8dba912cd6fc889a8147168991d50ed70447bf18bcda7039f7d2e3d9151", size = 173329 },
    { url = "https://files.pythonhosted.org/packages/31/1d/063b25dcc01faa8fada1469bdf769de3768b7044eac9d41f734fd7b6ad6d/websockets-15.0.1-cp313-cp313-manylinux_2_17_aarch64.manylinux2014_aarch64.whl", hash = "sha256:595b6c3969023ecf9041b2936ac3827e4623bfa3ccf007575f04c5a6aa318c22", size = 183111 },
    { url = "https://files.pythonhosted.org/packages/93/53/9a87ee494a51bf63e4ec9241c1ccc4f7c2f45fff85d5bde2ff74fcb68b9e/websockets-15.0.1-cp313-cp313-manylinux_2_5_i686.manylinux1_i686.manylinux_2_17_i686.manylinux2014_i686.whl", hash = "sha256:3c714d2fc58b5ca3e285461a4cc0c9a66bd0e24c5da9911e30158286c9b5be7f", size = 182054 },
    { url = "https://files.pythonhosted.org/packages/ff/b2/83a6ddf56cdcbad4e3d841fcc55d6ba7d19aeb89c50f24dd7e859ec0805f/websockets-15.0.1-cp313-cp313-manylinux_2_5_x86_64.manylinux1_x86_64.manylinux_2_17_x86_64.manylinux2014_x86_64.whl", hash = "sha256:0f3c1e2ab208db911594ae5b4f79addeb3501604a165019dd221c0bdcabe4db8", size = 182496 },
    { url = "https://files.pythonhosted.org/packages/98/41/e7038944ed0abf34c45aa4635ba28136f06052e08fc2168520bb8b25149f/websockets-15.0.1-cp313-cp313-musllinux_1_2_aarch64.whl", hash = "sha256:229cf1d3ca6c1804400b0a9790dc66528e08a6a1feec0d5040e8b9eb14422375", size = 182829 },
    { url = "https://files.pythonhosted.org/packages/e0/17/de15b6158680c7623c6ef0db361da965ab25d813ae54fcfeae2e5b9ef910/websockets-15.0.1-cp313-cp313-musllinux_1_2_i686.whl", hash = "sha256:756c56e867a90fb00177d530dca4b097dd753cde348448a1012ed6c5131f8b7d", size = 182217 },
    { url = "https://files.pythonhosted.org/packages/33/2b/1f168cb6041853eef0362fb9554c3824367c5560cbdaad89ac40f8c2edfc/websockets-15.0.1-cp313-cp313-musllinux_1_2_x86_64.whl", hash = "sha256:558d023b3df0bffe50a04e710bc87742de35060580a293c2a984299ed83bc4e4", size = 182195 },
    { url = "https://files.pythonhosted.org/packages/86/eb/20b6cdf273913d0ad05a6a14aed4b9a85591c18a987a3d47f20fa13dcc47/websockets-15.0.1-cp313-cp313-win32.whl", hash = "sha256:ba9e56e8ceeeedb2e080147ba85ffcd5cd0711b89576b83784d8605a7df455fa", size = 176393 },
    { url = "https://files.pythonhosted.org/packages/1b/6c/c65773d6cab416a64d191d6ee8a8b1c68a09970ea6909d16965d26bfed1e/websockets-15.0.1-cp313-cp313-win_amd64.whl", hash = "sha256:e09473f095a819042ecb2ab9465aee615bd9c2028e4ef7d933600a8401c79561", size = 176837 },
    { url = "https://files.pythonhosted.org/packages/36/db/3fff0bcbe339a6fa6a3b9e3fbc2bfb321ec2f4cd233692272c5a8d6cf801/websockets-15.0.1-cp39-cp39-macosx_10_9_universal2.whl", hash = "sha256:5f4c04ead5aed67c8a1a20491d54cdfba5884507a48dd798ecaf13c74c4489f5", size = 175424 },
    { url = "https://files.pythonhosted.org/packages/46/e6/519054c2f477def4165b0ec060ad664ed174e140b0d1cbb9fafa4a54f6db/websockets-15.0.1-cp39-cp39-macosx_10_9_x86_64.whl", hash = "sha256:abdc0c6c8c648b4805c5eacd131910d2a7f6455dfd3becab248ef108e89ab16a", size = 173077 },
    { url = "https://files.pythonhosted.org/packages/1a/21/c0712e382df64c93a0d16449ecbf87b647163485ca1cc3f6cbadb36d2b03/websockets-15.0.1-cp39-cp39-macosx_11_0_arm64.whl", hash = "sha256:a625e06551975f4b7ea7102bc43895b90742746797e2e14b70ed61c43a90f09b", size = 173324 },
    { url = "https://files.pythonhosted.org/packages/1c/cb/51ba82e59b3a664df54beed8ad95517c1b4dc1a913730e7a7db778f21291/websockets-15.0.1-cp39-cp39-manylinux_2_17_aarch64.manylinux2014_aarch64.whl", hash = "sha256:d591f8de75824cbb7acad4e05d2d710484f15f29d4a915092675ad3456f11770", size = 182094 },
    { url = "https://files.pythonhosted.org/packages/fb/0f/bf3788c03fec679bcdaef787518dbe60d12fe5615a544a6d4cf82f045193/websockets-15.0.1-cp39-cp39-manylinux_2_5_i686.manylinux1_i686.manylinux_2_17_i686.manylinux2014_i686.whl", hash = "sha256:47819cea040f31d670cc8d324bb6435c6f133b8c7a19ec3d61634e62f8d8f9eb", size = 181094 },
    { url = "https://files.pythonhosted.org/packages/5e/da/9fb8c21edbc719b66763a571afbaf206cb6d3736d28255a46fc2fe20f902/websockets-15.0.1-cp39-cp39-manylinux_2_5_x86_64.manylinux1_x86_64.manylinux_2_17_x86_64.manylinux2014_x86_64.whl", hash = "sha256:ac017dd64572e5c3bd01939121e4d16cf30e5d7e110a119399cf3133b63ad054", size = 181397 },
    { url = "https://files.pythonhosted.org/packages/2e/65/65f379525a2719e91d9d90c38fe8b8bc62bd3c702ac651b7278609b696c4/websockets-15.0.1-cp39-cp39-musllinux_1_2_aarch64.whl", hash = "sha256:4a9fac8e469d04ce6c25bb2610dc535235bd4aa14996b4e6dbebf5e007eba5ee", size = 181794 },
    { url = "https://files.pythonhosted.org/packages/d9/26/31ac2d08f8e9304d81a1a7ed2851c0300f636019a57cbaa91342015c72cc/websockets-15.0.1-cp39-cp39-musllinux_1_2_i686.whl", hash = "sha256:363c6f671b761efcb30608d24925a382497c12c506b51661883c3e22337265ed", size = 181194 },
    { url = "https://files.pythonhosted.org/packages/98/72/1090de20d6c91994cd4b357c3f75a4f25ee231b63e03adea89671cc12a3f/websockets-15.0.1-cp39-cp39-musllinux_1_2_x86_64.whl", hash = "sha256:2034693ad3097d5355bfdacfffcbd3ef5694f9718ab7f29c29689a9eae841880", size = 181164 },
    { url = "https://files.pythonhosted.org/packages/2d/37/098f2e1c103ae8ed79b0e77f08d83b0ec0b241cf4b7f2f10edd0126472e1/websockets-15.0.1-cp39-cp39-win32.whl", hash = "sha256:3b1ac0d3e594bf121308112697cf4b32be538fb1444468fb0a6ae4feebc83411", size = 176381 },
    { url = "https://files.pythonhosted.org/packages/75/8b/a32978a3ab42cebb2ebdd5b05df0696a09f4d436ce69def11893afa301f0/websockets-15.0.1-cp39-cp39-win_amd64.whl", hash = "sha256:b7643a03db5c95c799b89b31c036d5f27eeb4d259c798e878d6937d71832b1e4", size = 176841 },
    { url = "https://files.pythonhosted.org/packages/02/9e/d40f779fa16f74d3468357197af8d6ad07e7c5a27ea1ca74ceb38986f77a/websockets-15.0.1-pp310-pypy310_pp73-macosx_10_15_x86_64.whl", hash = "sha256:0c9e74d766f2818bb95f84c25be4dea09841ac0f734d1966f415e4edfc4ef1c3", size = 173109 },
    { url = "https://files.pythonhosted.org/packages/bc/cd/5b887b8585a593073fd92f7c23ecd3985cd2c3175025a91b0d69b0551372/websockets-15.0.1-pp310-pypy310_pp73-macosx_11_0_arm64.whl", hash = "sha256:1009ee0c7739c08a0cd59de430d6de452a55e42d6b522de7aa15e6f67db0b8e1", size = 173343 },
    { url = "https://files.pythonhosted.org/packages/fe/ae/d34f7556890341e900a95acf4886833646306269f899d58ad62f588bf410/websockets-15.0.1-pp310-pypy310_pp73-manylinux_2_17_aarch64.manylinux2014_aarch64.whl", hash = "sha256:76d1f20b1c7a2fa82367e04982e708723ba0e7b8d43aa643d3dcd404d74f1475", size = 174599 },
    { url = "https://files.pythonhosted.org/packages/71/e6/5fd43993a87db364ec60fc1d608273a1a465c0caba69176dd160e197ce42/websockets-15.0.1-pp310-pypy310_pp73-manylinux_2_5_i686.manylinux1_i686.manylinux_2_17_i686.manylinux2014_i686.whl", hash = "sha256:f29d80eb9a9263b8d109135351caf568cc3f80b9928bccde535c235de55c22d9", size = 174207 },
    { url = "https://files.pythonhosted.org/packages/2b/fb/c492d6daa5ec067c2988ac80c61359ace5c4c674c532985ac5a123436cec/websockets-15.0.1-pp310-pypy310_pp73-manylinux_2_5_x86_64.manylinux1_x86_64.manylinux_2_17_x86_64.manylinux2014_x86_64.whl", hash = "sha256:b359ed09954d7c18bbc1680f380c7301f92c60bf924171629c5db97febb12f04", size = 174155 },
    { url = "https://files.pythonhosted.org/packages/68/a1/dcb68430b1d00b698ae7a7e0194433bce4f07ded185f0ee5fb21e2a2e91e/websockets-15.0.1-pp310-pypy310_pp73-win_amd64.whl", hash = "sha256:cad21560da69f4ce7658ca2cb83138fb4cf695a2ba3e475e0559e05991aa8122", size = 176884 },
    { url = "https://files.pythonhosted.org/packages/b7/48/4b67623bac4d79beb3a6bb27b803ba75c1bdedc06bd827e465803690a4b2/websockets-15.0.1-pp39-pypy39_pp73-macosx_10_15_x86_64.whl", hash = "sha256:7f493881579c90fc262d9cdbaa05a6b54b3811c2f300766748db79f098db9940", size = 173106 },
    { url = "https://files.pythonhosted.org/packages/ed/f0/adb07514a49fe5728192764e04295be78859e4a537ab8fcc518a3dbb3281/websockets-15.0.1-pp39-pypy39_pp73-macosx_11_0_arm64.whl", hash = "sha256:47b099e1f4fbc95b701b6e85768e1fcdaf1630f3cbe4765fa216596f12310e2e", size = 173339 },
    { url = "https://files.pythonhosted.org/packages/87/28/bd23c6344b18fb43df40d0700f6d3fffcd7cef14a6995b4f976978b52e62/websockets-15.0.1-pp39-pypy39_pp73-manylinux_2_17_aarch64.manylinux2014_aarch64.whl", hash = "sha256:67f2b6de947f8c757db2db9c71527933ad0019737ec374a8a6be9a956786aaf9", size = 174597 },
    { url = "https://files.pythonhosted.org/packages/6d/79/ca288495863d0f23a60f546f0905ae8f3ed467ad87f8b6aceb65f4c013e4/websockets-15.0.1-pp39-pypy39_pp73-manylinux_2_5_i686.manylinux1_i686.manylinux_2_17_i686.manylinux2014_i686.whl", hash = "sha256:d08eb4c2b7d6c41da6ca0600c077e93f5adcfd979cd777d747e9ee624556da4b", size = 174205 },
    { url = "https://files.pythonhosted.org/packages/04/e4/120ff3180b0872b1fe6637f6f995bcb009fb5c87d597c1fc21456f50c848/websockets-15.0.1-pp39-pypy39_pp73-manylinux_2_5_x86_64.manylinux1_x86_64.manylinux_2_17_x86_64.manylinux2014_x86_64.whl", hash = "sha256:4b826973a4a2ae47ba357e4e82fa44a463b8f168e1ca775ac64521442b19e87f", size = 174150 },
    { url = "https://files.pythonhosted.org/packages/cb/c3/30e2f9c539b8da8b1d76f64012f3b19253271a63413b2d3adb94b143407f/websockets-15.0.1-pp39-pypy39_pp73-win_amd64.whl", hash = "sha256:21c1fa28a6a7e3cbdc171c694398b6df4744613ce9b36b1a498e816787e28123", size = 176877 },
    { url = "https://files.pythonhosted.org/packages/fa/a8/5b41e0da817d64113292ab1f8247140aac61cbf6cfd085d6a0fa77f4984f/websockets-15.0.1-py3-none-any.whl", hash = "sha256:f7a866fbc1e97b5c617ee4116daaa09b722101d4a3c170c787450ba409f9736f", size = 169743 },
]

[[package]]
name = "widgetsnbextension"
version = "4.0.13"
source = { registry = "https://pypi.org/simple" }
sdist = { url = "https://files.pythonhosted.org/packages/56/fc/238c424fd7f4ebb25f8b1da9a934a3ad7c848286732ae04263661eb0fc03/widgetsnbextension-4.0.13.tar.gz", hash = "sha256:ffcb67bc9febd10234a362795f643927f4e0c05d9342c727b65d2384f8feacb6", size = 1164730 }
wheels = [
    { url = "https://files.pythonhosted.org/packages/21/02/88b65cc394961a60c43c70517066b6b679738caf78506a5da7b88ffcb643/widgetsnbextension-4.0.13-py3-none-any.whl", hash = "sha256:74b2692e8500525cc38c2b877236ba51d34541e6385eeed5aec15a70f88a6c71", size = 2335872 },
]

[[package]]
name = "zipp"
version = "3.21.0"
source = { registry = "https://pypi.org/simple" }
sdist = { url = "https://files.pythonhosted.org/packages/3f/50/bad581df71744867e9468ebd0bcd6505de3b275e06f202c2cb016e3ff56f/zipp-3.21.0.tar.gz", hash = "sha256:2c9958f6430a2040341a52eb608ed6dd93ef4392e02ffe219417c1b28b5dd1f4", size = 24545 }
wheels = [
    { url = "https://files.pythonhosted.org/packages/b7/1a/7e4798e9339adc931158c9d69ecc34f5e6791489d469f5e50ec15e35f458/zipp-3.21.0-py3-none-any.whl", hash = "sha256:ac1bbe05fd2991f160ebce24ffbac5f6d11d83dc90891255885223d42b3cd931", size = 9630 },
]<|MERGE_RESOLUTION|>--- conflicted
+++ resolved
@@ -1462,13 +1462,9 @@
     { name = "autodocsumm", marker = "extra == 'dev'" },
     { name = "autodocsumm", marker = "extra == 'docs'" },
     { name = "autodocsumm", marker = "extra == 'sphinx'" },
-<<<<<<< HEAD
     { name = "beartype", marker = "extra == 'dev'" },
     { name = "beartype", marker = "extra == 'test'" },
-    { name = "mesa", marker = "extra == 'dev'" },
-=======
     { name = "mesa", marker = "extra == 'dev'", specifier = "~=2.4.0" },
->>>>>>> 622cff64
     { name = "mkdocs-git-revision-date-localized-plugin", marker = "extra == 'dev'" },
     { name = "mkdocs-git-revision-date-localized-plugin", marker = "extra == 'docs'" },
     { name = "mkdocs-git-revision-date-localized-plugin", marker = "extra == 'mkdocs'" },
