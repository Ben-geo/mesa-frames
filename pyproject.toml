[build-system]
requires = ["hatchling"]
build-backend = "hatchling.build"

[project]
name = "mesa_frames"
description = "An extension to the Mesa framework which uses Polars DataFrames for enhanced performance"
authors = [
  { name = "Project Mesa Team", email = "projectmesa@googlegroups.com" },
  { name = "Adam Amer"},
]
license = { text = "MIT" }
readme = "README.md"
keywords = [
    "simulation",
    "simulation-environment",
    "gis",
    "simulation-framework",
    "agent-based-modeling",
    "complex-systems",
    "spatial-models",
    "mesa",
    "complexity-analysis",
    "modeling-agents",
    "agent-based-modelling"
]
classifiers = [
    "Development Status :: 3 - Alpha",
    "Intended Audience :: Science/Research",
    "License :: OSI Approved :: MIT License",
    "Programming Language :: Python :: 3",
    "Topic :: Scientific/Engineering :: Artificial Life",
]
dependencies = [
  "numpy>=2.0.2",
  "pyarrow",
  ## polars
  "polars>=1.0.0", #polars._typing (see mesa_frames.types) added in 1.0.0
  #"geopolars" (currently in pre-alpha)
]
requires-python = ">=3.11"
dynamic = [
  "version"
]



[project.urls]
Documentation = "https://projectmesa.github.io/mesa-frames"
Repository = "https://github.com/projectmesa/mesa-frames.git"

[project.optional-dependencies]
mkdocs = [
  "mkdocs-material",
  "mkdocs-jupyter",
  "mkdocs-git-revision-date-localized-plugin",
  "mkdocs-minify-plugin",
  "mkdocs-include-markdown-plugin"
]

sphinx = [
  "sphinx",
  "sphinx-rtd-theme",
  "numpydoc",
  "pydata-sphinx-theme",
  "sphinx-copybutton",
  "sphinx-design",
  "autodocsumm"
]

docs = [
  "mesa_frames[mkdocs, sphinx]",
  # Readme Script
  "perfplot",
  "seaborn"
]

test = [
  "pytest",
  "pytest-cov",
  "beartype",
]

dev = [
  "mesa_frames[test, docs]",
  "mesa~=2.3.4",
  "numba>=0.60",
<<<<<<< HEAD
  "pre-commit>=4.2.0"
=======
  "ruff>=0.11.12",
  "pre-commit>=4.2.0",
>>>>>>> b345cba8
]

[tool.hatch.envs.test]
features = ["test"]

[tool.hatch.envs.dev] #Allows installing dev as virtual env
features = ["dev"]

[tool.hatch.build.targets.wheel]
packages = ["mesa_frames"]

[tool.hatch.version]
path = "mesa_frames/__init__.py"

[tool.ruff.lint]
select = ["D"]
ignore = ["D101", "D102", "D105"]

[tool.ruff.lint.pydocstyle]
convention = "numpy"

[tool.ruff.lint.per-file-ignores]
"tests/*" = ["D"]
"examples/*" = ["D"]
"docs/*" = ["D"]

[tool.uv.sources]
mesa-frames = { workspace = true }

[dependency-groups]
dev = [
    "mesa-frames[dev]",
]
<|MERGE_RESOLUTION|>--- conflicted
+++ resolved
@@ -85,12 +85,8 @@
   "mesa_frames[test, docs]",
   "mesa~=2.3.4",
   "numba>=0.60",
-<<<<<<< HEAD
-  "pre-commit>=4.2.0"
-=======
   "ruff>=0.11.12",
   "pre-commit>=4.2.0",
->>>>>>> b345cba8
 ]
 
 [tool.hatch.envs.test]
